--- conflicted
+++ resolved
@@ -139,11 +139,7 @@
 
     // security master loader
     SecurityLoader bbgSecLoader = new BloombergSecurityLoader(getSecurityMaster(), bbgBulkSecLoader);
-<<<<<<< HEAD
-    
-=======
-
->>>>>>> 97a03c27
+
     return bbgSecLoader;
   }
   
