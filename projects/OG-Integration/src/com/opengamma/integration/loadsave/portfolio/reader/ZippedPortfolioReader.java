--- conflicted
+++ resolved
@@ -96,11 +96,7 @@
         // Extract security name
         String secType = fullPath[fullPath.length - 1].substring(0, fullPath[fullPath.length - 1].lastIndexOf('.'));
 
-<<<<<<< HEAD
-        _currentPath = (String[]) ArrayUtils.subarray(fullPath, 0, fullPath.length - 2);
-=======
         _currentPath = (String[]) ArrayUtils.subarray(fullPath, 0, fullPath.length - 1);
->>>>>>> 97a03c27
         
         // Set up a sheet reader and a row parser for the current CSV file in the ZIP archive
         SheetReader sheet = new CsvSheetReader(_zipFile.getInputStream(entry));
