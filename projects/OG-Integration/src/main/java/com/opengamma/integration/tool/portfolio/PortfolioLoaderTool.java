/**
 * Copyright (C) 2009 - present by OpenGamma Inc. and the OpenGamma group of companies
 *
 * Please see distribution for license.
 */
package com.opengamma.integration.tool.portfolio;

import org.apache.commons.cli.Option;
import org.apache.commons.cli.Options;

import com.opengamma.OpenGammaRuntimeException;
import com.opengamma.component.tool.AbstractTool;
import com.opengamma.financial.tool.ToolContext;
import com.opengamma.integration.copier.portfolio.reader.PortfolioReader;
import com.opengamma.integration.copier.portfolio.reader.SingleSheetSimplePortfolioReader;
import com.opengamma.integration.copier.portfolio.reader.ZippedPortfolioReader;
import com.opengamma.integration.copier.portfolio.writer.MasterPortfolioWriter;
import com.opengamma.integration.copier.portfolio.writer.PortfolioWriter;
import com.opengamma.integration.copier.portfolio.writer.PrettyPrintingPortfolioWriter;
import com.opengamma.integration.copier.sheet.SheetFormat;
import com.opengamma.util.generate.scripts.Scriptable;

/**
 * The portfolio loader tool
 */
@Scriptable
public class PortfolioLoaderTool extends AbstractTool<ToolContext> {

  /** File name option flag */
  private static final String FILE_NAME_OPT = "f";
  /** Portfolio name option flag*/
  private static final String PORTFOLIO_NAME_OPT = "n";
  /** Write option flag */
  private static final String WRITE_OPT = "w";
  /** Overwrite option flag */
  private static final String OVERWRITE_OPT = "o";
  /** Verbose option flag */
  private static final String VERBOSE_OPT = "v";
  /** Asset class flag */
  private static final String SECURITY_TYPE_OPT = "s";
  /** Ignore versioning flag */
  private static final String IGNORE_VERSION_OPT = "i";

  //-------------------------------------------------------------------------
  /**
   * Main method to run the tool.
   * 
   * @param args  the arguments, not null
   */
  public static void main(String[] args) { //CSIGNORE
    new PortfolioLoaderTool().initAndRun(args, ToolContext.class);
    System.exit(0);
  }

  //-------------------------------------------------------------------------
  /**
   * Loads the portfolio into the position master.
   */
  @Override
  protected void doRun() {

    String portfolioName = getCommandLine().getOptionValue(PORTFOLIO_NAME_OPT);
    boolean write = getCommandLine().hasOption(WRITE_OPT);
    boolean overwrite = getCommandLine().hasOption(OVERWRITE_OPT);

    if (write) {
      if (overwrite) {
        System.out.println("Write and overwrite options specified, will persist to portfolio '" + portfolioName + "'");
      } else {
        System.out.println("Write option specified, will persist to portfolio '" + portfolioName + "'");
      }
<<<<<<< HEAD
      // Check that the portfolio name was specified on the command line
      if (portfolioName == null) {
        throw new OpenGammaRuntimeException("Portfolio name omitted, cannot persist to OpenGamma masters");
      }
      // Create a portfolio writer to persist imported positions, trades and securities to the OG masters
      return new MasterPortfolioWriter(
          portfolioName, 
          s_context.getPortfolioMaster(), 
          s_context.getPositionMaster(), 
          s_context.getSecurityMaster(),
          overwrite, false, false, false);
=======
>>>>>>> 7bcba88a
    } else {
      System.out.println("Write option not specified, not persisting to OpenGamma masters");
    }

    new PortfolioLoader(getToolContext(), portfolioName,
                        getCommandLine().getOptionValue(SECURITY_TYPE_OPT),
                        getCommandLine().getOptionValue(FILE_NAME_OPT),
                        write, overwrite,
                        getCommandLine().hasOption(VERBOSE_OPT),
                        getCommandLine().hasOption(IGNORE_VERSION_OPT)).execute();
  }


  @Override
  protected Options createOptions(boolean contextProvided) {
    
    Options options = super.createOptions(contextProvided);
    
    Option filenameOption = new Option(
        FILE_NAME_OPT, "filename", true, "The path to the file containing data to import (CSV, XLS or ZIP)");
    filenameOption.setRequired(true);
    options.addOption(filenameOption);
    
    Option portfolioNameOption = new Option(
        PORTFOLIO_NAME_OPT, "name", true, "The name of the destination OpenGamma portfolio");
    options.addOption(portfolioNameOption);
    
    Option writeOption = new Option(
        WRITE_OPT, "write", false, 
        "Actually persists the portfolio to the database if specified, otherwise pretty-prints without persisting");
    options.addOption(writeOption);
    
    Option assetClassOption = new Option(
        SECURITY_TYPE_OPT, "security", true, 
        "The security type expected in the input CSV/XLS file (ignored if ZIP file is specified)");
    options.addOption(assetClassOption);
    
    Option overwriteOption = new Option(
        OVERWRITE_OPT, "overwrite", false, 
        "Deletes any existing matching securities, positions and portfolios and recreates them from input data");
    options.addOption(overwriteOption);

    Option ignoreVersionOption = new Option(
        IGNORE_VERSION_OPT, "ignoreversion", false,
        "Ignore the versioning hashes in METADATA.INI when reading from a ZIP file");
    options.addOption(ignoreVersionOption);

    Option verboseOption = new Option(
        VERBOSE_OPT, "verbose", false, 
        "Displays progress messages on the terminal");
    options.addOption(verboseOption);

    return options;
  }
}<|MERGE_RESOLUTION|>--- conflicted
+++ resolved
@@ -69,20 +69,6 @@
       } else {
         System.out.println("Write option specified, will persist to portfolio '" + portfolioName + "'");
       }
-<<<<<<< HEAD
-      // Check that the portfolio name was specified on the command line
-      if (portfolioName == null) {
-        throw new OpenGammaRuntimeException("Portfolio name omitted, cannot persist to OpenGamma masters");
-      }
-      // Create a portfolio writer to persist imported positions, trades and securities to the OG masters
-      return new MasterPortfolioWriter(
-          portfolioName, 
-          s_context.getPortfolioMaster(), 
-          s_context.getPositionMaster(), 
-          s_context.getSecurityMaster(),
-          overwrite, false, false, false);
-=======
->>>>>>> 7bcba88a
     } else {
       System.out.println("Write option not specified, not persisting to OpenGamma masters");
     }
