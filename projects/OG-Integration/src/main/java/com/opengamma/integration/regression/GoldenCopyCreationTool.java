--- conflicted
+++ resolved
@@ -18,8 +18,6 @@
 import com.google.common.base.Preconditions;
 import com.google.common.collect.ImmutableSet;
 import com.opengamma.component.tool.AbstractTool;
-<<<<<<< HEAD
-import com.opengamma.financial.tool.ToolContext;
 import com.opengamma.master.config.impl.DataTrackingConfigMaster;
 import com.opengamma.master.convention.impl.DataTrackingConventionMaster;
 import com.opengamma.master.exchange.impl.DataTrackingExchangeMaster;
@@ -30,9 +28,7 @@
 import com.opengamma.master.portfolio.impl.DataTrackingPortfolioMaster;
 import com.opengamma.master.position.impl.DataTrackingPositionMaster;
 import com.opengamma.master.security.impl.DataTrackingSecurityMaster;
-=======
 import com.opengamma.integration.tool.IntegrationToolContext;
->>>>>>> 2437ad3b
 
 /**
  * 
@@ -89,23 +85,8 @@
     
     RegressionIO io = ZipFileRegressionIO.createWriter(new File(regressionDirectory, GoldenCopyDumpCreator.DB_DUMP_ZIP), new FudgeXMLFormat());
     IntegrationToolContext tc = getToolContext();
-    
-<<<<<<< HEAD
-    
-    GoldenCopyDumpCreator goldenCopyDumpCreator = new GoldenCopyDumpCreator(io, 
-        (DataTrackingSecurityMaster) tc.getSecurityMaster(),
-        (DataTrackingPositionMaster) tc.getPositionMaster(),
-        (DataTrackingPortfolioMaster) tc.getPortfolioMaster(),
-        (DataTrackingConfigMaster) tc.getConfigMaster(),
-        (DataTrackingHistoricalTimeSeriesMaster) tc.getHistoricalTimeSeriesMaster(),
-        (DataTrackingHolidayMaster) tc.getHolidayMaster(),
-        (DataTrackingExchangeMaster) tc.getExchangeMaster(),
-        (DataTrackingMarketDataSnapshotMaster) tc.getMarketDataSnapshotMaster(),
-        (DataTrackingLegalEntityMaster) tc.getLegalEntityMaster(),
-        (DataTrackingConventionMaster) tc.getConventionMaster());
-=======
+
     GoldenCopyDumpCreator goldenCopyDumpCreator = new GoldenCopyDumpCreator(io, tc);
->>>>>>> 2437ad3b
     
     s_logger.info("Persisting db dump with tracked data");
     goldenCopyDumpCreator.execute();
