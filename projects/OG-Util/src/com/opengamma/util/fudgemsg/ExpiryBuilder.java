/**
 * Copyright (C) 2009 - present by OpenGamma Inc. and the OpenGamma group of companies
 * 
 * Please see distribution for license.
 */
package com.opengamma.util.fudgemsg;

import javax.time.calendar.LocalTime;
import javax.time.calendar.TimeZone;
import javax.time.calendar.ZonedDateTime;

import org.fudgemsg.FudgeMsg;
import org.fudgemsg.MutableFudgeMsg;
import org.fudgemsg.mapping.FudgeBuilder;
import org.fudgemsg.mapping.FudgeBuilderFor;
import org.fudgemsg.mapping.FudgeDeserializationContext;
import org.fudgemsg.mapping.FudgeSerializationContext;
import org.fudgemsg.types.DateTimeAccuracy;
import org.fudgemsg.types.FudgeDate;
import org.fudgemsg.types.FudgeDateTime;
import org.fudgemsg.types.FudgeSecondaryType;
import org.fudgemsg.types.FudgeTime;
import org.fudgemsg.types.SecondaryFieldType;
import org.fudgemsg.wire.types.FudgeWireType;

import com.opengamma.OpenGammaRuntimeException;
import com.opengamma.util.time.Expiry;
import com.opengamma.util.time.ExpiryAccuracy;

/**
 * Fudge builder for {@code Expiry}.
 */
@FudgeBuilderFor(Expiry.class)
public final class ExpiryBuilder implements FudgeBuilder<Expiry> {

  /**
   * Field name for the date & time component.
   */
  public static final String DATETIME_KEY = "datetime";
  /**
   * Field name for the timezone component.
   */
  public static final String TIMEZONE_KEY = "timezone";

  /**
   * Dummy secondary type to force serialization.
   */
  @FudgeSecondaryType
  public static final SecondaryFieldType<Expiry, FudgeMsg> SECONDARY_TYPE_INSTANCE = new SecondaryFieldType<Expiry, FudgeMsg>(FudgeWireType.SUB_MESSAGE, Expiry.class) {
    private static final long serialVersionUID = 1L;

    @Override
    public FudgeMsg secondaryToPrimary(final Expiry object) {
      throw new OpenGammaRuntimeException("Expiry should be serialized, not added directly to a Fudge message");
    }

    @Override
    public Expiry primaryToSecondary(final FudgeMsg message) {
      return fromFudgeMsg(message);
    }
  };

  protected static FudgeDateTime expiryToDateTime(final Expiry object) {
    ExpiryAccuracy accuracy = object.getAccuracy();
    if (accuracy == null) {
      accuracy = ExpiryAccuracy.DAY_MONTH_YEAR;
    }
    switch (accuracy) {
      case MIN_HOUR_DAY_MONTH_YEAR:
        return new FudgeDateTime(DateTimeAccuracy.MINUTE, object.getExpiry().toOffsetDateTime());
      case HOUR_DAY_MONTH_YEAR:
        return new FudgeDateTime(DateTimeAccuracy.HOUR, object.getExpiry().toOffsetDateTime());
      case DAY_MONTH_YEAR:
<<<<<<< HEAD
        return new FudgeDateTime(DateTimeAccuracy.DAY, object.getExpiry().toOffsetDateTime());
      case MONTH_YEAR:
        return new FudgeDateTime(DateTimeAccuracy.MONTH, object.getExpiry().toOffsetDateTime());
      case YEAR:
        return new FudgeDateTime(DateTimeAccuracy.YEAR, object.getExpiry().toOffsetDateTime());
=======
        return new FudgeDateTime(new FudgeDate(object.getExpiry().getYear(), object.getExpiry().getMonthOfYear().getValue(), object.getExpiry().getDayOfMonth()), new FudgeTime(DateTimeAccuracy.DAY,
            0, 0, 0));
      case MONTH_YEAR:
        return new FudgeDateTime(new FudgeDate(object.getExpiry().getYear(), object.getExpiry().getMonthOfYear().getValue()), new FudgeTime(DateTimeAccuracy.MONTH, 0, 0, 0));
      case YEAR:
        return new FudgeDateTime(new FudgeDate(object.getExpiry().getYear()), new FudgeTime(DateTimeAccuracy.YEAR, 0, 0, 0));
>>>>>>> f50a8a85
      default:
        throw new IllegalArgumentException("Invalid accuracy value on " + object);
    }
  }

  protected static Expiry dateTimeToExpiry(final FudgeDateTime datetime, final String timezone) {
<<<<<<< HEAD
    final ZonedDateTime zdt = ZonedDateTime.ofInstant(datetime.toOffsetDateTime(), TimeZone.of(timezone));
=======
>>>>>>> f50a8a85
    switch (datetime.getAccuracy()) {
      case MINUTE:
        return new Expiry(ZonedDateTime.ofInstant(datetime.toInstant(), TimeZone.of(timezone)), ExpiryAccuracy.MIN_HOUR_DAY_MONTH_YEAR);
      case HOUR:
        return new Expiry(ZonedDateTime.ofInstant(datetime.toInstant(), TimeZone.of(timezone)), ExpiryAccuracy.HOUR_DAY_MONTH_YEAR);
      case DAY:
        return new Expiry(ZonedDateTime.of(datetime.getDate(), LocalTime.MIDNIGHT, TimeZone.of(timezone)), ExpiryAccuracy.DAY_MONTH_YEAR);
      case MONTH:
        return new Expiry(ZonedDateTime.of(datetime.getDate(), LocalTime.MIDNIGHT, TimeZone.of(timezone)), ExpiryAccuracy.MONTH_YEAR);
      case YEAR:
        return new Expiry(ZonedDateTime.of(datetime.getDate(), LocalTime.MIDNIGHT, TimeZone.of(timezone)), ExpiryAccuracy.YEAR);
      default:
        throw new IllegalArgumentException("Invalid accuracy value on " + datetime);
    }
  }

  public static void toFudgeMsg(final Expiry expiry, final MutableFudgeMsg message) {
    message.add(DATETIME_KEY, expiryToDateTime(expiry));
    message.add(TIMEZONE_KEY, expiry.getExpiry().getZone().getID());
  }

  public static Expiry fromFudgeMsg(final FudgeMsg message) {
    return dateTimeToExpiry(
        message.getFieldValue(FudgeDateTime.class, message.getByName(DATETIME_KEY)),
        message.getFieldValue(String.class, message.getByName(TIMEZONE_KEY)));
  }

  //-------------------------------------------------------------------------
  @Override
  public MutableFudgeMsg buildMessage(final FudgeSerializationContext context, final Expiry expiry) {
    final MutableFudgeMsg message = context.newMessage();
    toFudgeMsg(expiry, message);
    return message;
  }

  @Override
  public Expiry buildObject(final FudgeDeserializationContext context, final FudgeMsg message) {
    return fromFudgeMsg(message);
  }

}<|MERGE_RESOLUTION|>--- conflicted
+++ resolved
@@ -71,30 +71,18 @@
       case HOUR_DAY_MONTH_YEAR:
         return new FudgeDateTime(DateTimeAccuracy.HOUR, object.getExpiry().toOffsetDateTime());
       case DAY_MONTH_YEAR:
-<<<<<<< HEAD
-        return new FudgeDateTime(DateTimeAccuracy.DAY, object.getExpiry().toOffsetDateTime());
-      case MONTH_YEAR:
-        return new FudgeDateTime(DateTimeAccuracy.MONTH, object.getExpiry().toOffsetDateTime());
-      case YEAR:
-        return new FudgeDateTime(DateTimeAccuracy.YEAR, object.getExpiry().toOffsetDateTime());
-=======
         return new FudgeDateTime(new FudgeDate(object.getExpiry().getYear(), object.getExpiry().getMonthOfYear().getValue(), object.getExpiry().getDayOfMonth()), new FudgeTime(DateTimeAccuracy.DAY,
             0, 0, 0));
       case MONTH_YEAR:
         return new FudgeDateTime(new FudgeDate(object.getExpiry().getYear(), object.getExpiry().getMonthOfYear().getValue()), new FudgeTime(DateTimeAccuracy.MONTH, 0, 0, 0));
       case YEAR:
         return new FudgeDateTime(new FudgeDate(object.getExpiry().getYear()), new FudgeTime(DateTimeAccuracy.YEAR, 0, 0, 0));
->>>>>>> f50a8a85
       default:
         throw new IllegalArgumentException("Invalid accuracy value on " + object);
     }
   }
 
   protected static Expiry dateTimeToExpiry(final FudgeDateTime datetime, final String timezone) {
-<<<<<<< HEAD
-    final ZonedDateTime zdt = ZonedDateTime.ofInstant(datetime.toOffsetDateTime(), TimeZone.of(timezone));
-=======
->>>>>>> f50a8a85
     switch (datetime.getAccuracy()) {
       case MINUTE:
         return new Expiry(ZonedDateTime.ofInstant(datetime.toInstant(), TimeZone.of(timezone)), ExpiryAccuracy.MIN_HOUR_DAY_MONTH_YEAR);
