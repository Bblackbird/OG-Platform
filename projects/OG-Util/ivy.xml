--- conflicted
+++ resolved
@@ -44,11 +44,7 @@
     <dependency org="net.sourceforge.ehcache" name="ehcache" rev="2.6.3" />
     <dependency org="com.yammer.metrics" name="metrics-core" rev="3.0.0-BETA1" />
     <dependency org="com.yammer.metrics" name="metrics-ganglia" rev="3.0.0-BETA1" />
-<<<<<<< HEAD
-    <exclude org="org.junit" />
-=======
     <dependency org="redis" name="jedis" rev="2.1.0"/>
     <exclude org="org.junit"/>
->>>>>>> 9de38b9c
   </dependencies>
 </ivy-module>