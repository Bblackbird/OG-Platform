/**
 * Copyright (C) 2013 - present by OpenGamma Inc. and the OpenGamma group of companies
 *
 * Please see distribution for license.
 */
package com.opengamma.financial.analytics.curve;

import static org.testng.AssertJUnit.assertEquals;
import static org.testng.AssertJUnit.assertTrue;

import java.util.Collection;
import java.util.Collections;
import java.util.HashMap;
import java.util.Map;

import org.testng.annotations.Test;
import org.threeten.bp.LocalDate;
import org.threeten.bp.LocalTime;
import org.threeten.bp.Period;
import org.threeten.bp.ZonedDateTime;

import com.opengamma.OpenGammaRuntimeException;
import com.opengamma.analytics.financial.forex.definition.ForexDefinition;
import com.opengamma.analytics.financial.instrument.InstrumentDefinition;
import com.opengamma.analytics.financial.instrument.annuity.AnnuityCouponFixedDefinition;
import com.opengamma.analytics.financial.instrument.annuity.AnnuityCouponIborDefinition;
import com.opengamma.analytics.financial.instrument.annuity.AnnuityCouponOISSimplifiedDefinition;
import com.opengamma.analytics.financial.instrument.cash.CashDefinition;
import com.opengamma.analytics.financial.instrument.cash.DepositIborDefinition;
import com.opengamma.analytics.financial.instrument.fra.ForwardRateAgreementDefinition;
import com.opengamma.analytics.financial.instrument.future.InterestRateFutureSecurityDefinition;
import com.opengamma.analytics.financial.instrument.future.InterestRateFutureTransactionDefinition;
import com.opengamma.analytics.financial.instrument.index.IborIndex;
import com.opengamma.analytics.financial.instrument.index.IndexON;
import com.opengamma.analytics.financial.instrument.payment.PaymentFixedDefinition;
import com.opengamma.analytics.financial.instrument.swap.SwapDefinition;
import com.opengamma.core.change.ChangeManager;
import com.opengamma.core.change.DummyChangeManager;
import com.opengamma.core.holiday.Holiday;
import com.opengamma.core.holiday.HolidaySource;
import com.opengamma.core.holiday.HolidayType;
import com.opengamma.core.holiday.impl.SimpleHoliday;
import com.opengamma.core.id.ExternalSchemes;
import com.opengamma.core.marketdatasnapshot.SnapshotDataBundle;
import com.opengamma.core.region.Region;
import com.opengamma.core.region.RegionSource;
import com.opengamma.core.region.impl.SimpleRegion;
import com.opengamma.financial.analytics.ircurve.strips.CashNode;
import com.opengamma.financial.analytics.ircurve.strips.ContinuouslyCompoundedRateNode;
import com.opengamma.financial.analytics.ircurve.strips.CreditSpreadNode;
import com.opengamma.financial.analytics.ircurve.strips.CurveNode;
import com.opengamma.financial.analytics.ircurve.strips.DiscountFactorNode;
import com.opengamma.financial.analytics.ircurve.strips.FRANode;
import com.opengamma.financial.analytics.ircurve.strips.FXForwardNode;
import com.opengamma.financial.analytics.ircurve.strips.RateFutureNode;
import com.opengamma.financial.analytics.ircurve.strips.SwapNode;
import com.opengamma.financial.analytics.timeseries.HistoricalTimeSeriesBundle;
import com.opengamma.financial.convention.Convention;
import com.opengamma.financial.convention.DepositConvention;
import com.opengamma.financial.convention.FXForwardAndSwapConvention;
import com.opengamma.financial.convention.FXSpotConvention;
import com.opengamma.financial.convention.IMMFutureAndFutureOptionMonthlyExpiryCalculator;
import com.opengamma.financial.convention.IMMFutureAndFutureOptionQuarterlyExpiryCalculator;
import com.opengamma.financial.convention.IborIndexConvention;
import com.opengamma.financial.convention.InterestRateFutureConvention;
import com.opengamma.financial.convention.OISLegConvention;
import com.opengamma.financial.convention.OvernightIndexConvention;
import com.opengamma.financial.convention.StubType;
import com.opengamma.financial.convention.SwapFixedLegConvention;
import com.opengamma.financial.convention.VanillaIborLegConvention;
import com.opengamma.financial.convention.businessday.BusinessDayConvention;
import com.opengamma.financial.convention.businessday.BusinessDayConventionFactory;
import com.opengamma.financial.convention.calendar.Calendar;
import com.opengamma.financial.convention.calendar.MondayToFridayCalendar;
import com.opengamma.financial.convention.daycount.DayCount;
import com.opengamma.financial.convention.daycount.DayCountFactory;
import com.opengamma.id.ExternalId;
import com.opengamma.id.ExternalIdBundle;
import com.opengamma.id.ObjectId;
import com.opengamma.id.UniqueId;
import com.opengamma.id.VersionCorrection;
import com.opengamma.util.money.Currency;
import com.opengamma.util.test.TestGroup;
import com.opengamma.util.time.DateUtils;
import com.opengamma.util.time.Tenor;

/**
 *
 */
@Test(groups = TestGroup.UNIT)
public class CurveNodeToDefinitionConverterTest {
  private static final MondayToFridayCalendar CALENDAR = new MondayToFridayCalendar("Weekend");
  private static final String SCHEME = "Test";
  private static final BusinessDayConvention MODIFIED_FOLLOWING = BusinessDayConventionFactory.INSTANCE.getBusinessDayConvention("Modified Following");
  private static final DayCount ACT_360 = DayCountFactory.INSTANCE.getDayCount("Actual/360");
  private static final DayCount THIRTY_360 = DayCountFactory.INSTANCE.getDayCount("30/360");
  private static final ExternalId US = ExternalSchemes.financialRegionId("US");
  private static final ExternalId NYLON = ExternalSchemes.financialRegionId("US+GB");
  private static final ExternalId FIXED_LEG_ID = ExternalId.of(SCHEME, "USD Swap Fixed Leg");
  private static final ExternalId DEPOSIT_1D_ID = ExternalId.of(SCHEME, "USD 1d Deposit");
  private static final ExternalId DEPOSIT_1M_ID = ExternalId.of(SCHEME, "USD 1m Deposit");
  private static final ExternalId LIBOR_1M_ID = ExternalId.of(SCHEME, "USD 1m Libor");
  private static final ExternalId LIBOR_3M_ID = ExternalId.of(SCHEME, "USD 3m Libor");
  private static final ExternalId LIBOR_6M_ID = ExternalId.of(SCHEME, "USD 6m Libor");
  private static final ExternalId RATE_FUTURE_3M_ID = ExternalId.of(SCHEME, "USD 3m Rate Future");
  private static final ExternalId RATE_FUTURE_1M_ID = ExternalId.of(SCHEME, "USD 1m Rate Future");
  private static final ExternalId SWAP_3M_IBOR_ID = ExternalId.of(SCHEME, "USD 3m Floating Leg");
  private static final ExternalId SWAP_6M_IBOR_ID = ExternalId.of(SCHEME, "USD 6m Floating Leg");
  private static final ExternalId OVERNIGHT_ID = ExternalId.of(SCHEME, "USD Overnight");
  private static final ExternalId OIS_ID = ExternalId.of(SCHEME, "USD OIS Leg");
  private static final ExternalId FX_FORWARD_ID = ExternalId.of(SCHEME, "FX Forward");
  private static final ExternalId FX_SPOT_ID = ExternalId.of(SCHEME, "FX Spot");
  private static final ExternalId IMM_3M_EXPIRY_CONVENTION = ExternalId.of(SCHEME, IMMFutureAndFutureOptionQuarterlyExpiryCalculator.NAME);
  private static final ExternalId IMM_1M_EXPIRY_CONVENTION = ExternalId.of(SCHEME, IMMFutureAndFutureOptionMonthlyExpiryCalculator.NAME);
  private static final SwapFixedLegConvention FIXED_LEG = new SwapFixedLegConvention("USD Swap Fixed Leg", ExternalIdBundle.of(ExternalId.of(SCHEME, "USD Swap Fixed Leg")),
      Tenor.SIX_MONTHS, ACT_360, MODIFIED_FOLLOWING, 2, false, Currency.USD, NYLON, StubType.NONE);
  private static final VanillaIborLegConvention SWAP_3M_LIBOR = new VanillaIborLegConvention("USD 3m Floating Leg", ExternalIdBundle.of(ExternalId.of(SCHEME, "USD 3m Floating Leg")),
      LIBOR_3M_ID, false, StubType.NONE, SCHEME, Tenor.THREE_MONTHS);
  private static final VanillaIborLegConvention SWAP_6M_LIBOR = new VanillaIborLegConvention("USD 6m Floating Leg", ExternalIdBundle.of(ExternalId.of(SCHEME, "USD 6m Floating Leg")),
      LIBOR_6M_ID, false, StubType.LONG_END, SCHEME, Tenor.SIX_MONTHS);
  private static final OISLegConvention OIS = new OISLegConvention("USD OIS Leg", ExternalIdBundle.of(ExternalId.of(SCHEME, "USD OIS Leg")), OVERNIGHT_ID,
      Tenor.ONE_YEAR, 1, 2, MODIFIED_FOLLOWING, false);
  private static final DepositConvention DEPOSIT_1D = new DepositConvention("USD 1d Deposit", ExternalIdBundle.of(DEPOSIT_1D_ID),
      ACT_360, MODIFIED_FOLLOWING, 0, false, Currency.USD, US);
  private static final DepositConvention DEPOSIT_1M = new DepositConvention("USD 1m Deposit", ExternalIdBundle.of(DEPOSIT_1M_ID),
      ACT_360, MODIFIED_FOLLOWING, 2, false, Currency.USD, US);
  private static final IborIndexConvention LIBOR_1M = new IborIndexConvention("USD 1m Libor", ExternalIdBundle.of(LIBOR_1M_ID),
      THIRTY_360, MODIFIED_FOLLOWING, 2, false, Currency.USD, LocalTime.of(11, 0), US, US, "Page");
  private static final IborIndexConvention LIBOR_3M = new IborIndexConvention("USD 3m Libor", ExternalIdBundle.of(LIBOR_3M_ID),
      THIRTY_360, MODIFIED_FOLLOWING, 2, false, Currency.USD, LocalTime.of(11, 0), US, US, "Page");
  private static final IborIndexConvention LIBOR_6M = new IborIndexConvention("USD 6m Libor", ExternalIdBundle.of(LIBOR_6M_ID),
      ACT_360, MODIFIED_FOLLOWING, 2, false, Currency.USD, LocalTime.of(11, 0), US, US, "Page");
  private static final InterestRateFutureConvention RATE_FUTURE_3M = new InterestRateFutureConvention("USD 3m Rate Future", ExternalIdBundle.of(RATE_FUTURE_3M_ID),
      IMM_3M_EXPIRY_CONVENTION, NYLON, LIBOR_3M_ID);
  private static final InterestRateFutureConvention RATE_FUTURE_1M = new InterestRateFutureConvention("USD 1m Rate Future", ExternalIdBundle.of(RATE_FUTURE_1M_ID),
      IMM_1M_EXPIRY_CONVENTION, NYLON, LIBOR_3M_ID);
  private static final OvernightIndexConvention OVERNIGHT = new OvernightIndexConvention("USD Overnight", ExternalIdBundle.of(ExternalId.of(SCHEME, "USD Overnight")),
      ACT_360, 1, Currency.USD, NYLON);
  private static final FXSpotConvention FX_SPOT = new FXSpotConvention("FX Spot", ExternalIdBundle.of(ExternalId.of(SCHEME, "FX Spot")), 1, US);
  private static final FXForwardAndSwapConvention FX_FORWARD = new FXForwardAndSwapConvention("FX Forward", ExternalIdBundle.of(ExternalId.of(SCHEME, "FX Forward")), FX_SPOT_ID, MODIFIED_FOLLOWING, false, US);
  private static final HistoricalTimeSeriesBundle TS = new HistoricalTimeSeriesBundle();
  private static final Map<ExternalId, Convention> CONVENTIONS = new HashMap<>();
  private static final CurveNodeToDefinitionConverter CONVERTER;

  static {
    CONVENTIONS.put(DEPOSIT_1D_ID, DEPOSIT_1D);
    CONVENTIONS.put(DEPOSIT_1M_ID, DEPOSIT_1M);
    CONVENTIONS.put(FIXED_LEG_ID, FIXED_LEG);
    CONVENTIONS.put(LIBOR_1M_ID, LIBOR_1M);
    CONVENTIONS.put(LIBOR_3M_ID, LIBOR_3M);
    CONVENTIONS.put(LIBOR_6M_ID, LIBOR_6M);
    CONVENTIONS.put(RATE_FUTURE_3M_ID, RATE_FUTURE_3M);
    CONVENTIONS.put(RATE_FUTURE_1M_ID, RATE_FUTURE_1M);
    CONVENTIONS.put(SWAP_3M_IBOR_ID, SWAP_3M_LIBOR);
    CONVENTIONS.put(SWAP_6M_IBOR_ID, SWAP_6M_LIBOR);
    CONVENTIONS.put(OVERNIGHT_ID, OVERNIGHT);
    CONVENTIONS.put(OIS_ID, OIS);
    CONVENTIONS.put(FX_SPOT_ID, FX_SPOT);
    CONVENTIONS.put(FX_FORWARD_ID, FX_FORWARD);
    CONVERTER = new CurveNodeToDefinitionConverter(new TestConventionSource(CONVENTIONS), new MyHolidaySource(CALENDAR, "US"), new MyRegionSource("US"));
  }

  @Test(expectedExceptions = IllegalArgumentException.class)
  public void testNullConventionSource() {
    new CurveNodeToDefinitionConverter(null, new MyHolidaySource(CALENDAR, "US"), new MyRegionSource("US"));
  }

  @Test(expectedExceptions = IllegalArgumentException.class)
  public void testNullHolidaySource() {
    new CurveNodeToDefinitionConverter(new TestConventionSource(CONVENTIONS), null, new MyRegionSource("US"));
  }

  @Test(expectedExceptions = IllegalArgumentException.class)
  public void testNullRegionSource() {
    new CurveNodeToDefinitionConverter(new TestConventionSource(CONVENTIONS), new MyHolidaySource(CALENDAR, "US"), null);
  }

  @Test(expectedExceptions = IllegalArgumentException.class)
  public void testNullNode() {
    CONVERTER.getDefinitionForNode(null, DEPOSIT_1D_ID, DateUtils.getUTCDate(2013, 1, 1), new SnapshotDataBundle(), TS, "Name");
  }

  @Test(expectedExceptions = IllegalArgumentException.class)
  public void testNullDate() {
    CONVERTER.getDefinitionForNode(new ContinuouslyCompoundedRateNode("", Tenor.ONE_DAY), DEPOSIT_1D_ID, null, new SnapshotDataBundle(), TS, "Name");
  }

  @Test(expectedExceptions = IllegalArgumentException.class)
  public void testNullSnapshot() {
    CONVERTER.getDefinitionForNode(new ContinuouslyCompoundedRateNode("", Tenor.ONE_DAY), DEPOSIT_1D_ID, DateUtils.getUTCDate(2013, 1, 1), null, TS, "Name");
  }

  @Test(expectedExceptions = IllegalArgumentException.class)
  public void testNullTimeSeriesBundle() {
    CONVERTER.getDefinitionForNode(new ContinuouslyCompoundedRateNode("", Tenor.ONE_DAY), DEPOSIT_1D_ID, DateUtils.getUTCDate(2013, 1, 1), new SnapshotDataBundle(), null, "Name");
  }

  @Test(expectedExceptions = UnsupportedOperationException.class)
  public void testContinuouslyCompoundedRateNode() {
    CONVERTER.getDefinitionForNode(new ContinuouslyCompoundedRateNode("name", Tenor.ONE_DAY), DEPOSIT_1D_ID, DateUtils.getUTCDate(2013, 5, 1), new SnapshotDataBundle(), TS, "Name");
  }

  @Test(expectedExceptions = UnsupportedOperationException.class)
  public void testCreditSpreadNode() {
    CONVERTER.getDefinitionForNode(new CreditSpreadNode("name", Tenor.ONE_DAY), DEPOSIT_1D_ID, DateUtils.getUTCDate(2013, 5, 1), new SnapshotDataBundle(), TS, "Name");
  }

  @Test(expectedExceptions = UnsupportedOperationException.class)
  public void testDiscountFactorNode() {
    CONVERTER.getDefinitionForNode(new DiscountFactorNode("name", Tenor.ONE_DAY), DEPOSIT_1D_ID, DateUtils.getUTCDate(2013, 5, 1), new SnapshotDataBundle(), TS, "Name");
  }

  @Test(expectedExceptions = OpenGammaRuntimeException.class)
  public void testNoDataForCash() {
    final ExternalId marketDataId = ExternalId.of(SCHEME, "US1d");
    final SnapshotDataBundle marketValues = new SnapshotDataBundle();
    final ZonedDateTime now = DateUtils.getUTCDate(2013, 5, 1);
<<<<<<< HEAD
    final CurveNode cashNode = new CashNode(Tenor.of(Period.ZERO), Tenor.ONE_DAY, DEPOSIT_1D_ID, "Mapper");
    CONVERTER.getDefinitionForNode(cashNode, marketDataId, now, marketValues);
=======
    final CurveNode cashNode = new CashNode(new Tenor(Period.ZERO), Tenor.ONE_DAY, DEPOSIT_1D_ID, "Mapper");
    CONVERTER.getDefinitionForNode(cashNode, marketDataId, now, marketValues, TS, "Name");
>>>>>>> 845497c3
  }

  @Test(expectedExceptions = OpenGammaRuntimeException.class)
  public void testNoConventionForCash() {
    final ExternalId marketDataId = ExternalId.of(SCHEME, "US1d");
    final double rate = 0.0012345;
    final SnapshotDataBundle marketValues = new SnapshotDataBundle();
    marketValues.setDataPoint(marketDataId, rate);
    final CashNode cashNode = new CashNode(Tenor.ONE_DAY, Tenor.FIVE_MONTHS, ExternalId.of(SCHEME, "Test"), "Mapper");
    CONVERTER.getDefinitionForNode(cashNode, marketDataId, DateUtils.getUTCDate(2013, 1, 1), marketValues, TS, "Name");
  }

  @Test(expectedExceptions = OpenGammaRuntimeException.class)
  public void testWrongConventionTypeForCash() {
    final ExternalId marketDataId = ExternalId.of(SCHEME, "US1d");
    final double rate = 0.0012345;
    final SnapshotDataBundle marketValues = new SnapshotDataBundle();
    marketValues.setDataPoint(marketDataId, rate);
    final CashNode cashNode = new CashNode(Tenor.ONE_DAY, Tenor.FIVE_MONTHS, FIXED_LEG_ID, "Mapper");
    CONVERTER.getDefinitionForNode(cashNode, marketDataId, DateUtils.getUTCDate(2013, 1, 1), marketValues, TS, "Name");
  }

  @Test(expectedExceptions = OpenGammaRuntimeException.class)
  public void testNoDataForFRA() {
    final ExternalId marketDataId = ExternalId.of(SCHEME, "US6x9");
    final SnapshotDataBundle marketValues = new SnapshotDataBundle();
    final FRANode fraNode = new FRANode(Tenor.SIX_MONTHS, Tenor.NINE_MONTHS, LIBOR_3M_ID, "Mapper");
    CONVERTER.getDefinitionForNode(fraNode, marketDataId, DateUtils.getUTCDate(2013, 1, 1), marketValues, TS, "Name");
  }

  @Test(expectedExceptions = OpenGammaRuntimeException.class)
  public void testNoConventionForFRA() {
    final ExternalId marketDataId = ExternalId.of(SCHEME, "US6x9");
    final SnapshotDataBundle marketValues = new SnapshotDataBundle();
    final double rate = 0.01234;
    marketValues.setDataPoint(marketDataId, rate);
    final FRANode fraNode = new FRANode(Tenor.SIX_MONTHS, Tenor.NINE_MONTHS, ExternalId.of(SCHEME, "Test"), "Mapper");
    CONVERTER.getDefinitionForNode(fraNode, marketDataId, DateUtils.getUTCDate(2013, 1, 1), marketValues, TS, "Name");
  }

  @Test(expectedExceptions = OpenGammaRuntimeException.class)
  public void testWrongConventionForFRA() {
    final ExternalId marketDataId = ExternalId.of(SCHEME, "US6x9");
    final SnapshotDataBundle marketValues = new SnapshotDataBundle();
    final double rate = 0.01234;
    marketValues.setDataPoint(marketDataId, rate);
    final FRANode fraNode = new FRANode(Tenor.SIX_MONTHS, Tenor.NINE_MONTHS, FIXED_LEG_ID, "Mapper");
    CONVERTER.getDefinitionForNode(fraNode, marketDataId, DateUtils.getUTCDate(2013, 1, 1), marketValues, TS, "Name");
  }

  @Test(expectedExceptions = OpenGammaRuntimeException.class)
  public void testNoDataForFuture() {
    final ExternalId marketDataId = ExternalId.of(SCHEME, "3M3M future");
    final SnapshotDataBundle marketValues = new SnapshotDataBundle();
<<<<<<< HEAD
    final RateFutureNode futureNode = new RateFutureNode(1, Tenor.of(Period.ZERO), Tenor.THREE_MONTHS, Tenor.THREE_MONTHS, RATE_FUTURE_3M_ID, LIBOR_3M_ID, "Mapper");
    CONVERTER.getDefinitionForNode(futureNode, marketDataId, DateUtils.getUTCDate(2013, 1, 1), marketValues);
=======
    final RateFutureNode futureNode = new RateFutureNode(1, new Tenor(Period.ZERO), Tenor.THREE_MONTHS, Tenor.THREE_MONTHS, RATE_FUTURE_3M_ID, LIBOR_3M_ID, "Mapper");
    CONVERTER.getDefinitionForNode(futureNode, marketDataId, DateUtils.getUTCDate(2013, 1, 1), marketValues, TS, "Name");
>>>>>>> 845497c3
  }

  @Test(expectedExceptions = OpenGammaRuntimeException.class)
  public void testNoFutureConvention() {
    final ExternalId marketDataId = ExternalId.of(SCHEME, "3M3M future");
    final SnapshotDataBundle marketValues = new SnapshotDataBundle();
    final double rate = 0.98;
    marketValues.setDataPoint(marketDataId, rate);
<<<<<<< HEAD
    final RateFutureNode futureNode = new RateFutureNode(1, Tenor.of(Period.ZERO), Tenor.THREE_MONTHS, Tenor.THREE_MONTHS, ExternalId.of(SCHEME, "Test"), LIBOR_3M_ID, "Mapper");
    CONVERTER.getDefinitionForNode(futureNode, marketDataId, DateUtils.getUTCDate(2013, 1, 1), marketValues);
=======
    final RateFutureNode futureNode = new RateFutureNode(1, new Tenor(Period.ZERO), Tenor.THREE_MONTHS, Tenor.THREE_MONTHS, ExternalId.of(SCHEME, "Test"), LIBOR_3M_ID, "Mapper");
    CONVERTER.getDefinitionForNode(futureNode, marketDataId, DateUtils.getUTCDate(2013, 1, 1), marketValues, TS, "Name");
>>>>>>> 845497c3
  }

  @Test(expectedExceptions = OpenGammaRuntimeException.class)
  public void testWrongFutureConvention() {
    final ExternalId marketDataId = ExternalId.of(SCHEME, "3M3M future");
    final SnapshotDataBundle marketValues = new SnapshotDataBundle();
    final double rate = 0.98;
    marketValues.setDataPoint(marketDataId, rate);
<<<<<<< HEAD
    final RateFutureNode futureNode = new RateFutureNode(1, Tenor.of(Period.ZERO), Tenor.THREE_MONTHS, Tenor.THREE_MONTHS, FIXED_LEG_ID, LIBOR_3M_ID, "Mapper");
    CONVERTER.getDefinitionForNode(futureNode, marketDataId, DateUtils.getUTCDate(2013, 1, 1), marketValues);
=======
    final RateFutureNode futureNode = new RateFutureNode(1, new Tenor(Period.ZERO), Tenor.THREE_MONTHS, Tenor.THREE_MONTHS, FIXED_LEG_ID, LIBOR_3M_ID, "Mapper");
    CONVERTER.getDefinitionForNode(futureNode, marketDataId, DateUtils.getUTCDate(2013, 1, 1), marketValues, TS, "Name");
>>>>>>> 845497c3
  }

  @Test(expectedExceptions = OpenGammaRuntimeException.class)
  public void testNoUnderlyingConventionForFuture() {
    final ExternalId marketDataId = ExternalId.of(SCHEME, "3M3M future");
    final SnapshotDataBundle marketValues = new SnapshotDataBundle();
    final double rate = 0.98;
    marketValues.setDataPoint(marketDataId, rate);
<<<<<<< HEAD
    final RateFutureNode futureNode = new RateFutureNode(1, Tenor.of(Period.ZERO), Tenor.THREE_MONTHS, Tenor.THREE_MONTHS, RATE_FUTURE_3M_ID, ExternalId.of(SCHEME, "Test"), "Mapper");
    CONVERTER.getDefinitionForNode(futureNode, marketDataId, DateUtils.getUTCDate(2013, 1, 1), marketValues);
=======
    final RateFutureNode futureNode = new RateFutureNode(1, new Tenor(Period.ZERO), Tenor.THREE_MONTHS, Tenor.THREE_MONTHS, RATE_FUTURE_3M_ID, ExternalId.of(SCHEME, "Test"), "Mapper");
    CONVERTER.getDefinitionForNode(futureNode, marketDataId, DateUtils.getUTCDate(2013, 1, 1), marketValues, TS, "Name");
>>>>>>> 845497c3
  }

  @Test(expectedExceptions = OpenGammaRuntimeException.class)
  public void testWrongUnderlyingConventionForFuture() {
    final ExternalId marketDataId = ExternalId.of(SCHEME, "3M3M future");
    final SnapshotDataBundle marketValues = new SnapshotDataBundle();
    final double rate = 0.98;
    marketValues.setDataPoint(marketDataId, rate);
<<<<<<< HEAD
    final RateFutureNode futureNode = new RateFutureNode(1, Tenor.of(Period.ZERO), Tenor.THREE_MONTHS, Tenor.THREE_MONTHS, RATE_FUTURE_3M_ID, FIXED_LEG_ID, "Mapper");
    CONVERTER.getDefinitionForNode(futureNode, marketDataId, DateUtils.getUTCDate(2013, 1, 1), marketValues);
=======
    final RateFutureNode futureNode = new RateFutureNode(1, new Tenor(Period.ZERO), Tenor.THREE_MONTHS, Tenor.THREE_MONTHS, RATE_FUTURE_3M_ID, FIXED_LEG_ID, "Mapper");
    CONVERTER.getDefinitionForNode(futureNode, marketDataId, DateUtils.getUTCDate(2013, 1, 1), marketValues, TS, "Name");
>>>>>>> 845497c3
  }

  @Test(expectedExceptions = OpenGammaRuntimeException.class)
  public void testNoDataForSwapPayFixedLeg() {
    final ExternalId marketDataId = ExternalId.of(SCHEME, "USD Swap");
    final SnapshotDataBundle marketValues = new SnapshotDataBundle();
<<<<<<< HEAD
    final SwapNode swapNode = new SwapNode(Tenor.of(Period.ZERO), Tenor.TEN_YEARS, FIXED_LEG_ID, SWAP_3M_IBOR_ID, "Mapper");
    CONVERTER.getDefinitionForNode(swapNode, marketDataId, DateUtils.getUTCDate(2013, 1, 1), marketValues);
=======
    final SwapNode swapNode = new SwapNode(new Tenor(Period.ZERO), Tenor.TEN_YEARS, FIXED_LEG_ID, SWAP_3M_IBOR_ID, "Mapper");
    CONVERTER.getDefinitionForNode(swapNode, marketDataId, DateUtils.getUTCDate(2013, 1, 1), marketValues, TS, "Name");
>>>>>>> 845497c3
  }

  @Test(expectedExceptions = OpenGammaRuntimeException.class)
  public void testNoSwapPayFixedLegConvention() {
    final ExternalId marketDataId = ExternalId.of(SCHEME, "USD Swap");
    final SnapshotDataBundle marketValues = new SnapshotDataBundle();
    final double rate = 0.01;
    marketValues.setDataPoint(marketDataId, rate);
<<<<<<< HEAD
    final SwapNode swapNode = new SwapNode(Tenor.of(Period.ZERO), Tenor.TEN_YEARS, ExternalId.of(SCHEME, "Test"), SWAP_3M_IBOR_ID, "Mapper");
    CONVERTER.getDefinitionForNode(swapNode, marketDataId, DateUtils.getUTCDate(2013, 1, 1), marketValues);
=======
    final SwapNode swapNode = new SwapNode(new Tenor(Period.ZERO), Tenor.TEN_YEARS, ExternalId.of(SCHEME, "Test"), SWAP_3M_IBOR_ID, "Mapper");
    CONVERTER.getDefinitionForNode(swapNode, marketDataId, DateUtils.getUTCDate(2013, 1, 1), marketValues, TS, "Name");
>>>>>>> 845497c3
  }

  @Test(expectedExceptions = OpenGammaRuntimeException.class)
  public void testWrongSwapPayFixedLegConvention() {
    final ExternalId marketDataId = ExternalId.of(SCHEME, "USD Swap");
    final SnapshotDataBundle marketValues = new SnapshotDataBundle();
    final double rate = 0.01;
    marketValues.setDataPoint(marketDataId, rate);
<<<<<<< HEAD
    final SwapNode swapNode = new SwapNode(Tenor.of(Period.ZERO), Tenor.TEN_YEARS, FIXED_LEG_ID, LIBOR_3M_ID, "Mapper");
    CONVERTER.getDefinitionForNode(swapNode, marketDataId, DateUtils.getUTCDate(2013, 1, 1), marketValues);
=======
    final SwapNode swapNode = new SwapNode(new Tenor(Period.ZERO), Tenor.TEN_YEARS, FIXED_LEG_ID, LIBOR_3M_ID, "Mapper");
    CONVERTER.getDefinitionForNode(swapNode, marketDataId, DateUtils.getUTCDate(2013, 1, 1), marketValues, TS, "Name");
>>>>>>> 845497c3
  }

  @Test(expectedExceptions = OpenGammaRuntimeException.class)
  public void testNoDataForReceivePayFixedLeg() {
    final ExternalId marketDataId = ExternalId.of(SCHEME, "USD Swap");
    final SnapshotDataBundle marketValues = new SnapshotDataBundle();
<<<<<<< HEAD
    final SwapNode swapNode = new SwapNode(Tenor.of(Period.ZERO), Tenor.TEN_YEARS, SWAP_3M_IBOR_ID, FIXED_LEG_ID, "Mapper");
    CONVERTER.getDefinitionForNode(swapNode, marketDataId, DateUtils.getUTCDate(2013, 1, 1), marketValues);
=======
    final SwapNode swapNode = new SwapNode(new Tenor(Period.ZERO), Tenor.TEN_YEARS, SWAP_3M_IBOR_ID, FIXED_LEG_ID, "Mapper");
    CONVERTER.getDefinitionForNode(swapNode, marketDataId, DateUtils.getUTCDate(2013, 1, 1), marketValues, TS, "Name");
>>>>>>> 845497c3
  }

  @Test(expectedExceptions = OpenGammaRuntimeException.class)
  public void testNoSwapReceiveFixedLegConvention() {
    final ExternalId marketDataId = ExternalId.of(SCHEME, "USD Swap");
    final SnapshotDataBundle marketValues = new SnapshotDataBundle();
    final double rate = 0.01;
    marketValues.setDataPoint(marketDataId, rate);
<<<<<<< HEAD
    final SwapNode swapNode = new SwapNode(Tenor.of(Period.ZERO), Tenor.TEN_YEARS, SWAP_3M_IBOR_ID, ExternalId.of(SCHEME, "Test"), "Mapper");
    CONVERTER.getDefinitionForNode(swapNode, marketDataId, DateUtils.getUTCDate(2013, 1, 1), marketValues);
=======
    final SwapNode swapNode = new SwapNode(new Tenor(Period.ZERO), Tenor.TEN_YEARS, SWAP_3M_IBOR_ID, ExternalId.of(SCHEME, "Test"), "Mapper");
    CONVERTER.getDefinitionForNode(swapNode, marketDataId, DateUtils.getUTCDate(2013, 1, 1), marketValues, TS, "Name");
>>>>>>> 845497c3
  }

  @Test(expectedExceptions = OpenGammaRuntimeException.class)
  public void testWrongSwapReceiveFixedLegConvention() {
    final ExternalId marketDataId = ExternalId.of(SCHEME, "USD Swap");
    final SnapshotDataBundle marketValues = new SnapshotDataBundle();
    final double rate = 0.01;
    marketValues.setDataPoint(marketDataId, rate);
<<<<<<< HEAD
    final SwapNode swapNode = new SwapNode(Tenor.of(Period.ZERO), Tenor.TEN_YEARS, LIBOR_3M_ID, FIXED_LEG_ID, "Mapper");
    CONVERTER.getDefinitionForNode(swapNode, marketDataId, DateUtils.getUTCDate(2013, 1, 1), marketValues);
=======
    final SwapNode swapNode = new SwapNode(new Tenor(Period.ZERO), Tenor.TEN_YEARS, LIBOR_3M_ID, FIXED_LEG_ID, "Mapper");
    CONVERTER.getDefinitionForNode(swapNode, marketDataId, DateUtils.getUTCDate(2013, 1, 1), marketValues, TS, "Name");
>>>>>>> 845497c3
  }

  @Test(expectedExceptions = OpenGammaRuntimeException.class)
  public void testNoSwapPayOISLegConvention() {
    final ExternalId marketDataId = ExternalId.of(SCHEME, "USD Swap");
    final SnapshotDataBundle marketValues = new SnapshotDataBundle();
    final double rate = 0.01;
    marketValues.setDataPoint(marketDataId, rate);
<<<<<<< HEAD
    final SwapNode swapNode = new SwapNode(Tenor.of(Period.ZERO), Tenor.TEN_YEARS, ExternalId.of(SCHEME, "Test"), FIXED_LEG_ID, "Mapper");
    CONVERTER.getDefinitionForNode(swapNode, marketDataId, DateUtils.getUTCDate(2013, 1, 1), marketValues);
=======
    final SwapNode swapNode = new SwapNode(new Tenor(Period.ZERO), Tenor.TEN_YEARS, ExternalId.of(SCHEME, "Test"), FIXED_LEG_ID, "Mapper");
    CONVERTER.getDefinitionForNode(swapNode, marketDataId, DateUtils.getUTCDate(2013, 1, 1), marketValues, TS, "Name");
>>>>>>> 845497c3
  }

  @Test(expectedExceptions = OpenGammaRuntimeException.class)
  public void testNoSwapReceiveOISLegConvention() {
    final ExternalId marketDataId = ExternalId.of(SCHEME, "USD Swap");
    final SnapshotDataBundle marketValues = new SnapshotDataBundle();
    final double rate = 0.01;
    marketValues.setDataPoint(marketDataId, rate);
<<<<<<< HEAD
    final SwapNode swapNode = new SwapNode(Tenor.of(Period.ZERO), Tenor.TEN_YEARS, FIXED_LEG_ID, ExternalId.of(SCHEME, "Test"), "Mapper");
    CONVERTER.getDefinitionForNode(swapNode, marketDataId, DateUtils.getUTCDate(2013, 1, 1), marketValues);
=======
    final SwapNode swapNode = new SwapNode(new Tenor(Period.ZERO), Tenor.TEN_YEARS, FIXED_LEG_ID, ExternalId.of(SCHEME, "Test"), "Mapper");
    CONVERTER.getDefinitionForNode(swapNode, marketDataId, DateUtils.getUTCDate(2013, 1, 1), marketValues, TS, "Name");
>>>>>>> 845497c3
  }

  @Test(expectedExceptions = OpenGammaRuntimeException.class)
  public void testWrongSwapFloatLegIborConvention() {
    final ExternalId marketDataId = ExternalId.of(SCHEME, "USD Swap");
    final SnapshotDataBundle marketValues = new SnapshotDataBundle();
    final double rate = 0.01;
    marketValues.setDataPoint(marketDataId, rate);
    final VanillaIborLegConvention iborConvention = new VanillaIborLegConvention("Test", ExternalIdBundle.of(ExternalId.of(SCHEME, "Test")),
        SWAP_6M_IBOR_ID, false, StubType.NONE, SCHEME, Tenor.THREE_MONTHS);
    final Map<ExternalId, Convention> conventions = new HashMap<>();
    conventions.put(FIXED_LEG_ID, FIXED_LEG);
    conventions.put(SWAP_3M_IBOR_ID, SWAP_3M_LIBOR);
    conventions.put(SWAP_6M_IBOR_ID, SWAP_6M_LIBOR);
    conventions.put(ExternalId.of(SCHEME, "Test"), iborConvention);
    final CurveNodeToDefinitionConverter converter = new CurveNodeToDefinitionConverter(new TestConventionSource(conventions), new MyHolidaySource(CALENDAR, "US"), new MyRegionSource("US"));
<<<<<<< HEAD
    final SwapNode swapNode = new SwapNode(Tenor.of(Period.ZERO), Tenor.TEN_YEARS, FIXED_LEG_ID, ExternalId.of(SCHEME, "Test"), "Mapper");
    converter.getDefinitionForNode(swapNode, marketDataId, DateUtils.getUTCDate(2013, 1, 1), marketValues);
=======
    final SwapNode swapNode = new SwapNode(new Tenor(Period.ZERO), Tenor.TEN_YEARS, FIXED_LEG_ID, ExternalId.of(SCHEME, "Test"), "Mapper");
    converter.getDefinitionForNode(swapNode, marketDataId, DateUtils.getUTCDate(2013, 1, 1), marketValues, TS, "Name");
>>>>>>> 845497c3
  }

  @Test(expectedExceptions = OpenGammaRuntimeException.class)
  public void testNullFXForwardConvention() {
    final ExternalId marketDataId = ExternalId.of(SCHEME, "USD/CAD 1M");
    final SnapshotDataBundle marketValues = new SnapshotDataBundle();
    final double forward = 1.5;
    marketValues.setDataPoint(marketDataId, forward);
    final ZonedDateTime now = DateUtils.getUTCDate(2013, 6, 1);
    final FXForwardNode node = new FXForwardNode(Tenor.of(Period.ZERO), Tenor.ONE_YEAR, FX_FORWARD_ID, Currency.USD, Currency.CAD, "Mapper");
    final Map<ExternalId, Convention> conventions = Collections.<ExternalId, Convention>emptyMap();
    final CurveNodeToDefinitionConverter converter = new CurveNodeToDefinitionConverter(new TestConventionSource(conventions), new MyHolidaySource(CALENDAR, "US"), new MyRegionSource("US"));
    converter.getDefinitionForNode(node, marketDataId, now, marketValues, TS, "Name");
  }

  @Test(expectedExceptions = OpenGammaRuntimeException.class)
  public void testNullFXSpotConvention() {
    final ExternalId marketDataId = ExternalId.of(SCHEME, "USD/CAD 1M");
    final SnapshotDataBundle marketValues = new SnapshotDataBundle();
    final double forward = 1.5;
    marketValues.setDataPoint(marketDataId, forward);
    final ZonedDateTime now = DateUtils.getUTCDate(2013, 6, 1);
    final FXForwardNode node = new FXForwardNode(Tenor.of(Period.ZERO), Tenor.ONE_YEAR, FX_FORWARD_ID, Currency.USD, Currency.CAD, "Mapper");
    final Map<ExternalId, Convention> conventions = new HashMap<>();
    conventions.put(FX_FORWARD_ID, FX_FORWARD);
    final CurveNodeToDefinitionConverter converter = new CurveNodeToDefinitionConverter(new TestConventionSource(conventions), new MyHolidaySource(CALENDAR, "US"), new MyRegionSource("US"));
    converter.getDefinitionForNode(node, marketDataId, now, marketValues, TS, "Name");
  }

  @Test(expectedExceptions = OpenGammaRuntimeException.class)
  public void testWrongConventionForFXForward() {
    final ExternalId marketDataId = ExternalId.of(SCHEME, "USD/CAD 1M");
    final SnapshotDataBundle marketValues = new SnapshotDataBundle();
    final double forward = 1.5;
    marketValues.setDataPoint(marketDataId, forward);
    final ZonedDateTime now = DateUtils.getUTCDate(2013, 6, 1);
<<<<<<< HEAD
    final FXForwardNode node = new FXForwardNode(Tenor.of(Period.ZERO), Tenor.ONE_YEAR, SWAP_3M_IBOR_ID, Currency.USD, Currency.CAD, "Mapper");
    CONVERTER.getDefinitionForNode(node, marketDataId, now, marketValues);
=======
    final FXForwardNode node = new FXForwardNode(new Tenor(Period.ZERO), Tenor.ONE_YEAR, SWAP_3M_IBOR_ID, Currency.USD, Currency.CAD, "Mapper");
    CONVERTER.getDefinitionForNode(node, marketDataId, now, marketValues, TS, "Name");
>>>>>>> 845497c3
  }

  @Test(expectedExceptions = OpenGammaRuntimeException.class)
  public void testWrongUnderlyingConventionForFXForward() {
    final ExternalId marketDataId = ExternalId.of(SCHEME, "USD/CAD 1M");
    final SnapshotDataBundle marketValues = new SnapshotDataBundle();
    final double forward = 1.5;
    marketValues.setDataPoint(marketDataId, forward);
    final ZonedDateTime now = DateUtils.getUTCDate(2013, 6, 1);
    final FXForwardAndSwapConvention fxForward = new FXForwardAndSwapConvention("FX Forward", ExternalIdBundle.of(ExternalId.of(SCHEME, "FX Forward")), LIBOR_1M_ID, MODIFIED_FOLLOWING, false, US);
    final FXForwardNode node = new FXForwardNode(Tenor.of(Period.ZERO), Tenor.ONE_YEAR, ExternalId.of(SCHEME, "FX Forward"), Currency.USD, Currency.CAD, "Mapper");
    final Map<ExternalId, Convention> conventions = new HashMap<>();
    conventions.put(FX_FORWARD_ID, fxForward);
    conventions.put(LIBOR_1M_ID, LIBOR_1M);
    final CurveNodeToDefinitionConverter converter = new CurveNodeToDefinitionConverter(new TestConventionSource(conventions), new MyHolidaySource(CALENDAR, "US"), new MyRegionSource("US"));
    converter.getDefinitionForNode(node, marketDataId, now, marketValues, TS, "Name");
  }

  @Test(expectedExceptions = OpenGammaRuntimeException.class)
  public void testNullMarketDataForFXForward() {
    final ExternalId marketDataId = ExternalId.of(SCHEME, "USD/CAD 1M");
    final SnapshotDataBundle marketValues = new SnapshotDataBundle();
    final ZonedDateTime now = DateUtils.getUTCDate(2013, 6, 1);
<<<<<<< HEAD
    final FXForwardNode node = new FXForwardNode(Tenor.of(Period.ZERO), Tenor.ONE_YEAR, FX_FORWARD_ID, Currency.USD, Currency.CAD, "Mapper");
    CONVERTER.getDefinitionForNode(node, marketDataId, now, marketValues);
=======
    final FXForwardNode node = new FXForwardNode(new Tenor(Period.ZERO), Tenor.ONE_YEAR, FX_FORWARD_ID, Currency.USD, Currency.CAD, "Mapper");
    CONVERTER.getDefinitionForNode(node, marketDataId, now, marketValues, TS, "Name");
>>>>>>> 845497c3
  }

  @Test
  public void testOneDayDeposit() {
    final ExternalId marketDataId = ExternalId.of(SCHEME, "US1d");
    final double rate = 0.0012345;
    final SnapshotDataBundle marketValues = new SnapshotDataBundle();
    marketValues.setDataPoint(marketDataId, rate);
    final ZonedDateTime now = DateUtils.getUTCDate(2013, 5, 1);
<<<<<<< HEAD
    final CurveNode cashNode = new CashNode(Tenor.of(Period.ZERO), Tenor.ONE_DAY, DEPOSIT_1D_ID, "Mapper");
    final InstrumentDefinition<?> definition = CONVERTER.getDefinitionForNode(cashNode, marketDataId, now, marketValues);
=======
    final CurveNode cashNode = new CashNode(new Tenor(Period.ZERO), Tenor.ONE_DAY, DEPOSIT_1D_ID, "Mapper");
    final InstrumentDefinition<?> definition = CONVERTER.getDefinitionForNode(cashNode, marketDataId, now, marketValues, TS, "Name");
>>>>>>> 845497c3
    assertTrue(definition instanceof CashDefinition);
    final CashDefinition cash = (CashDefinition) definition;
    final CashDefinition expectedCash = new CashDefinition(Currency.USD, DateUtils.getUTCDate(2013, 5, 1), DateUtils.getUTCDate(2013, 5, 2), 1, rate, 1. / 360);
    assertEquals(expectedCash, cash);
  }

  @Test
  public void testOneMonthDeposit() {
    final ExternalId marketDataId = ExternalId.of(SCHEME, "US1m");
    final double rate = 0.0012345;
    final SnapshotDataBundle marketValues = new SnapshotDataBundle();
    marketValues.setDataPoint(marketDataId, rate);
    ZonedDateTime now = DateUtils.getUTCDate(2013, 2, 4);
<<<<<<< HEAD
    CurveNode cashNode = new CashNode(Tenor.of(Period.ZERO), Tenor.ONE_MONTH, DEPOSIT_1M_ID, "Mapper");
    InstrumentDefinition<?> definition = CONVERTER.getDefinitionForNode(cashNode, marketDataId, now, marketValues);
=======
    CurveNode cashNode = new CashNode(new Tenor(Period.ZERO), Tenor.ONE_MONTH, DEPOSIT_1M_ID, "Mapper");
    InstrumentDefinition<?> definition = CONVERTER.getDefinitionForNode(cashNode, marketDataId, now, marketValues, TS, "Name");
>>>>>>> 845497c3
    assertTrue(definition instanceof CashDefinition);
    CashDefinition cash = (CashDefinition) definition;
    CashDefinition expectedCash = new CashDefinition(Currency.USD, DateUtils.getUTCDate(2013, 2, 6), DateUtils.getUTCDate(2013, 3, 6), 1, rate, 28. / 360);
    assertEquals(expectedCash, cash);
    now = DateUtils.getUTCDate(2013, 5, 2);
<<<<<<< HEAD
    cashNode = new CashNode(Tenor.of(Period.ZERO), Tenor.ONE_MONTH, DEPOSIT_1M_ID, "Mapper");
    definition = CONVERTER.getDefinitionForNode(cashNode, marketDataId, now, marketValues);
=======
    cashNode = new CashNode(new Tenor(Period.ZERO), Tenor.ONE_MONTH, DEPOSIT_1M_ID, "Mapper");
    definition = CONVERTER.getDefinitionForNode(cashNode, marketDataId, now, marketValues, TS, "Name");
>>>>>>> 845497c3
    assertTrue(definition instanceof CashDefinition);
    cash = (CashDefinition) definition;
    expectedCash = new CashDefinition(Currency.USD, DateUtils.getUTCDate(2013, 5, 6), DateUtils.getUTCDate(2013, 6, 6), 1, rate, 31. / 360);
    assertEquals(expectedCash, cash);
    now = DateUtils.getUTCDate(2013, 5, 7);
    cashNode = new CashNode(Tenor.ONE_MONTH, Tenor.THREE_MONTHS, DEPOSIT_1M_ID, "Mapper");
    definition = CONVERTER.getDefinitionForNode(cashNode, marketDataId, now, marketValues, TS, "Name");
    assertTrue(definition instanceof CashDefinition);
    cash = (CashDefinition) definition;
    expectedCash = new CashDefinition(Currency.USD, DateUtils.getUTCDate(2013, 6, 10), DateUtils.getUTCDate(2013, 9, 10), 1, rate, 92. / 360);
    assertEquals(expectedCash, cash);
  }

  @Test
  public void testLibor() {
    final ExternalId marketDataId = ExternalId.of(SCHEME, "US3mLibor");
    final double rate = 0.0012345;
    final SnapshotDataBundle marketValues = new SnapshotDataBundle();
    marketValues.setDataPoint(marketDataId, rate);
    final ZonedDateTime now = DateUtils.getUTCDate(2013, 2, 4);
<<<<<<< HEAD
    CurveNode iborNode = new CashNode(Tenor.of(Period.ZERO), Tenor.THREE_MONTHS, LIBOR_3M_ID, "Mapper");
    InstrumentDefinition<?> definition = CONVERTER.getDefinitionForNode(iborNode, marketDataId, now, marketValues);
=======
    CurveNode iborNode = new CashNode(new Tenor(Period.ZERO), Tenor.THREE_MONTHS, LIBOR_3M_ID, "Mapper");
    InstrumentDefinition<?> definition = CONVERTER.getDefinitionForNode(iborNode, marketDataId, now, marketValues, TS, "Name");
>>>>>>> 845497c3
    assertTrue(definition instanceof DepositIborDefinition);
    DepositIborDefinition ibor = (DepositIborDefinition) definition;
    final IborIndex ibor3m = new IborIndex(Currency.USD, Tenor.THREE_MONTHS.getPeriod(), 0, THIRTY_360, MODIFIED_FOLLOWING, false, LIBOR_3M_ID.getValue());
    DepositIborDefinition expectedLibor = new DepositIborDefinition(Currency.USD, DateUtils.getUTCDate(2013, 2, 6), DateUtils.getUTCDate(2013, 5, 6), 1, rate, 90. / 360, ibor3m);
    assertEquals(expectedLibor, ibor);
<<<<<<< HEAD
    iborNode = new CashNode(Tenor.of(Period.ZERO), Tenor.SIX_MONTHS, LIBOR_6M_ID, "Mapper");
    definition = CONVERTER.getDefinitionForNode(iborNode, marketDataId, now, marketValues);
=======
    iborNode = new CashNode(new Tenor(Period.ZERO), Tenor.SIX_MONTHS, LIBOR_6M_ID, "Mapper");
    definition = CONVERTER.getDefinitionForNode(iborNode, marketDataId, now, marketValues, TS, "Name");
>>>>>>> 845497c3
    assertTrue(definition instanceof DepositIborDefinition);
    ibor = (DepositIborDefinition) definition;
    final IborIndex ibor6m = new IborIndex(Currency.USD, Tenor.SIX_MONTHS.getPeriod(), 0, ACT_360, MODIFIED_FOLLOWING, false, LIBOR_6M_ID.getValue());
    expectedLibor = new DepositIborDefinition(Currency.USD, DateUtils.getUTCDate(2013, 2, 6), DateUtils.getUTCDate(2013, 8, 6), 1, rate, 181. / 360, ibor6m);
    assertEquals(expectedLibor, ibor);
  }

  @Test
  public void testFRA() {
    final ExternalId marketDataId = ExternalId.of(SCHEME, "US6x9");
    final SnapshotDataBundle marketValues = new SnapshotDataBundle();
    final double rate = 0.01234;
    marketValues.setDataPoint(marketDataId, rate);
    final FRANode fraNode = new FRANode(Tenor.SIX_MONTHS, Tenor.NINE_MONTHS, LIBOR_3M_ID, "Mapper");
    final IborIndex index = new IborIndex(Currency.USD, Tenor.THREE_MONTHS.getPeriod(), 0, THIRTY_360, MODIFIED_FOLLOWING, false, LIBOR_3M_ID.getValue());
    final InstrumentDefinition<?> definition = CONVERTER.getDefinitionForNode(fraNode, marketDataId, DateUtils.getUTCDate(2013, 3, 1), marketValues, TS, "Name");
    assertTrue(definition instanceof ForwardRateAgreementDefinition);
    final ForwardRateAgreementDefinition fra = (ForwardRateAgreementDefinition) definition;
    final ForwardRateAgreementDefinition expectedFRA = ForwardRateAgreementDefinition.from(DateUtils.getUTCDate(2013, 9, 5), DateUtils.getUTCDate(2013, 12, 2), 1, index, rate, CALENDAR);
    assertEquals(expectedFRA, fra);
  }

  @Test
  public void test3M3MIRFuture() {
    final ExternalId marketDataId = ExternalId.of(SCHEME, "3M3M future");
    final SnapshotDataBundle marketValues = new SnapshotDataBundle();
    final double rate = 0.98;
    marketValues.setDataPoint(marketDataId, rate);
    RateFutureNode futureNode = new RateFutureNode(1, Tenor.of(Period.ZERO), Tenor.THREE_MONTHS, Tenor.THREE_MONTHS, RATE_FUTURE_3M_ID, LIBOR_3M_ID, "Mapper");
    final IborIndex index = new IborIndex(Currency.USD, Tenor.THREE_MONTHS.getPeriod(), 0, THIRTY_360, MODIFIED_FOLLOWING, false, "USD 3m Libor");
    final ZonedDateTime now = DateUtils.getUTCDate(2013, 5, 1);
    InstrumentDefinition<?> definition = CONVERTER.getDefinitionForNode(futureNode, marketDataId, now, marketValues, TS, "Name");
    InterestRateFutureTransactionDefinition future = (InterestRateFutureTransactionDefinition) definition;
    InterestRateFutureSecurityDefinition securityDefinition = new InterestRateFutureSecurityDefinition(DateUtils.getUTCDate(2013, 6, 17), index, 1, 0.25, "", CALENDAR);
    InterestRateFutureTransactionDefinition expectedFuture = new InterestRateFutureTransactionDefinition(securityDefinition, now, rate, 1).withNewNotionalAndTransactionPrice(1, rate);
    assertEquals(expectedFuture, future);
    futureNode = new RateFutureNode(1, Tenor.TWO_MONTHS, Tenor.THREE_MONTHS, Tenor.THREE_MONTHS, RATE_FUTURE_3M_ID, LIBOR_3M_ID, "Mapper");
    definition = CONVERTER.getDefinitionForNode(futureNode, marketDataId, now, marketValues, TS, "Name");
    future = (InterestRateFutureTransactionDefinition) definition;
    securityDefinition = new InterestRateFutureSecurityDefinition(DateUtils.getUTCDate(2013, 9, 16), index, 1, 0.25, "", CALENDAR);
    expectedFuture = new InterestRateFutureTransactionDefinition(securityDefinition, now, rate, 1).withNewNotionalAndTransactionPrice(1, rate);
    assertEquals(expectedFuture, future);
<<<<<<< HEAD
    futureNode = new RateFutureNode(4, Tenor.of(Period.ZERO), Tenor.THREE_MONTHS, Tenor.THREE_MONTHS, RATE_FUTURE_3M_ID, LIBOR_3M_ID, "Mapper");
    definition = CONVERTER.getDefinitionForNode(futureNode, marketDataId, now, marketValues);
=======
    futureNode = new RateFutureNode(4, new Tenor(Period.ZERO), Tenor.THREE_MONTHS, Tenor.THREE_MONTHS, RATE_FUTURE_3M_ID, LIBOR_3M_ID, "Mapper");
    definition = CONVERTER.getDefinitionForNode(futureNode, marketDataId, now, marketValues, TS, "Name");
>>>>>>> 845497c3
    future = (InterestRateFutureTransactionDefinition) definition;
    securityDefinition = new InterestRateFutureSecurityDefinition(DateUtils.getUTCDate(2014, 3, 17), index, 1, 0.25, "", CALENDAR);
    expectedFuture = new InterestRateFutureTransactionDefinition(securityDefinition, now, rate, 1).withNewNotionalAndTransactionPrice(1, rate);
    assertEquals(expectedFuture, future);
    futureNode = new RateFutureNode(5, Tenor.ONE_YEAR, Tenor.THREE_MONTHS, Tenor.THREE_MONTHS, RATE_FUTURE_3M_ID, LIBOR_3M_ID, "Mapper");
    definition = CONVERTER.getDefinitionForNode(futureNode, marketDataId, now, marketValues, TS, "Name");
    future = (InterestRateFutureTransactionDefinition) definition;
    securityDefinition = new InterestRateFutureSecurityDefinition(DateUtils.getUTCDate(2015, 6, 15), index, 1, 0.25, "", CALENDAR);
    expectedFuture = new InterestRateFutureTransactionDefinition(securityDefinition, now, rate, 1).withNewNotionalAndTransactionPrice(1, rate);
    assertEquals(expectedFuture, future);
  }

  @Test
  public void test1M3MIRFuture() {
    final ExternalId marketDataId = ExternalId.of(SCHEME, "1M3M future");
    final SnapshotDataBundle marketValues = new SnapshotDataBundle();
    final double rate = 0.98;
    marketValues.setDataPoint(marketDataId, rate);
    RateFutureNode futureNode = new RateFutureNode(1, Tenor.of(Period.ZERO), Tenor.ONE_MONTH, Tenor.THREE_MONTHS, RATE_FUTURE_1M_ID, LIBOR_3M_ID, "Mapper");
    final IborIndex index = new IborIndex(Currency.USD, Tenor.THREE_MONTHS.getPeriod(), 0, THIRTY_360, MODIFIED_FOLLOWING, false, "USD 3m Libor");
    final ZonedDateTime now = DateUtils.getUTCDate(2013, 5, 1);
    InstrumentDefinition<?> definition = CONVERTER.getDefinitionForNode(futureNode, marketDataId, now, marketValues, TS, "Name");
    InterestRateFutureTransactionDefinition future = (InterestRateFutureTransactionDefinition) definition;
    InterestRateFutureSecurityDefinition securityDefinition = new InterestRateFutureSecurityDefinition(DateUtils.getUTCDate(2013, 5, 13), index, 1, 0.25, "", CALENDAR);
    InterestRateFutureTransactionDefinition expectedFuture = new InterestRateFutureTransactionDefinition(securityDefinition, now, rate, 1).withNewNotionalAndTransactionPrice(1, rate);
    assertEquals(expectedFuture, future);
    futureNode = new RateFutureNode(1, Tenor.TWO_MONTHS, Tenor.ONE_MONTH, Tenor.THREE_MONTHS, RATE_FUTURE_1M_ID, LIBOR_3M_ID, "Mapper");
    definition = CONVERTER.getDefinitionForNode(futureNode, marketDataId, now, marketValues, TS, "Name");
    future = (InterestRateFutureTransactionDefinition) definition;
    securityDefinition = new InterestRateFutureSecurityDefinition(DateUtils.getUTCDate(2013, 7, 15), index, 1, 0.25, "", CALENDAR);
    expectedFuture = new InterestRateFutureTransactionDefinition(securityDefinition, now, rate, 1).withNewNotionalAndTransactionPrice(1, rate);
    assertEquals(expectedFuture, future);
<<<<<<< HEAD
    futureNode = new RateFutureNode(4, Tenor.of(Period.ZERO), Tenor.ONE_MONTH, Tenor.THREE_MONTHS, RATE_FUTURE_1M_ID, LIBOR_3M_ID, "Mapper");
    definition = CONVERTER.getDefinitionForNode(futureNode, marketDataId, now, marketValues);
=======
    futureNode = new RateFutureNode(4, new Tenor(Period.ZERO), Tenor.ONE_MONTH, Tenor.THREE_MONTHS, RATE_FUTURE_1M_ID, LIBOR_3M_ID, "Mapper");
    definition = CONVERTER.getDefinitionForNode(futureNode, marketDataId, now, marketValues, TS, "Name");
>>>>>>> 845497c3
    future = (InterestRateFutureTransactionDefinition) definition;
    securityDefinition = new InterestRateFutureSecurityDefinition(DateUtils.getUTCDate(2013, 8, 19), index, 1, 0.25, "", CALENDAR);
    expectedFuture = new InterestRateFutureTransactionDefinition(securityDefinition, now, rate, 1).withNewNotionalAndTransactionPrice(1, rate);
    assertEquals(expectedFuture, future);
    futureNode = new RateFutureNode(5, Tenor.ONE_YEAR, Tenor.ONE_MONTH, Tenor.THREE_MONTHS, RATE_FUTURE_1M_ID, LIBOR_3M_ID, "Mapper");
    definition = CONVERTER.getDefinitionForNode(futureNode, marketDataId, now, marketValues, TS, "Name");
    future = (InterestRateFutureTransactionDefinition) definition;
    securityDefinition = new InterestRateFutureSecurityDefinition(DateUtils.getUTCDate(2014, 9, 15), index, 1, 0.25, "", CALENDAR);
    expectedFuture = new InterestRateFutureTransactionDefinition(securityDefinition, now, rate, 1).withNewNotionalAndTransactionPrice(1, rate);
    assertEquals(expectedFuture, future);
  }

  @Test
  public void test3M1MIRFuture() {
    final ExternalId marketDataId = ExternalId.of(SCHEME, "3M1M future");
    final SnapshotDataBundle marketValues = new SnapshotDataBundle();
    final double rate = 0.98;
    marketValues.setDataPoint(marketDataId, rate);
    final double accrual = 1. / 12;
    RateFutureNode futureNode = new RateFutureNode(1, Tenor.of(Period.ZERO), Tenor.THREE_MONTHS, Tenor.ONE_MONTH, RATE_FUTURE_3M_ID, LIBOR_1M_ID, "Mapper");
    final IborIndex index = new IborIndex(Currency.USD, Tenor.ONE_MONTH.getPeriod(), 0, THIRTY_360, MODIFIED_FOLLOWING, false, "USD 1m Libor");
    final ZonedDateTime now = DateUtils.getUTCDate(2013, 5, 1);
    InstrumentDefinition<?> definition = CONVERTER.getDefinitionForNode(futureNode, marketDataId, now, marketValues, TS, "Name");
    InterestRateFutureTransactionDefinition future = (InterestRateFutureTransactionDefinition) definition;
    InterestRateFutureSecurityDefinition securityDefinition = new InterestRateFutureSecurityDefinition(DateUtils.getUTCDate(2013, 6, 17), index, 1, accrual, "", CALENDAR);
    InterestRateFutureTransactionDefinition expectedFuture = new InterestRateFutureTransactionDefinition(securityDefinition, now, rate, 1).withNewNotionalAndTransactionPrice(1, rate);
    assertEquals(expectedFuture, future);
    futureNode = new RateFutureNode(1, Tenor.TWO_MONTHS, Tenor.THREE_MONTHS, Tenor.ONE_MONTH, RATE_FUTURE_3M_ID, LIBOR_1M_ID, "Mapper");
    definition = CONVERTER.getDefinitionForNode(futureNode, marketDataId, now, marketValues, TS, "Name");
    future = (InterestRateFutureTransactionDefinition) definition;
    securityDefinition = new InterestRateFutureSecurityDefinition(DateUtils.getUTCDate(2013, 9, 16), index, 1, accrual, "", CALENDAR);
    expectedFuture = new InterestRateFutureTransactionDefinition(securityDefinition, now, rate, 1).withNewNotionalAndTransactionPrice(1, rate);
    assertEquals(expectedFuture, future);
<<<<<<< HEAD
    futureNode = new RateFutureNode(4, Tenor.of(Period.ZERO), Tenor.THREE_MONTHS, Tenor.ONE_MONTH, RATE_FUTURE_3M_ID, LIBOR_1M_ID, "Mapper");
    definition = CONVERTER.getDefinitionForNode(futureNode, marketDataId, now, marketValues);
=======
    futureNode = new RateFutureNode(4, new Tenor(Period.ZERO), Tenor.THREE_MONTHS, Tenor.ONE_MONTH, RATE_FUTURE_3M_ID, LIBOR_1M_ID, "Mapper");
    definition = CONVERTER.getDefinitionForNode(futureNode, marketDataId, now, marketValues, TS, "Name");
>>>>>>> 845497c3
    future = (InterestRateFutureTransactionDefinition) definition;
    securityDefinition = new InterestRateFutureSecurityDefinition(DateUtils.getUTCDate(2014, 3, 17), index, 1, accrual, "", CALENDAR);
    expectedFuture = new InterestRateFutureTransactionDefinition(securityDefinition, now, rate, 1).withNewNotionalAndTransactionPrice(1, rate);
    assertEquals(expectedFuture, future);
    futureNode = new RateFutureNode(5, Tenor.ONE_YEAR, Tenor.THREE_MONTHS, Tenor.ONE_MONTH, RATE_FUTURE_3M_ID, LIBOR_1M_ID, "Mapper");
    definition = CONVERTER.getDefinitionForNode(futureNode, marketDataId, now, marketValues, TS, "Name");
    future = (InterestRateFutureTransactionDefinition) definition;
    securityDefinition = new InterestRateFutureSecurityDefinition(DateUtils.getUTCDate(2015, 6, 15), index, 1, accrual, "", CALENDAR);
    expectedFuture = new InterestRateFutureTransactionDefinition(securityDefinition, now, rate, 1).withNewNotionalAndTransactionPrice(1, rate);
    assertEquals(expectedFuture, future);
  }

  @Test
  public void testFixedIborSwap() {
    final ExternalId marketDataId = ExternalId.of(SCHEME, "3m swap rate");
    final SnapshotDataBundle marketValues = new SnapshotDataBundle();
    final double rate = 0.02;
    marketValues.setDataPoint(marketDataId, rate);
    final ZonedDateTime now = DateUtils.getUTCDate(2013, 3, 1);
    final IborIndex index = new IborIndex(Currency.USD, Period.ofMonths(3), 0, THIRTY_360, MODIFIED_FOLLOWING, false, LIBOR_3M_ID.getValue());
    SwapNode swapNode = new SwapNode(Tenor.of(Period.ZERO), Tenor.TEN_YEARS, FIXED_LEG_ID, SWAP_3M_IBOR_ID, "Mapper");
    ZonedDateTime settlementDate = DateUtils.getUTCDate(2013, 3, 5);
    InstrumentDefinition<?> definition = CONVERTER.getDefinitionForNode(swapNode, marketDataId, now, marketValues, TS, "Name");
    assertTrue(definition instanceof SwapDefinition);
    AnnuityCouponFixedDefinition fixedLeg = AnnuityCouponFixedDefinition.from(Currency.USD, settlementDate, Period.ofYears(10), Period.ofMonths(6), CALENDAR, ACT_360,
        MODIFIED_FOLLOWING, false, 1, rate, true);
    AnnuityCouponIborDefinition floatLeg = AnnuityCouponIborDefinition.from(settlementDate, Period.ofYears(10), 1, index, false, CALENDAR);
    assertEquals(new SwapDefinition(fixedLeg, floatLeg), definition);
    swapNode = new SwapNode(Tenor.of(Period.ZERO), Tenor.TEN_YEARS, SWAP_3M_IBOR_ID, FIXED_LEG_ID, "Mapper");
    settlementDate = DateUtils.getUTCDate(2013, 3, 5);
    definition = CONVERTER.getDefinitionForNode(swapNode, marketDataId, now, marketValues, TS, "Name");
    assertTrue(definition instanceof SwapDefinition);
    fixedLeg = AnnuityCouponFixedDefinition.from(Currency.USD, settlementDate, Period.ofYears(10), Period.ofMonths(6), CALENDAR, ACT_360,
        MODIFIED_FOLLOWING, false, 1, rate, false);
    floatLeg = AnnuityCouponIborDefinition.from(settlementDate, Period.ofYears(10), 1, index, true, CALENDAR);
    assertEquals(new SwapDefinition(floatLeg, fixedLeg), definition);
    swapNode = new SwapNode(Tenor.FIVE_MONTHS, Tenor.TEN_YEARS, FIXED_LEG_ID, SWAP_3M_IBOR_ID, "Mapper");
    settlementDate = DateUtils.getUTCDate(2013, 8, 5);
    definition = CONVERTER.getDefinitionForNode(swapNode, marketDataId, now, marketValues, TS, "Name");
    assertTrue(definition instanceof SwapDefinition);
    fixedLeg = AnnuityCouponFixedDefinition.from(Currency.USD, settlementDate, Period.ofYears(10), Period.ofMonths(6), CALENDAR, ACT_360,
        MODIFIED_FOLLOWING, false, 1, rate, true);
    floatLeg = AnnuityCouponIborDefinition.from(settlementDate, Period.ofYears(10), 1, index, false, CALENDAR);
    assertEquals(new SwapDefinition(fixedLeg, floatLeg), definition);
  }

  @Test
  public void testIborIborSwap() {
    final SnapshotDataBundle marketValues = new SnapshotDataBundle();
    final ZonedDateTime now = DateUtils.getUTCDate(2013, 3, 1);
    ZonedDateTime settlementDate = DateUtils.getUTCDate(2013, 3, 5);
<<<<<<< HEAD
    SwapNode swapNode = new SwapNode(Tenor.of(Period.ZERO), Tenor.TEN_YEARS, SWAP_3M_IBOR_ID, SWAP_6M_IBOR_ID, "Mapper");
    InstrumentDefinition<?> definition = CONVERTER.getDefinitionForNode(swapNode, null, now, marketValues);
=======
    SwapNode swapNode = new SwapNode(new Tenor(Period.ZERO), Tenor.TEN_YEARS, SWAP_3M_IBOR_ID, SWAP_6M_IBOR_ID, "Mapper");
    InstrumentDefinition<?> definition = CONVERTER.getDefinitionForNode(swapNode, null, now, marketValues, TS, "Name");
>>>>>>> 845497c3
    assertTrue(definition instanceof SwapDefinition);
    final IborIndex index3m = new IborIndex(Currency.USD, Period.ofMonths(3), 0, THIRTY_360, MODIFIED_FOLLOWING, false, LIBOR_3M_ID.getValue());
    final IborIndex index6m = new IborIndex(Currency.USD, Period.ofMonths(6), 0, ACT_360, MODIFIED_FOLLOWING, false, LIBOR_6M_ID.getValue());
    AnnuityCouponIborDefinition payLeg = AnnuityCouponIborDefinition.from(settlementDate, Period.ofYears(10), 1, index3m, true, CALENDAR);
    AnnuityCouponIborDefinition receiveLeg = AnnuityCouponIborDefinition.from(settlementDate, Period.ofYears(10), 1, index6m, false, CALENDAR);
    assertEquals(new SwapDefinition(payLeg, receiveLeg), definition);
    settlementDate = DateUtils.getUTCDate(2014, 3, 5);
    swapNode = new SwapNode(Tenor.ONE_YEAR, Tenor.TEN_YEARS, SWAP_3M_IBOR_ID, SWAP_6M_IBOR_ID, "Mapper");
    definition = CONVERTER.getDefinitionForNode(swapNode, null, now, marketValues, TS, "Name");
    assertTrue(definition instanceof SwapDefinition);
    payLeg = AnnuityCouponIborDefinition.from(settlementDate, Period.ofYears(10), 1, index3m, true, CALENDAR);
    receiveLeg = AnnuityCouponIborDefinition.from(settlementDate, Period.ofYears(10), 1, index6m, false, CALENDAR);
    assertEquals(new SwapDefinition(payLeg, receiveLeg), definition);
  }

  @Test
  public void testOIS() {
    final ExternalId marketDataId = ExternalId.of(SCHEME, "Overnight rate");
    final SnapshotDataBundle marketValues = new SnapshotDataBundle();
    final double rate = 0.0001;
    marketValues.setDataPoint(marketDataId, rate);
    final ZonedDateTime now = DateUtils.getUTCDate(2013, 3, 1);
    ZonedDateTime settlementDate = DateUtils.getUTCDate(2013, 3, 5);
<<<<<<< HEAD
    SwapNode swapNode = new SwapNode(Tenor.of(Period.ZERO), Tenor.TEN_YEARS, FIXED_LEG_ID, OIS_ID, "Mapper");
    InstrumentDefinition<?> definition = CONVERTER.getDefinitionForNode(swapNode, marketDataId, now, marketValues);
=======
    SwapNode swapNode = new SwapNode(new Tenor(Period.ZERO), Tenor.TEN_YEARS, FIXED_LEG_ID, OIS_ID, "Mapper");
    InstrumentDefinition<?> definition = CONVERTER.getDefinitionForNode(swapNode, marketDataId, now, marketValues, TS, "Name");
>>>>>>> 845497c3
    assertTrue(definition instanceof SwapDefinition);
    final IndexON index = new IndexON(OVERNIGHT_ID.getValue(), Currency.USD, ACT_360, 1);
    AnnuityCouponFixedDefinition fixedLeg = AnnuityCouponFixedDefinition.from(Currency.USD, settlementDate, Period.ofYears(10), Period.ofMonths(6), CALENDAR, ACT_360,
        MODIFIED_FOLLOWING, false, 1, rate, true);
    AnnuityCouponOISSimplifiedDefinition floatLeg = AnnuityCouponOISSimplifiedDefinition.from(settlementDate, Period.ofYears(10), 1, false, index, 1,
        CALENDAR, MODIFIED_FOLLOWING, Period.ofYears(1), false);
    assertEquals(new SwapDefinition(fixedLeg, floatLeg), definition);
    settlementDate = DateUtils.getUTCDate(2013, 3, 5);
<<<<<<< HEAD
    swapNode = new SwapNode(Tenor.of(Period.ZERO), Tenor.TEN_YEARS, OIS_ID, FIXED_LEG_ID, "Mapper");
    definition = CONVERTER.getDefinitionForNode(swapNode, marketDataId, now, marketValues);
=======
    swapNode = new SwapNode(new Tenor(Period.ZERO), Tenor.TEN_YEARS, OIS_ID, FIXED_LEG_ID, "Mapper");
    definition = CONVERTER.getDefinitionForNode(swapNode, marketDataId, now, marketValues, TS, "Name");
>>>>>>> 845497c3
    assertTrue(definition instanceof SwapDefinition);
    fixedLeg = AnnuityCouponFixedDefinition.from(Currency.USD, settlementDate, Period.ofYears(10), Period.ofMonths(6), CALENDAR, ACT_360,
        MODIFIED_FOLLOWING, false, 1, rate, false);
    floatLeg = AnnuityCouponOISSimplifiedDefinition.from(settlementDate, Period.ofYears(10), 1, true, index, 1,
        CALENDAR, MODIFIED_FOLLOWING, Period.ofYears(1), false);
    assertEquals(new SwapDefinition(floatLeg, fixedLeg), definition);
    settlementDate = DateUtils.getUTCDate(2013, 4, 3);
    swapNode = new SwapNode(Tenor.ONE_MONTH, Tenor.TEN_YEARS, FIXED_LEG_ID, OIS_ID, "Mapper");
    definition = CONVERTER.getDefinitionForNode(swapNode, marketDataId, now, marketValues, TS, "Name");
    assertTrue(definition instanceof SwapDefinition);
    fixedLeg = AnnuityCouponFixedDefinition.from(Currency.USD, settlementDate, Period.ofYears(10), Period.ofMonths(6), CALENDAR, ACT_360,
        MODIFIED_FOLLOWING, false, 1, rate, true);
    floatLeg = AnnuityCouponOISSimplifiedDefinition.from(settlementDate, Period.ofYears(10), 1, false, index, 1,
        CALENDAR, MODIFIED_FOLLOWING, Period.ofYears(1), false);
    assertEquals(new SwapDefinition(fixedLeg, floatLeg), definition);
  }

  @Test
  public void testFXForward() {
    final ExternalId marketDataId = ExternalId.of(SCHEME, "USD/CAD 1M");
    final SnapshotDataBundle marketValues = new SnapshotDataBundle();
    final double forward = 1.5;
    marketValues.setDataPoint(marketDataId, forward);
    final ZonedDateTime now = DateUtils.getUTCDate(2013, 6, 1);
<<<<<<< HEAD
    final FXForwardNode node = new FXForwardNode(Tenor.of(Period.ZERO), Tenor.ONE_YEAR, FX_FORWARD_ID, Currency.USD, Currency.CAD, "Mapper");
    final InstrumentDefinition<?> definition = CONVERTER.getDefinitionForNode(node, marketDataId, now, marketValues);
=======
    final FXForwardNode node = new FXForwardNode(new Tenor(Period.ZERO), Tenor.ONE_YEAR, FX_FORWARD_ID, Currency.USD, Currency.CAD, "Mapper");
    final InstrumentDefinition<?> definition = CONVERTER.getDefinitionForNode(node, marketDataId, now, marketValues, TS, "Name");
>>>>>>> 845497c3
    final PaymentFixedDefinition payment1 = new PaymentFixedDefinition(Currency.USD, now.plusYears(1).plusDays(2), 1);
    final PaymentFixedDefinition payment2 = new PaymentFixedDefinition(Currency.CAD, now.plusYears(1).plusDays(2), -forward);
    assertEquals(new ForexDefinition(payment1, payment2), definition);
  }

  private static class MyHolidaySource implements HolidaySource {
    private final Calendar _calendar;
    private final ExternalId _regionId;
    private final UniqueId _uniqueId;
    private final SimpleHoliday _holiday;

    public MyHolidaySource(final Calendar calendar, final String country) {
      _calendar = calendar;
      _regionId = ExternalId.of(ExternalSchemes.ISO_COUNTRY_ALPHA2, country);
      _holiday = new SimpleHoliday();
      _uniqueId = UniqueId.of(UniqueId.EXTERNAL_SCHEME.getName(), _regionId.getValue());
      _holiday.setUniqueId(_uniqueId);
    }

    @Override
    public Holiday get(final UniqueId uniqueId) {
      if (uniqueId.equals(_uniqueId)) {
        return _holiday;
      }
      return null;
    }

    @Override
    public Holiday get(final ObjectId objectId, final VersionCorrection versionCorrection) {
      if (_regionId.equals(objectId)) {
        return _holiday;
      }
      return null;
    }

    @Override
    public Map<UniqueId, Holiday> get(final Collection<UniqueId> uniqueIds) {
      for (final UniqueId uniqueId : uniqueIds) {
        if (_uniqueId.equals(uniqueId)) {
          return Collections.<UniqueId, Holiday>singletonMap(uniqueId, _holiday);
        }
      }
      return Collections.emptyMap();
    }

    @Override
    public Map<ObjectId, Holiday> get(final Collection<ObjectId> objectIds, final VersionCorrection versionCorrection) {
      for (final ObjectId objectId : objectIds) {
        if (_regionId.equals(objectId)) {
          return Collections.<ObjectId, Holiday>singletonMap(objectId, _holiday);
        }
      }
      return Collections.emptyMap();
    }

    @Override
    public boolean isHoliday(final LocalDate dateToCheck, final Currency currency) {
      return !_calendar.isWorkingDay(dateToCheck);
    }

    @Override
    public boolean isHoliday(final LocalDate dateToCheck, final HolidayType holidayType, final ExternalIdBundle regionOrExchangeIds) {
      return !_calendar.isWorkingDay(dateToCheck);
    }

    @Override
    public boolean isHoliday(final LocalDate dateToCheck, final HolidayType holidayType, final ExternalId regionOrExchangeId) {
      return !_calendar.isWorkingDay(dateToCheck);
    }

  }

  private static class MyRegionSource implements RegionSource {
    private final ExternalIdBundle _regionBundle;
    private final Region _region;

    public MyRegionSource(final String countryId) {
      final SimpleRegion region = new SimpleRegion();
      final ExternalId id = ExternalId.of(ExternalSchemes.ISO_COUNTRY_ALPHA2, countryId);
      region.addExternalId(id);
      region.setUniqueId(UniqueId.of(UniqueId.EXTERNAL_SCHEME.getName(), id.getValue()));
      _regionBundle = ExternalIdBundle.of(id);
      _region = region;
    }

    @Override
    public Collection<Region> get(final ExternalIdBundle bundle, final VersionCorrection versionCorrection) {
      return Collections.singleton(_region);
    }

    @Override
    public Map<ExternalIdBundle, Collection<Region>> getAll(final Collection<ExternalIdBundle> bundles, final VersionCorrection versionCorrection) {
      for (final ExternalIdBundle bundle : bundles) {
        if(_regionBundle.equals(bundle)) {
          return Collections.<ExternalIdBundle, Collection<Region>>singletonMap(_regionBundle, Collections.singleton(_region));
        }
      }
      return Collections.emptyMap();
    }

    @Override
    public Collection<Region> get(final ExternalIdBundle bundle) {
      if (_regionBundle.equals(bundle)) {
        return Collections.singleton(_region);
      }
      return Collections.emptySet();
    }

    @Override
    public Region getSingle(final ExternalIdBundle bundle) {
      if (_regionBundle.equals(bundle)) {
        return _region;
      }
      return null;
    }

    @Override
    public Region getSingle(final ExternalIdBundle bundle, final VersionCorrection versionCorrection) {
      if (_regionBundle.equals(bundle)) {
        return _region;
      }
      return null;
    }

    @Override
    public Map<ExternalIdBundle, Region> getSingle(final Collection<ExternalIdBundle> bundles, final VersionCorrection versionCorrection) {
      for (final ExternalIdBundle bundle : bundles) {
        if(_regionBundle.equals(bundle)) {
          return Collections.<ExternalIdBundle, Region>singletonMap(_regionBundle, _region);
        }
      }
      return Collections.emptyMap();
    }

    @Override
    public Region get(final UniqueId uniqueId) {
      if (_region.getUniqueId().equals(uniqueId)) {
        return _region;
      }
      return null;
    }

    @Override
    public Region get(final ObjectId objectId, final VersionCorrection versionCorrection) {
      if (_region.getUniqueId().equals(objectId.atLatestVersion())) {
        return _region;
      }
      return null;
    }

    @Override
    public Map<UniqueId, Region> get(final Collection<UniqueId> uniqueIds) {
      for (final UniqueId uniqueId : uniqueIds) {
        if (_region.getUniqueId().equals(uniqueId)) {
          return Collections.singletonMap(uniqueId, _region);
        }
      }
      return null;
    }

    @Override
    public Map<ObjectId, Region> get(final Collection<ObjectId> objectIds, final VersionCorrection versionCorrection) {
      for (final ObjectId objectId : objectIds) {
        if (_region.getUniqueId().equals(objectId.atLatestVersion())) {
          return Collections.singletonMap(objectId, _region);
        }
      }
      return null;
    }

    @Override
    public ChangeManager changeManager() {
      return DummyChangeManager.INSTANCE;
    }

    @Override
    public Region getHighestLevelRegion(final ExternalId externalId) {
      return _region;
    }

    @Override
    public Region getHighestLevelRegion(final ExternalIdBundle bundle) {
      return _region;
    }

  }
}<|MERGE_RESOLUTION|>--- conflicted
+++ resolved
@@ -215,13 +215,8 @@
     final ExternalId marketDataId = ExternalId.of(SCHEME, "US1d");
     final SnapshotDataBundle marketValues = new SnapshotDataBundle();
     final ZonedDateTime now = DateUtils.getUTCDate(2013, 5, 1);
-<<<<<<< HEAD
     final CurveNode cashNode = new CashNode(Tenor.of(Period.ZERO), Tenor.ONE_DAY, DEPOSIT_1D_ID, "Mapper");
-    CONVERTER.getDefinitionForNode(cashNode, marketDataId, now, marketValues);
-=======
-    final CurveNode cashNode = new CashNode(new Tenor(Period.ZERO), Tenor.ONE_DAY, DEPOSIT_1D_ID, "Mapper");
     CONVERTER.getDefinitionForNode(cashNode, marketDataId, now, marketValues, TS, "Name");
->>>>>>> 845497c3
   }
 
   @Test(expectedExceptions = OpenGammaRuntimeException.class)
@@ -276,13 +271,8 @@
   public void testNoDataForFuture() {
     final ExternalId marketDataId = ExternalId.of(SCHEME, "3M3M future");
     final SnapshotDataBundle marketValues = new SnapshotDataBundle();
-<<<<<<< HEAD
     final RateFutureNode futureNode = new RateFutureNode(1, Tenor.of(Period.ZERO), Tenor.THREE_MONTHS, Tenor.THREE_MONTHS, RATE_FUTURE_3M_ID, LIBOR_3M_ID, "Mapper");
-    CONVERTER.getDefinitionForNode(futureNode, marketDataId, DateUtils.getUTCDate(2013, 1, 1), marketValues);
-=======
-    final RateFutureNode futureNode = new RateFutureNode(1, new Tenor(Period.ZERO), Tenor.THREE_MONTHS, Tenor.THREE_MONTHS, RATE_FUTURE_3M_ID, LIBOR_3M_ID, "Mapper");
     CONVERTER.getDefinitionForNode(futureNode, marketDataId, DateUtils.getUTCDate(2013, 1, 1), marketValues, TS, "Name");
->>>>>>> 845497c3
   }
 
   @Test(expectedExceptions = OpenGammaRuntimeException.class)
@@ -291,13 +281,8 @@
     final SnapshotDataBundle marketValues = new SnapshotDataBundle();
     final double rate = 0.98;
     marketValues.setDataPoint(marketDataId, rate);
-<<<<<<< HEAD
     final RateFutureNode futureNode = new RateFutureNode(1, Tenor.of(Period.ZERO), Tenor.THREE_MONTHS, Tenor.THREE_MONTHS, ExternalId.of(SCHEME, "Test"), LIBOR_3M_ID, "Mapper");
-    CONVERTER.getDefinitionForNode(futureNode, marketDataId, DateUtils.getUTCDate(2013, 1, 1), marketValues);
-=======
-    final RateFutureNode futureNode = new RateFutureNode(1, new Tenor(Period.ZERO), Tenor.THREE_MONTHS, Tenor.THREE_MONTHS, ExternalId.of(SCHEME, "Test"), LIBOR_3M_ID, "Mapper");
     CONVERTER.getDefinitionForNode(futureNode, marketDataId, DateUtils.getUTCDate(2013, 1, 1), marketValues, TS, "Name");
->>>>>>> 845497c3
   }
 
   @Test(expectedExceptions = OpenGammaRuntimeException.class)
@@ -306,13 +291,8 @@
     final SnapshotDataBundle marketValues = new SnapshotDataBundle();
     final double rate = 0.98;
     marketValues.setDataPoint(marketDataId, rate);
-<<<<<<< HEAD
     final RateFutureNode futureNode = new RateFutureNode(1, Tenor.of(Period.ZERO), Tenor.THREE_MONTHS, Tenor.THREE_MONTHS, FIXED_LEG_ID, LIBOR_3M_ID, "Mapper");
-    CONVERTER.getDefinitionForNode(futureNode, marketDataId, DateUtils.getUTCDate(2013, 1, 1), marketValues);
-=======
-    final RateFutureNode futureNode = new RateFutureNode(1, new Tenor(Period.ZERO), Tenor.THREE_MONTHS, Tenor.THREE_MONTHS, FIXED_LEG_ID, LIBOR_3M_ID, "Mapper");
     CONVERTER.getDefinitionForNode(futureNode, marketDataId, DateUtils.getUTCDate(2013, 1, 1), marketValues, TS, "Name");
->>>>>>> 845497c3
   }
 
   @Test(expectedExceptions = OpenGammaRuntimeException.class)
@@ -321,13 +301,8 @@
     final SnapshotDataBundle marketValues = new SnapshotDataBundle();
     final double rate = 0.98;
     marketValues.setDataPoint(marketDataId, rate);
-<<<<<<< HEAD
     final RateFutureNode futureNode = new RateFutureNode(1, Tenor.of(Period.ZERO), Tenor.THREE_MONTHS, Tenor.THREE_MONTHS, RATE_FUTURE_3M_ID, ExternalId.of(SCHEME, "Test"), "Mapper");
-    CONVERTER.getDefinitionForNode(futureNode, marketDataId, DateUtils.getUTCDate(2013, 1, 1), marketValues);
-=======
-    final RateFutureNode futureNode = new RateFutureNode(1, new Tenor(Period.ZERO), Tenor.THREE_MONTHS, Tenor.THREE_MONTHS, RATE_FUTURE_3M_ID, ExternalId.of(SCHEME, "Test"), "Mapper");
     CONVERTER.getDefinitionForNode(futureNode, marketDataId, DateUtils.getUTCDate(2013, 1, 1), marketValues, TS, "Name");
->>>>>>> 845497c3
   }
 
   @Test(expectedExceptions = OpenGammaRuntimeException.class)
@@ -336,26 +311,16 @@
     final SnapshotDataBundle marketValues = new SnapshotDataBundle();
     final double rate = 0.98;
     marketValues.setDataPoint(marketDataId, rate);
-<<<<<<< HEAD
     final RateFutureNode futureNode = new RateFutureNode(1, Tenor.of(Period.ZERO), Tenor.THREE_MONTHS, Tenor.THREE_MONTHS, RATE_FUTURE_3M_ID, FIXED_LEG_ID, "Mapper");
-    CONVERTER.getDefinitionForNode(futureNode, marketDataId, DateUtils.getUTCDate(2013, 1, 1), marketValues);
-=======
-    final RateFutureNode futureNode = new RateFutureNode(1, new Tenor(Period.ZERO), Tenor.THREE_MONTHS, Tenor.THREE_MONTHS, RATE_FUTURE_3M_ID, FIXED_LEG_ID, "Mapper");
     CONVERTER.getDefinitionForNode(futureNode, marketDataId, DateUtils.getUTCDate(2013, 1, 1), marketValues, TS, "Name");
->>>>>>> 845497c3
   }
 
   @Test(expectedExceptions = OpenGammaRuntimeException.class)
   public void testNoDataForSwapPayFixedLeg() {
     final ExternalId marketDataId = ExternalId.of(SCHEME, "USD Swap");
     final SnapshotDataBundle marketValues = new SnapshotDataBundle();
-<<<<<<< HEAD
     final SwapNode swapNode = new SwapNode(Tenor.of(Period.ZERO), Tenor.TEN_YEARS, FIXED_LEG_ID, SWAP_3M_IBOR_ID, "Mapper");
-    CONVERTER.getDefinitionForNode(swapNode, marketDataId, DateUtils.getUTCDate(2013, 1, 1), marketValues);
-=======
-    final SwapNode swapNode = new SwapNode(new Tenor(Period.ZERO), Tenor.TEN_YEARS, FIXED_LEG_ID, SWAP_3M_IBOR_ID, "Mapper");
     CONVERTER.getDefinitionForNode(swapNode, marketDataId, DateUtils.getUTCDate(2013, 1, 1), marketValues, TS, "Name");
->>>>>>> 845497c3
   }
 
   @Test(expectedExceptions = OpenGammaRuntimeException.class)
@@ -364,13 +329,8 @@
     final SnapshotDataBundle marketValues = new SnapshotDataBundle();
     final double rate = 0.01;
     marketValues.setDataPoint(marketDataId, rate);
-<<<<<<< HEAD
     final SwapNode swapNode = new SwapNode(Tenor.of(Period.ZERO), Tenor.TEN_YEARS, ExternalId.of(SCHEME, "Test"), SWAP_3M_IBOR_ID, "Mapper");
-    CONVERTER.getDefinitionForNode(swapNode, marketDataId, DateUtils.getUTCDate(2013, 1, 1), marketValues);
-=======
-    final SwapNode swapNode = new SwapNode(new Tenor(Period.ZERO), Tenor.TEN_YEARS, ExternalId.of(SCHEME, "Test"), SWAP_3M_IBOR_ID, "Mapper");
     CONVERTER.getDefinitionForNode(swapNode, marketDataId, DateUtils.getUTCDate(2013, 1, 1), marketValues, TS, "Name");
->>>>>>> 845497c3
   }
 
   @Test(expectedExceptions = OpenGammaRuntimeException.class)
@@ -379,26 +339,16 @@
     final SnapshotDataBundle marketValues = new SnapshotDataBundle();
     final double rate = 0.01;
     marketValues.setDataPoint(marketDataId, rate);
-<<<<<<< HEAD
     final SwapNode swapNode = new SwapNode(Tenor.of(Period.ZERO), Tenor.TEN_YEARS, FIXED_LEG_ID, LIBOR_3M_ID, "Mapper");
-    CONVERTER.getDefinitionForNode(swapNode, marketDataId, DateUtils.getUTCDate(2013, 1, 1), marketValues);
-=======
-    final SwapNode swapNode = new SwapNode(new Tenor(Period.ZERO), Tenor.TEN_YEARS, FIXED_LEG_ID, LIBOR_3M_ID, "Mapper");
     CONVERTER.getDefinitionForNode(swapNode, marketDataId, DateUtils.getUTCDate(2013, 1, 1), marketValues, TS, "Name");
->>>>>>> 845497c3
   }
 
   @Test(expectedExceptions = OpenGammaRuntimeException.class)
   public void testNoDataForReceivePayFixedLeg() {
     final ExternalId marketDataId = ExternalId.of(SCHEME, "USD Swap");
     final SnapshotDataBundle marketValues = new SnapshotDataBundle();
-<<<<<<< HEAD
     final SwapNode swapNode = new SwapNode(Tenor.of(Period.ZERO), Tenor.TEN_YEARS, SWAP_3M_IBOR_ID, FIXED_LEG_ID, "Mapper");
-    CONVERTER.getDefinitionForNode(swapNode, marketDataId, DateUtils.getUTCDate(2013, 1, 1), marketValues);
-=======
-    final SwapNode swapNode = new SwapNode(new Tenor(Period.ZERO), Tenor.TEN_YEARS, SWAP_3M_IBOR_ID, FIXED_LEG_ID, "Mapper");
     CONVERTER.getDefinitionForNode(swapNode, marketDataId, DateUtils.getUTCDate(2013, 1, 1), marketValues, TS, "Name");
->>>>>>> 845497c3
   }
 
   @Test(expectedExceptions = OpenGammaRuntimeException.class)
@@ -407,13 +357,8 @@
     final SnapshotDataBundle marketValues = new SnapshotDataBundle();
     final double rate = 0.01;
     marketValues.setDataPoint(marketDataId, rate);
-<<<<<<< HEAD
     final SwapNode swapNode = new SwapNode(Tenor.of(Period.ZERO), Tenor.TEN_YEARS, SWAP_3M_IBOR_ID, ExternalId.of(SCHEME, "Test"), "Mapper");
-    CONVERTER.getDefinitionForNode(swapNode, marketDataId, DateUtils.getUTCDate(2013, 1, 1), marketValues);
-=======
-    final SwapNode swapNode = new SwapNode(new Tenor(Period.ZERO), Tenor.TEN_YEARS, SWAP_3M_IBOR_ID, ExternalId.of(SCHEME, "Test"), "Mapper");
     CONVERTER.getDefinitionForNode(swapNode, marketDataId, DateUtils.getUTCDate(2013, 1, 1), marketValues, TS, "Name");
->>>>>>> 845497c3
   }
 
   @Test(expectedExceptions = OpenGammaRuntimeException.class)
@@ -422,13 +367,8 @@
     final SnapshotDataBundle marketValues = new SnapshotDataBundle();
     final double rate = 0.01;
     marketValues.setDataPoint(marketDataId, rate);
-<<<<<<< HEAD
     final SwapNode swapNode = new SwapNode(Tenor.of(Period.ZERO), Tenor.TEN_YEARS, LIBOR_3M_ID, FIXED_LEG_ID, "Mapper");
-    CONVERTER.getDefinitionForNode(swapNode, marketDataId, DateUtils.getUTCDate(2013, 1, 1), marketValues);
-=======
-    final SwapNode swapNode = new SwapNode(new Tenor(Period.ZERO), Tenor.TEN_YEARS, LIBOR_3M_ID, FIXED_LEG_ID, "Mapper");
     CONVERTER.getDefinitionForNode(swapNode, marketDataId, DateUtils.getUTCDate(2013, 1, 1), marketValues, TS, "Name");
->>>>>>> 845497c3
   }
 
   @Test(expectedExceptions = OpenGammaRuntimeException.class)
@@ -437,13 +377,8 @@
     final SnapshotDataBundle marketValues = new SnapshotDataBundle();
     final double rate = 0.01;
     marketValues.setDataPoint(marketDataId, rate);
-<<<<<<< HEAD
     final SwapNode swapNode = new SwapNode(Tenor.of(Period.ZERO), Tenor.TEN_YEARS, ExternalId.of(SCHEME, "Test"), FIXED_LEG_ID, "Mapper");
-    CONVERTER.getDefinitionForNode(swapNode, marketDataId, DateUtils.getUTCDate(2013, 1, 1), marketValues);
-=======
-    final SwapNode swapNode = new SwapNode(new Tenor(Period.ZERO), Tenor.TEN_YEARS, ExternalId.of(SCHEME, "Test"), FIXED_LEG_ID, "Mapper");
     CONVERTER.getDefinitionForNode(swapNode, marketDataId, DateUtils.getUTCDate(2013, 1, 1), marketValues, TS, "Name");
->>>>>>> 845497c3
   }
 
   @Test(expectedExceptions = OpenGammaRuntimeException.class)
@@ -452,13 +387,8 @@
     final SnapshotDataBundle marketValues = new SnapshotDataBundle();
     final double rate = 0.01;
     marketValues.setDataPoint(marketDataId, rate);
-<<<<<<< HEAD
     final SwapNode swapNode = new SwapNode(Tenor.of(Period.ZERO), Tenor.TEN_YEARS, FIXED_LEG_ID, ExternalId.of(SCHEME, "Test"), "Mapper");
-    CONVERTER.getDefinitionForNode(swapNode, marketDataId, DateUtils.getUTCDate(2013, 1, 1), marketValues);
-=======
-    final SwapNode swapNode = new SwapNode(new Tenor(Period.ZERO), Tenor.TEN_YEARS, FIXED_LEG_ID, ExternalId.of(SCHEME, "Test"), "Mapper");
     CONVERTER.getDefinitionForNode(swapNode, marketDataId, DateUtils.getUTCDate(2013, 1, 1), marketValues, TS, "Name");
->>>>>>> 845497c3
   }
 
   @Test(expectedExceptions = OpenGammaRuntimeException.class)
@@ -475,13 +405,8 @@
     conventions.put(SWAP_6M_IBOR_ID, SWAP_6M_LIBOR);
     conventions.put(ExternalId.of(SCHEME, "Test"), iborConvention);
     final CurveNodeToDefinitionConverter converter = new CurveNodeToDefinitionConverter(new TestConventionSource(conventions), new MyHolidaySource(CALENDAR, "US"), new MyRegionSource("US"));
-<<<<<<< HEAD
     final SwapNode swapNode = new SwapNode(Tenor.of(Period.ZERO), Tenor.TEN_YEARS, FIXED_LEG_ID, ExternalId.of(SCHEME, "Test"), "Mapper");
-    converter.getDefinitionForNode(swapNode, marketDataId, DateUtils.getUTCDate(2013, 1, 1), marketValues);
-=======
-    final SwapNode swapNode = new SwapNode(new Tenor(Period.ZERO), Tenor.TEN_YEARS, FIXED_LEG_ID, ExternalId.of(SCHEME, "Test"), "Mapper");
     converter.getDefinitionForNode(swapNode, marketDataId, DateUtils.getUTCDate(2013, 1, 1), marketValues, TS, "Name");
->>>>>>> 845497c3
   }
 
   @Test(expectedExceptions = OpenGammaRuntimeException.class)
@@ -518,13 +443,8 @@
     final double forward = 1.5;
     marketValues.setDataPoint(marketDataId, forward);
     final ZonedDateTime now = DateUtils.getUTCDate(2013, 6, 1);
-<<<<<<< HEAD
     final FXForwardNode node = new FXForwardNode(Tenor.of(Period.ZERO), Tenor.ONE_YEAR, SWAP_3M_IBOR_ID, Currency.USD, Currency.CAD, "Mapper");
-    CONVERTER.getDefinitionForNode(node, marketDataId, now, marketValues);
-=======
-    final FXForwardNode node = new FXForwardNode(new Tenor(Period.ZERO), Tenor.ONE_YEAR, SWAP_3M_IBOR_ID, Currency.USD, Currency.CAD, "Mapper");
     CONVERTER.getDefinitionForNode(node, marketDataId, now, marketValues, TS, "Name");
->>>>>>> 845497c3
   }
 
   @Test(expectedExceptions = OpenGammaRuntimeException.class)
@@ -548,13 +468,8 @@
     final ExternalId marketDataId = ExternalId.of(SCHEME, "USD/CAD 1M");
     final SnapshotDataBundle marketValues = new SnapshotDataBundle();
     final ZonedDateTime now = DateUtils.getUTCDate(2013, 6, 1);
-<<<<<<< HEAD
     final FXForwardNode node = new FXForwardNode(Tenor.of(Period.ZERO), Tenor.ONE_YEAR, FX_FORWARD_ID, Currency.USD, Currency.CAD, "Mapper");
-    CONVERTER.getDefinitionForNode(node, marketDataId, now, marketValues);
-=======
-    final FXForwardNode node = new FXForwardNode(new Tenor(Period.ZERO), Tenor.ONE_YEAR, FX_FORWARD_ID, Currency.USD, Currency.CAD, "Mapper");
     CONVERTER.getDefinitionForNode(node, marketDataId, now, marketValues, TS, "Name");
->>>>>>> 845497c3
   }
 
   @Test
@@ -564,13 +479,8 @@
     final SnapshotDataBundle marketValues = new SnapshotDataBundle();
     marketValues.setDataPoint(marketDataId, rate);
     final ZonedDateTime now = DateUtils.getUTCDate(2013, 5, 1);
-<<<<<<< HEAD
     final CurveNode cashNode = new CashNode(Tenor.of(Period.ZERO), Tenor.ONE_DAY, DEPOSIT_1D_ID, "Mapper");
-    final InstrumentDefinition<?> definition = CONVERTER.getDefinitionForNode(cashNode, marketDataId, now, marketValues);
-=======
-    final CurveNode cashNode = new CashNode(new Tenor(Period.ZERO), Tenor.ONE_DAY, DEPOSIT_1D_ID, "Mapper");
     final InstrumentDefinition<?> definition = CONVERTER.getDefinitionForNode(cashNode, marketDataId, now, marketValues, TS, "Name");
->>>>>>> 845497c3
     assertTrue(definition instanceof CashDefinition);
     final CashDefinition cash = (CashDefinition) definition;
     final CashDefinition expectedCash = new CashDefinition(Currency.USD, DateUtils.getUTCDate(2013, 5, 1), DateUtils.getUTCDate(2013, 5, 2), 1, rate, 1. / 360);
@@ -584,25 +494,15 @@
     final SnapshotDataBundle marketValues = new SnapshotDataBundle();
     marketValues.setDataPoint(marketDataId, rate);
     ZonedDateTime now = DateUtils.getUTCDate(2013, 2, 4);
-<<<<<<< HEAD
     CurveNode cashNode = new CashNode(Tenor.of(Period.ZERO), Tenor.ONE_MONTH, DEPOSIT_1M_ID, "Mapper");
-    InstrumentDefinition<?> definition = CONVERTER.getDefinitionForNode(cashNode, marketDataId, now, marketValues);
-=======
-    CurveNode cashNode = new CashNode(new Tenor(Period.ZERO), Tenor.ONE_MONTH, DEPOSIT_1M_ID, "Mapper");
     InstrumentDefinition<?> definition = CONVERTER.getDefinitionForNode(cashNode, marketDataId, now, marketValues, TS, "Name");
->>>>>>> 845497c3
     assertTrue(definition instanceof CashDefinition);
     CashDefinition cash = (CashDefinition) definition;
     CashDefinition expectedCash = new CashDefinition(Currency.USD, DateUtils.getUTCDate(2013, 2, 6), DateUtils.getUTCDate(2013, 3, 6), 1, rate, 28. / 360);
     assertEquals(expectedCash, cash);
     now = DateUtils.getUTCDate(2013, 5, 2);
-<<<<<<< HEAD
     cashNode = new CashNode(Tenor.of(Period.ZERO), Tenor.ONE_MONTH, DEPOSIT_1M_ID, "Mapper");
-    definition = CONVERTER.getDefinitionForNode(cashNode, marketDataId, now, marketValues);
-=======
-    cashNode = new CashNode(new Tenor(Period.ZERO), Tenor.ONE_MONTH, DEPOSIT_1M_ID, "Mapper");
     definition = CONVERTER.getDefinitionForNode(cashNode, marketDataId, now, marketValues, TS, "Name");
->>>>>>> 845497c3
     assertTrue(definition instanceof CashDefinition);
     cash = (CashDefinition) definition;
     expectedCash = new CashDefinition(Currency.USD, DateUtils.getUTCDate(2013, 5, 6), DateUtils.getUTCDate(2013, 6, 6), 1, rate, 31. / 360);
@@ -623,25 +523,15 @@
     final SnapshotDataBundle marketValues = new SnapshotDataBundle();
     marketValues.setDataPoint(marketDataId, rate);
     final ZonedDateTime now = DateUtils.getUTCDate(2013, 2, 4);
-<<<<<<< HEAD
     CurveNode iborNode = new CashNode(Tenor.of(Period.ZERO), Tenor.THREE_MONTHS, LIBOR_3M_ID, "Mapper");
-    InstrumentDefinition<?> definition = CONVERTER.getDefinitionForNode(iborNode, marketDataId, now, marketValues);
-=======
-    CurveNode iborNode = new CashNode(new Tenor(Period.ZERO), Tenor.THREE_MONTHS, LIBOR_3M_ID, "Mapper");
     InstrumentDefinition<?> definition = CONVERTER.getDefinitionForNode(iborNode, marketDataId, now, marketValues, TS, "Name");
->>>>>>> 845497c3
     assertTrue(definition instanceof DepositIborDefinition);
     DepositIborDefinition ibor = (DepositIborDefinition) definition;
     final IborIndex ibor3m = new IborIndex(Currency.USD, Tenor.THREE_MONTHS.getPeriod(), 0, THIRTY_360, MODIFIED_FOLLOWING, false, LIBOR_3M_ID.getValue());
     DepositIborDefinition expectedLibor = new DepositIborDefinition(Currency.USD, DateUtils.getUTCDate(2013, 2, 6), DateUtils.getUTCDate(2013, 5, 6), 1, rate, 90. / 360, ibor3m);
     assertEquals(expectedLibor, ibor);
-<<<<<<< HEAD
     iborNode = new CashNode(Tenor.of(Period.ZERO), Tenor.SIX_MONTHS, LIBOR_6M_ID, "Mapper");
-    definition = CONVERTER.getDefinitionForNode(iborNode, marketDataId, now, marketValues);
-=======
-    iborNode = new CashNode(new Tenor(Period.ZERO), Tenor.SIX_MONTHS, LIBOR_6M_ID, "Mapper");
     definition = CONVERTER.getDefinitionForNode(iborNode, marketDataId, now, marketValues, TS, "Name");
->>>>>>> 845497c3
     assertTrue(definition instanceof DepositIborDefinition);
     ibor = (DepositIborDefinition) definition;
     final IborIndex ibor6m = new IborIndex(Currency.USD, Tenor.SIX_MONTHS.getPeriod(), 0, ACT_360, MODIFIED_FOLLOWING, false, LIBOR_6M_ID.getValue());
@@ -684,13 +574,8 @@
     securityDefinition = new InterestRateFutureSecurityDefinition(DateUtils.getUTCDate(2013, 9, 16), index, 1, 0.25, "", CALENDAR);
     expectedFuture = new InterestRateFutureTransactionDefinition(securityDefinition, now, rate, 1).withNewNotionalAndTransactionPrice(1, rate);
     assertEquals(expectedFuture, future);
-<<<<<<< HEAD
     futureNode = new RateFutureNode(4, Tenor.of(Period.ZERO), Tenor.THREE_MONTHS, Tenor.THREE_MONTHS, RATE_FUTURE_3M_ID, LIBOR_3M_ID, "Mapper");
-    definition = CONVERTER.getDefinitionForNode(futureNode, marketDataId, now, marketValues);
-=======
-    futureNode = new RateFutureNode(4, new Tenor(Period.ZERO), Tenor.THREE_MONTHS, Tenor.THREE_MONTHS, RATE_FUTURE_3M_ID, LIBOR_3M_ID, "Mapper");
     definition = CONVERTER.getDefinitionForNode(futureNode, marketDataId, now, marketValues, TS, "Name");
->>>>>>> 845497c3
     future = (InterestRateFutureTransactionDefinition) definition;
     securityDefinition = new InterestRateFutureSecurityDefinition(DateUtils.getUTCDate(2014, 3, 17), index, 1, 0.25, "", CALENDAR);
     expectedFuture = new InterestRateFutureTransactionDefinition(securityDefinition, now, rate, 1).withNewNotionalAndTransactionPrice(1, rate);
@@ -723,13 +608,8 @@
     securityDefinition = new InterestRateFutureSecurityDefinition(DateUtils.getUTCDate(2013, 7, 15), index, 1, 0.25, "", CALENDAR);
     expectedFuture = new InterestRateFutureTransactionDefinition(securityDefinition, now, rate, 1).withNewNotionalAndTransactionPrice(1, rate);
     assertEquals(expectedFuture, future);
-<<<<<<< HEAD
     futureNode = new RateFutureNode(4, Tenor.of(Period.ZERO), Tenor.ONE_MONTH, Tenor.THREE_MONTHS, RATE_FUTURE_1M_ID, LIBOR_3M_ID, "Mapper");
-    definition = CONVERTER.getDefinitionForNode(futureNode, marketDataId, now, marketValues);
-=======
-    futureNode = new RateFutureNode(4, new Tenor(Period.ZERO), Tenor.ONE_MONTH, Tenor.THREE_MONTHS, RATE_FUTURE_1M_ID, LIBOR_3M_ID, "Mapper");
     definition = CONVERTER.getDefinitionForNode(futureNode, marketDataId, now, marketValues, TS, "Name");
->>>>>>> 845497c3
     future = (InterestRateFutureTransactionDefinition) definition;
     securityDefinition = new InterestRateFutureSecurityDefinition(DateUtils.getUTCDate(2013, 8, 19), index, 1, 0.25, "", CALENDAR);
     expectedFuture = new InterestRateFutureTransactionDefinition(securityDefinition, now, rate, 1).withNewNotionalAndTransactionPrice(1, rate);
@@ -763,13 +643,8 @@
     securityDefinition = new InterestRateFutureSecurityDefinition(DateUtils.getUTCDate(2013, 9, 16), index, 1, accrual, "", CALENDAR);
     expectedFuture = new InterestRateFutureTransactionDefinition(securityDefinition, now, rate, 1).withNewNotionalAndTransactionPrice(1, rate);
     assertEquals(expectedFuture, future);
-<<<<<<< HEAD
     futureNode = new RateFutureNode(4, Tenor.of(Period.ZERO), Tenor.THREE_MONTHS, Tenor.ONE_MONTH, RATE_FUTURE_3M_ID, LIBOR_1M_ID, "Mapper");
-    definition = CONVERTER.getDefinitionForNode(futureNode, marketDataId, now, marketValues);
-=======
-    futureNode = new RateFutureNode(4, new Tenor(Period.ZERO), Tenor.THREE_MONTHS, Tenor.ONE_MONTH, RATE_FUTURE_3M_ID, LIBOR_1M_ID, "Mapper");
     definition = CONVERTER.getDefinitionForNode(futureNode, marketDataId, now, marketValues, TS, "Name");
->>>>>>> 845497c3
     future = (InterestRateFutureTransactionDefinition) definition;
     securityDefinition = new InterestRateFutureSecurityDefinition(DateUtils.getUTCDate(2014, 3, 17), index, 1, accrual, "", CALENDAR);
     expectedFuture = new InterestRateFutureTransactionDefinition(securityDefinition, now, rate, 1).withNewNotionalAndTransactionPrice(1, rate);
@@ -821,13 +696,8 @@
     final SnapshotDataBundle marketValues = new SnapshotDataBundle();
     final ZonedDateTime now = DateUtils.getUTCDate(2013, 3, 1);
     ZonedDateTime settlementDate = DateUtils.getUTCDate(2013, 3, 5);
-<<<<<<< HEAD
     SwapNode swapNode = new SwapNode(Tenor.of(Period.ZERO), Tenor.TEN_YEARS, SWAP_3M_IBOR_ID, SWAP_6M_IBOR_ID, "Mapper");
-    InstrumentDefinition<?> definition = CONVERTER.getDefinitionForNode(swapNode, null, now, marketValues);
-=======
-    SwapNode swapNode = new SwapNode(new Tenor(Period.ZERO), Tenor.TEN_YEARS, SWAP_3M_IBOR_ID, SWAP_6M_IBOR_ID, "Mapper");
     InstrumentDefinition<?> definition = CONVERTER.getDefinitionForNode(swapNode, null, now, marketValues, TS, "Name");
->>>>>>> 845497c3
     assertTrue(definition instanceof SwapDefinition);
     final IborIndex index3m = new IborIndex(Currency.USD, Period.ofMonths(3), 0, THIRTY_360, MODIFIED_FOLLOWING, false, LIBOR_3M_ID.getValue());
     final IborIndex index6m = new IborIndex(Currency.USD, Period.ofMonths(6), 0, ACT_360, MODIFIED_FOLLOWING, false, LIBOR_6M_ID.getValue());
@@ -851,13 +721,8 @@
     marketValues.setDataPoint(marketDataId, rate);
     final ZonedDateTime now = DateUtils.getUTCDate(2013, 3, 1);
     ZonedDateTime settlementDate = DateUtils.getUTCDate(2013, 3, 5);
-<<<<<<< HEAD
     SwapNode swapNode = new SwapNode(Tenor.of(Period.ZERO), Tenor.TEN_YEARS, FIXED_LEG_ID, OIS_ID, "Mapper");
-    InstrumentDefinition<?> definition = CONVERTER.getDefinitionForNode(swapNode, marketDataId, now, marketValues);
-=======
-    SwapNode swapNode = new SwapNode(new Tenor(Period.ZERO), Tenor.TEN_YEARS, FIXED_LEG_ID, OIS_ID, "Mapper");
     InstrumentDefinition<?> definition = CONVERTER.getDefinitionForNode(swapNode, marketDataId, now, marketValues, TS, "Name");
->>>>>>> 845497c3
     assertTrue(definition instanceof SwapDefinition);
     final IndexON index = new IndexON(OVERNIGHT_ID.getValue(), Currency.USD, ACT_360, 1);
     AnnuityCouponFixedDefinition fixedLeg = AnnuityCouponFixedDefinition.from(Currency.USD, settlementDate, Period.ofYears(10), Period.ofMonths(6), CALENDAR, ACT_360,
@@ -866,13 +731,8 @@
         CALENDAR, MODIFIED_FOLLOWING, Period.ofYears(1), false);
     assertEquals(new SwapDefinition(fixedLeg, floatLeg), definition);
     settlementDate = DateUtils.getUTCDate(2013, 3, 5);
-<<<<<<< HEAD
     swapNode = new SwapNode(Tenor.of(Period.ZERO), Tenor.TEN_YEARS, OIS_ID, FIXED_LEG_ID, "Mapper");
-    definition = CONVERTER.getDefinitionForNode(swapNode, marketDataId, now, marketValues);
-=======
-    swapNode = new SwapNode(new Tenor(Period.ZERO), Tenor.TEN_YEARS, OIS_ID, FIXED_LEG_ID, "Mapper");
     definition = CONVERTER.getDefinitionForNode(swapNode, marketDataId, now, marketValues, TS, "Name");
->>>>>>> 845497c3
     assertTrue(definition instanceof SwapDefinition);
     fixedLeg = AnnuityCouponFixedDefinition.from(Currency.USD, settlementDate, Period.ofYears(10), Period.ofMonths(6), CALENDAR, ACT_360,
         MODIFIED_FOLLOWING, false, 1, rate, false);
@@ -897,13 +757,8 @@
     final double forward = 1.5;
     marketValues.setDataPoint(marketDataId, forward);
     final ZonedDateTime now = DateUtils.getUTCDate(2013, 6, 1);
-<<<<<<< HEAD
     final FXForwardNode node = new FXForwardNode(Tenor.of(Period.ZERO), Tenor.ONE_YEAR, FX_FORWARD_ID, Currency.USD, Currency.CAD, "Mapper");
-    final InstrumentDefinition<?> definition = CONVERTER.getDefinitionForNode(node, marketDataId, now, marketValues);
-=======
-    final FXForwardNode node = new FXForwardNode(new Tenor(Period.ZERO), Tenor.ONE_YEAR, FX_FORWARD_ID, Currency.USD, Currency.CAD, "Mapper");
     final InstrumentDefinition<?> definition = CONVERTER.getDefinitionForNode(node, marketDataId, now, marketValues, TS, "Name");
->>>>>>> 845497c3
     final PaymentFixedDefinition payment1 = new PaymentFixedDefinition(Currency.USD, now.plusYears(1).plusDays(2), 1);
     final PaymentFixedDefinition payment2 = new PaymentFixedDefinition(Currency.CAD, now.plusYears(1).plusDays(2), -forward);
     assertEquals(new ForexDefinition(payment1, payment2), definition);
