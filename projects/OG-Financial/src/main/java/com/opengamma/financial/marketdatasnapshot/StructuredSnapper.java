/**
 * Copyright (C) 2009 - present by OpenGamma Inc. and the OpenGamma group of companies
 *
 * Please see distribution for license.
 */
package com.opengamma.financial.marketdatasnapshot;

import java.util.Collection;
import java.util.HashMap;
import java.util.HashSet;
import java.util.Iterator;
import java.util.Map;
import java.util.Map.Entry;
import java.util.Set;

import org.slf4j.Logger;
import org.slf4j.LoggerFactory;

import com.google.common.base.Function;
import com.google.common.base.Predicate;
import com.google.common.collect.Iterables;
import com.google.common.collect.Lists;
import com.google.common.collect.Maps;
import com.opengamma.core.marketdatasnapshot.SnapshotDataBundle;
import com.opengamma.core.marketdatasnapshot.ValueSnapshot;
import com.opengamma.core.marketdatasnapshot.impl.ManageableUnstructuredMarketDataSnapshot;
import com.opengamma.core.value.MarketDataRequirementNames;
import com.opengamma.engine.depgraph.DependencyGraph;
import com.opengamma.engine.depgraph.DependencyNode;
import com.opengamma.engine.value.ValueProperties;
import com.opengamma.engine.value.ValueRequirement;
import com.opengamma.engine.value.ValueSpecification;
import com.opengamma.engine.view.ViewComputationResultModel;
import com.opengamma.engine.view.cycle.ComputationCacheResponse;
import com.opengamma.engine.view.cycle.ComputationCycleQuery;
import com.opengamma.engine.view.cycle.ViewCycle;
import com.opengamma.id.ExternalIdBundle;
import com.opengamma.util.tuple.Pair;

/**
 * Extracts some type of structured object from a cycle
 * 
 * @param <TKey> the key by which these snaps are ided
 * @param <TCalculatedValue> The type of value which comes out of the engine
 * @param <TSnapshot> The type of value which is stored in the snapshots
 */
public abstract class StructuredSnapper<TKey, TCalculatedValue, TSnapshot> {

  private static final Logger s_logger = LoggerFactory.getLogger(StructuredSnapper.class);

  private final String _requirementName;

  public StructuredSnapper(final String requirementName) {
    super();
    _requirementName = ValueRequirement.getInterned(requirementName);
  }

  public String getRequirementName() {
    return _requirementName;
  }

  public Map<TKey, TSnapshot> getValues(final ViewComputationResultModel results, final Map<String, DependencyGraph> graphs,
      final ViewCycle viewCycle) {
    final Map<TKey, TCalculatedValue> calculatedValues = getValues(viewCycle, graphs);

    final Map<TKey, TSnapshot> ret = new HashMap<TKey, TSnapshot>();
    for (final Entry<TKey, TCalculatedValue> entry : calculatedValues.entrySet()) {
      final TSnapshot snapshot = buildSnapshot(results, entry.getKey(), entry.getValue());
      ret.put(entry.getKey(), snapshot);
    }
    return ret;
  }

  protected static String getSingleProperty(final ValueSpecification spec, final String propertyName) {
    final ValueProperties properties = spec.getProperties();
    final Set<String> curves = properties.getValues(propertyName);
    if (curves.size() != 1) {
      throw new IllegalArgumentException("Couldn't find curve property from " + spec);
    }
    final String curve = Iterables.get(curves, 0);
    return curve;
  }

  private Map<TKey, TCalculatedValue> getValues(final ViewCycle viewCycle, final Map<String, DependencyGraph> dependencyGraphs) {
    final Map<String, Collection<ValueSpecification>> values = getMatchingSpecifications(dependencyGraphs, _requirementName);
    final Map<TKey, TCalculatedValue> ts = new HashMap<TKey, TCalculatedValue>();

    for (final Entry<String, Collection<ValueSpecification>> entry : values.entrySet()) {
      final Iterable<ValueSpecification> requiredSpecsIt = Iterables.filter(entry.getValue(),
          new Predicate<ValueSpecification>() {

            @Override
            public boolean apply(final ValueSpecification input) {
              return !ts.containsKey(getKey(input));
            }

          });
      final Collection<ValueSpecification> requiredSpecs = Lists.newArrayList(requiredSpecsIt);
      if (requiredSpecs.isEmpty()) {
        continue;
      }

      final ComputationCycleQuery cacheQuery = new ComputationCycleQuery();
      cacheQuery.setCalculationConfigurationName(entry.getKey());
      cacheQuery.setValueSpecifications(requiredSpecs);
      final ComputationCacheResponse computationCacheResponse = viewCycle.queryComputationCaches(cacheQuery);

      if (computationCacheResponse.getResults().size() != requiredSpecs.size()) {
        s_logger.debug("Failed to get all results from computation cache");
      }

      final Map<TKey, Pair<ValueSpecification, Object>> infos = Maps.uniqueIndex(computationCacheResponse.getResults(),
          new Function<Pair<ValueSpecification, Object>, TKey>() {

            @Override
            public TKey apply(final Pair<ValueSpecification, Object> from) {
              return getKey(from.getFirst());
            }
          });

      for (final Entry<TKey, Pair<ValueSpecification, Object>> result : infos.entrySet()) {
        @SuppressWarnings("unchecked")
        final TCalculatedValue calcValue = (TCalculatedValue) result.getValue().getSecond();
        ts.put(result.getKey(), calcValue);
      }
    }
    return ts;
  }

  private Map<String, Collection<ValueSpecification>> getMatchingSpecifications(final Map<String, DependencyGraph> graphs,
      final String specName) {
    final Map<String, Collection<ValueSpecification>> ret = new HashMap<String, Collection<ValueSpecification>>();
    for (final Entry<String, DependencyGraph> kvp : graphs.entrySet()) {
      final String config = kvp.getKey();
      final DependencyGraph graph = kvp.getValue();
      final Set<ValueSpecification> specsSet = new HashSet<ValueSpecification>();
      final Iterator<DependencyNode> nodes = graph.nodeIterator();
      while (nodes.hasNext()) {
        final DependencyNode node = nodes.next();
        final int count = node.getOutputCount();
        for (int i = 0; i < count; i++) {
          final ValueSpecification output = node.getOutputValue(i);
          // Value names are interned
          if (output.getValueName() == _requirementName) {
            specsSet.add(output);
          }
        }
      }
      ret.put(config, specsSet);
    }
    return ret;
  }

  protected static ManageableUnstructuredMarketDataSnapshot getUnstructured(final SnapshotDataBundle bundle) {
    final Set<Entry<ExternalIdBundle, Double>> bundlePoints = bundle.getDataPointSet();
    final ManageableUnstructuredMarketDataSnapshot snapshot = new ManageableUnstructuredMarketDataSnapshot();
<<<<<<< HEAD
    for (final Map.Entry<ExternalIdBundle, Double> bundlePoint : bundlePoints) {
      snapshot.putValue(bundlePoint.getKey(), MarketDataRequirementNames.MARKET_VALUE, new ValueSnapshot(bundlePoint.getValue()));
=======
    for (final Map.Entry<ExternalIdBundle, Double> bundlePoint : bundle.getDataPointSet()) {
      snapshot.putValue(bundlePoint.getKey(), MarketDataRequirementNames.MARKET_VALUE, ValueSnapshot.of(bundlePoint.getValue()));
>>>>>>> 4d6504e6
    }
    return snapshot;
  }

  abstract TKey getKey(ValueSpecification spec);

  abstract TSnapshot buildSnapshot(ViewComputationResultModel resultModel, TKey key, TCalculatedValue calculated);
}<|MERGE_RESOLUTION|>--- conflicted
+++ resolved
@@ -154,13 +154,8 @@
   protected static ManageableUnstructuredMarketDataSnapshot getUnstructured(final SnapshotDataBundle bundle) {
     final Set<Entry<ExternalIdBundle, Double>> bundlePoints = bundle.getDataPointSet();
     final ManageableUnstructuredMarketDataSnapshot snapshot = new ManageableUnstructuredMarketDataSnapshot();
-<<<<<<< HEAD
     for (final Map.Entry<ExternalIdBundle, Double> bundlePoint : bundlePoints) {
-      snapshot.putValue(bundlePoint.getKey(), MarketDataRequirementNames.MARKET_VALUE, new ValueSnapshot(bundlePoint.getValue()));
-=======
-    for (final Map.Entry<ExternalIdBundle, Double> bundlePoint : bundle.getDataPointSet()) {
       snapshot.putValue(bundlePoint.getKey(), MarketDataRequirementNames.MARKET_VALUE, ValueSnapshot.of(bundlePoint.getValue()));
->>>>>>> 4d6504e6
     }
     return snapshot;
   }
