/**
 * Copyright (C) 2012 - present by OpenGamma Inc. and the OpenGamma group of companies
 *
 * Please see distribution for license.
 */
package com.opengamma.financial.analytics.model.sabrcube;

import java.util.Arrays;
import java.util.Collections;
import java.util.HashSet;
import java.util.Set;

import javax.time.calendar.Clock;
import javax.time.calendar.ZonedDateTime;

import org.slf4j.Logger;
import org.slf4j.LoggerFactory;

import com.opengamma.OpenGammaRuntimeException;
import com.opengamma.analytics.financial.instrument.InstrumentDefinition;
import com.opengamma.analytics.financial.interestrate.InstrumentDerivative;
import com.opengamma.analytics.financial.interestrate.InstrumentSensitivityCalculator;
import com.opengamma.analytics.financial.interestrate.PresentValueNodeSensitivityCalculator;
import com.opengamma.analytics.financial.interestrate.YieldCurveBundle;
import com.opengamma.analytics.financial.model.option.definition.SABRInterestRateDataBundle;
import com.opengamma.analytics.math.matrix.DoubleMatrix1D;
import com.opengamma.analytics.math.matrix.DoubleMatrix2D;
import com.opengamma.core.config.ConfigSource;
import com.opengamma.core.holiday.HolidaySource;
import com.opengamma.core.region.RegionSource;
import com.opengamma.core.security.SecuritySource;
import com.opengamma.engine.ComputationTarget;
import com.opengamma.engine.ComputationTargetSpecification;
import com.opengamma.engine.function.AbstractFunction;
import com.opengamma.engine.function.FunctionCompilationContext;
import com.opengamma.engine.function.FunctionExecutionContext;
import com.opengamma.engine.function.FunctionInputs;
import com.opengamma.engine.value.ComputedValue;
import com.opengamma.engine.value.ValueProperties;
import com.opengamma.engine.value.ValuePropertyNames;
import com.opengamma.engine.value.ValueRequirement;
import com.opengamma.engine.value.ValueRequirementNames;
import com.opengamma.engine.value.ValueSpecification;
import com.opengamma.financial.OpenGammaCompilationContext;
import com.opengamma.financial.OpenGammaExecutionContext;
import com.opengamma.financial.analytics.conversion.CapFloorCMSSpreadSecurityConverter;
import com.opengamma.financial.analytics.conversion.CapFloorSecurityConverter;
import com.opengamma.financial.analytics.conversion.FixedIncomeConverterDataProvider;
import com.opengamma.financial.analytics.conversion.SwapSecurityConverter;
import com.opengamma.financial.analytics.conversion.SwaptionSecurityConverter;
import com.opengamma.financial.analytics.ircurve.InterpolatedYieldCurveSpecificationWithSecurities;
import com.opengamma.financial.analytics.ircurve.calcconfig.ConfigDBCurveCalculationConfigSource;
import com.opengamma.financial.analytics.ircurve.calcconfig.MultiCurveCalculationConfig;
import com.opengamma.financial.analytics.model.FunctionUtils;
import com.opengamma.financial.analytics.model.YieldCurveFunctionUtils;
import com.opengamma.financial.analytics.model.YieldCurveNodeSensitivitiesHelper;
import com.opengamma.financial.analytics.model.curve.interestrate.FXImpliedYieldCurveFunction;
import com.opengamma.financial.analytics.model.curve.interestrate.MultiYieldCurvePropertiesAndDefaults;
import com.opengamma.financial.analytics.model.volatility.SmileFittingProperties;
import com.opengamma.financial.analytics.timeseries.HistoricalTimeSeriesBundle;
import com.opengamma.financial.analytics.timeseries.HistoricalTimeSeriesFunctionUtils;
import com.opengamma.financial.convention.ConventionBundle;
import com.opengamma.financial.convention.ConventionBundleSource;
import com.opengamma.financial.convention.InMemoryConventionBundleMaster;
import com.opengamma.financial.convention.daycount.DayCount;
import com.opengamma.financial.security.FinancialSecurity;
import com.opengamma.financial.security.FinancialSecurityUtils;
import com.opengamma.financial.security.FinancialSecurityVisitor;
import com.opengamma.financial.security.FinancialSecurityVisitorAdapter;
import com.opengamma.id.ExternalId;
import com.opengamma.master.historicaltimeseries.HistoricalTimeSeriesResolver;
import com.opengamma.util.money.Currency;

/**
 *
 */
public abstract class SABRYCNSFunction extends AbstractFunction.NonCompiledInvoker {
  private static final Logger s_logger = LoggerFactory.getLogger(SABRYCNSFunction.class);
  private static final InstrumentSensitivityCalculator CALCULATOR = InstrumentSensitivityCalculator.getInstance();

  private FinancialSecurityVisitor<InstrumentDefinition<?>> _securityVisitor;
  private SecuritySource _securitySource;
  private FixedIncomeConverterDataProvider _definitionConverter;

  @Override
  public void init(final FunctionCompilationContext context) {
    final HolidaySource holidaySource = OpenGammaCompilationContext.getHolidaySource(context);
    final RegionSource regionSource = OpenGammaCompilationContext.getRegionSource(context);
    final ConventionBundleSource conventionSource = OpenGammaCompilationContext.getConventionBundleSource(context);
    final HistoricalTimeSeriesResolver timeSeriesResolver = OpenGammaCompilationContext.getHistoricalTimeSeriesResolver(context);
    _securitySource = OpenGammaCompilationContext.getSecuritySource(context);
    final SwapSecurityConverter swapConverter = new SwapSecurityConverter(holidaySource, conventionSource, regionSource, false);
    final SwaptionSecurityConverter swaptionConverter = new SwaptionSecurityConverter(_securitySource, swapConverter);
    final CapFloorSecurityConverter capFloorVisitor = new CapFloorSecurityConverter(holidaySource, conventionSource, regionSource);
    final CapFloorCMSSpreadSecurityConverter capFloorCMSSpreadSecurityVisitor = new CapFloorCMSSpreadSecurityConverter(holidaySource, conventionSource, regionSource);
    _securityVisitor = FinancialSecurityVisitorAdapter.<InstrumentDefinition<?>>builder().swapSecurityVisitor(swapConverter).swaptionVisitor(swaptionConverter).capFloorVisitor(capFloorVisitor)
        .capFloorCMSSpreadVisitor(capFloorCMSSpreadSecurityVisitor).create();
    _definitionConverter = new FixedIncomeConverterDataProvider(conventionSource, timeSeriesResolver);
  }

  @Override
  public Set<ComputedValue> execute(final FunctionExecutionContext executionContext, final FunctionInputs inputs, final ComputationTarget target, final Set<ValueRequirement> desiredValues) {
    final ValueRequirement desiredValue = desiredValues.iterator().next();
    final PresentValueNodeSensitivityCalculator nodeCalculator = getNodeSensitivityCalculator(desiredValue);
    final FinancialSecurity security = (FinancialSecurity) target.getSecurity();
    final Currency currency = FinancialSecurityUtils.getCurrency(security);
    final Clock snapshotClock = executionContext.getValuationClock();
    final ZonedDateTime now = snapshotClock.zonedDateTime();
    final ValueProperties constraints = desiredValues.iterator().next().getConstraints();
    final String curveName = constraints.getValues(ValuePropertyNames.CURVE).iterator().next();
    final HistoricalTimeSeriesBundle timeSeries = HistoricalTimeSeriesFunctionUtils.getHistoricalTimeSeriesInputs(executionContext, inputs);
    final ValueRequirement curveSpecRequirement = getCurveSpecRequirement(currency, curveName);
    final Object curveSpecObject = inputs.getValue(curveSpecRequirement);
    if (curveSpecObject == null) {
      throw new OpenGammaRuntimeException("Could not get " + curveSpecRequirement);
    }
    final InstrumentDefinition<?> definition = security.accept(_securityVisitor);
    if (definition == null) {
      throw new OpenGammaRuntimeException("Definition for security " + security + " was null");
    }
    final ConventionBundleSource conventionSource = OpenGammaExecutionContext.getConventionBundleSource(executionContext);
    final String conventionName = currency.getCode() + "_SWAP";
    final ConventionBundle convention = conventionSource.getConventionBundle(ExternalId.of(InMemoryConventionBundleMaster.SIMPLE_NAME_SCHEME, conventionName));
    if (convention == null) {
      throw new OpenGammaRuntimeException("Could not get convention named " + conventionName);
    }
    final DayCount dayCount = convention.getSwapFloatingLegDayCount();
    if (dayCount == null) {
      throw new OpenGammaRuntimeException("Could not get daycount");
    }
    final String curveCalculationConfigName = desiredValue.getConstraint(ValuePropertyNames.CURVE_CALCULATION_CONFIG);
    final ConfigSource configSource = OpenGammaExecutionContext.getConfigSource(executionContext);
    final ConfigDBCurveCalculationConfigSource curveCalculationConfigSource = new ConfigDBCurveCalculationConfigSource(configSource);
    final MultiCurveCalculationConfig curveCalculationConfig = curveCalculationConfigSource.getConfig(curveCalculationConfigName);
    if (curveCalculationConfig == null) {
      throw new OpenGammaRuntimeException("Could not find curve calculation configuration named " + curveCalculationConfigName);
    }
    final String[] curveNames = curveCalculationConfig.getYieldCurveNames();
    final String curveCalculationMethod = curveCalculationConfig.getCalculationMethod();
    final YieldCurveBundle curves = YieldCurveFunctionUtils.getYieldCurves(inputs, curveCalculationConfig);
    final YieldCurveBundle knownCurves = YieldCurveFunctionUtils.getFixedCurves(inputs, curveCalculationConfig, curveCalculationConfigSource);
    final InterpolatedYieldCurveSpecificationWithSecurities curveSpec = (InterpolatedYieldCurveSpecificationWithSecurities) curveSpecObject;
    final SABRInterestRateDataBundle data = getModelParameters(target, inputs, currency, dayCount, curves, desiredValue);
    final SABRInterestRateDataBundle knownData = knownCurves == null ? null : getModelParameters(target, inputs, currency, dayCount, knownCurves, desiredValue);
    final InstrumentDerivative derivative = _definitionConverter.convert(security, definition, now, curveNames, timeSeries); //TODO
    final ValueProperties properties = getResultProperties(target, desiredValue);
    final ValueSpecification spec = new ValueSpecification(ValueRequirementNames.YIELD_CURVE_NODE_SENSITIVITIES, target.toSpecification(), properties);
    final Object jacobianObject = inputs.getValue(ValueRequirementNames.YIELD_CURVE_JACOBIAN);
    if (jacobianObject == null) {
      throw new OpenGammaRuntimeException("Could not get " + ValueRequirementNames.YIELD_CURVE_JACOBIAN);
    }
    final double[][] array = FunctionUtils.decodeJacobian(jacobianObject);
    final DoubleMatrix2D jacobian = new DoubleMatrix2D(array);
    DoubleMatrix1D sensitivities;
    if (curveCalculationMethod.equals(MultiYieldCurvePropertiesAndDefaults.PRESENT_VALUE_STRING)) {
      final Object couponSensitivityObject = inputs.getValue(ValueRequirementNames.PRESENT_VALUE_COUPON_SENSITIVITY);
      if (couponSensitivityObject == null) {
        throw new OpenGammaRuntimeException("Could not get " + ValueRequirementNames.PRESENT_VALUE_COUPON_SENSITIVITY);
      }
      final DoubleMatrix1D couponSensitivity = (DoubleMatrix1D) couponSensitivityObject;
      sensitivities = CALCULATOR.calculateFromPresentValue(derivative, knownData, data, couponSensitivity, jacobian, nodeCalculator);
    } else {
      sensitivities = CALCULATOR.calculateFromParRate(derivative, knownData, data, jacobian, nodeCalculator);
    }
    return YieldCurveNodeSensitivitiesHelper.getInstrumentLabelledSensitivitiesForCurve(curveName, data, sensitivities, curveSpec, spec);

  }

  @Override
  public Set<ValueSpecification> getResults(final FunctionCompilationContext context, final ComputationTarget target) {
    final Currency ccy = FinancialSecurityUtils.getCurrency(target.getSecurity());
    final ValueProperties properties = getResultProperties(ccy);
    return Collections.singleton(new ValueSpecification(ValueRequirementNames.YIELD_CURVE_NODE_SENSITIVITIES, target.toSpecification(), properties));
  }

  @Override
  public Set<ValueRequirement> getRequirements(final FunctionCompilationContext context, final ComputationTarget target, final ValueRequirement desiredValue) {
    final ValueProperties constraints = desiredValue.getConstraints();
    final Set<String> curveNames = constraints.getValues(ValuePropertyNames.CURVE);
    if (curveNames == null || curveNames.size() != 1) {
      s_logger.error("Must ask for a single named curve");
      return null;
    }
    final Set<String> cubeNames = constraints.getValues(ValuePropertyNames.CUBE);
    if (cubeNames == null || cubeNames.size() != 1) {
      return null;
    }
    final Set<String> fittingMethods = constraints.getValues(SmileFittingProperties.PROPERTY_FITTING_METHOD);
    if (fittingMethods == null || fittingMethods.size() != 1) {
      return null;
    }
    final Set<String> curveCalculationConfigNames = constraints.getValues(ValuePropertyNames.CURVE_CALCULATION_CONFIG);
    if (curveCalculationConfigNames == null || curveCalculationConfigNames.size() != 1) {
      return null;
    }
    final String curveCalculationConfigName = curveCalculationConfigNames.iterator().next();
    final ConfigSource configSource = OpenGammaCompilationContext.getConfigSource(context);
    final ConfigDBCurveCalculationConfigSource curveCalculationConfigSource = new ConfigDBCurveCalculationConfigSource(configSource);
    final MultiCurveCalculationConfig curveCalculationConfig = curveCalculationConfigSource.getConfig(curveCalculationConfigName);
    if (curveCalculationConfig == null) {
      s_logger.error("Could not find curve calculation configuration named " + curveCalculationConfigName);
      return null;
    }
    final Currency currency = FinancialSecurityUtils.getCurrency(target.getSecurity());
    if (!ComputationTargetSpecification.of(currency).equals(curveCalculationConfig.getTarget())) {
      s_logger.error("Security currency and curve calculation config id were not equal; have {} and {}", currency, curveCalculationConfig.getTarget());
      return null;
    }
    final String curveName = curveNames.iterator().next();
    final String[] configCurveNames = curveCalculationConfig.getYieldCurveNames();
    if (Arrays.binarySearch(configCurveNames, curveName) < 0) {
      s_logger.error("Curve named {} is not available in curve calculation configuration called {}", curveName, curveCalculationConfigName);
      return null;
    }
    final String cubeName = cubeNames.iterator().next();
    final String fittingMethod = fittingMethods.iterator().next();
    final FinancialSecurity security = (FinancialSecurity) target.getSecurity();
    final Set<ValueRequirement> requirements = new HashSet<ValueRequirement>();
    requirements.addAll(YieldCurveFunctionUtils.getCurveRequirements(curveCalculationConfig, curveCalculationConfigSource));
    requirements.add(getCubeRequirement(cubeName, currency, fittingMethod));
    final String curveCalculationMethod = curveCalculationConfig.getCalculationMethod();
    if (!curveCalculationMethod.equals(FXImpliedYieldCurveFunction.FX_IMPLIED)) {
      requirements.add(getCurveSpecRequirement(currency, curveName));
    }
    requirements.add(getJacobianRequirement(currency, curveCalculationConfigName, curveCalculationMethod));
    if (curveCalculationMethod.equals(MultiYieldCurvePropertiesAndDefaults.PRESENT_VALUE_STRING)) {
      requirements.add(getCouponSensitivitiesRequirement(currency, curveCalculationConfigName));
    }
    final Set<ValueRequirement> timeSeriesRequirements = _definitionConverter.getConversionTimeSeriesRequirements(security, security.accept(_securityVisitor)); 
    if (timeSeriesRequirements == null) {
      return null;
    }
    requirements.addAll(timeSeriesRequirements);
    return requirements;
  }

  protected abstract SABRInterestRateDataBundle getModelParameters(final ComputationTarget target, final FunctionInputs inputs, final Currency currency,
      final DayCount dayCount, final YieldCurveBundle curves, final ValueRequirement desiredValue);

  protected ValueRequirement getCubeRequirement(final String cubeName, final Currency currency, final String fittingMethod) {
    final ValueProperties properties = ValueProperties.builder()
        .with(ValuePropertyNames.CUBE, cubeName)
        .with(ValuePropertyNames.CURRENCY, currency.getCode())
<<<<<<< HEAD
        .with(VolatilityDataFittingDefaults.PROPERTY_VOLATILITY_MODEL, VolatilityDataFittingDefaults.SABR_FITTING)
        .with(VolatilityDataFittingDefaults.PROPERTY_FITTING_METHOD, fittingMethod).get();
    return new ValueRequirement(ValueRequirementNames.SABR_SURFACES, ComputationTargetSpecification.of(currency), properties);
=======
        .with(SmileFittingProperties.PROPERTY_VOLATILITY_MODEL, SmileFittingProperties.SABR)
        .with(SmileFittingProperties.PROPERTY_FITTING_METHOD, fittingMethod).get();
    return new ValueRequirement(ValueRequirementNames.SABR_SURFACES, currency, properties);
>>>>>>> 33740b5b
  }

  protected abstract ValueProperties getResultProperties(final Currency currency);

  protected abstract ValueProperties getResultProperties(final ComputationTarget target, final ValueRequirement desiredValue);

  protected abstract PresentValueNodeSensitivityCalculator getNodeSensitivityCalculator(final ValueRequirement desiredValue);

  private ValueRequirement getCurveSpecRequirement(final Currency currency, final String curveName) {
    final ValueProperties properties = ValueProperties.builder()
        .with(ValuePropertyNames.CURVE, curveName).get();
    return new ValueRequirement(ValueRequirementNames.YIELD_CURVE_SPEC, ComputationTargetSpecification.of(currency), properties);
  }

  private ValueRequirement getCouponSensitivitiesRequirement(final Currency currency, final String curveCalculationConfigName) {
    final ValueProperties properties = ValueProperties.builder()
        .with(ValuePropertyNames.CURVE_CALCULATION_CONFIG, curveCalculationConfigName)
        .with(ValuePropertyNames.CURVE_CALCULATION_METHOD, MultiYieldCurvePropertiesAndDefaults.PRESENT_VALUE_STRING).get();
    return new ValueRequirement(ValueRequirementNames.PRESENT_VALUE_COUPON_SENSITIVITY, ComputationTargetSpecification.of(currency), properties);
  }

  private ValueRequirement getJacobianRequirement(final Currency currency, final String curveCalculationConfigName, final String curveCalculationMethod) {
    final ValueProperties properties = ValueProperties.builder()
        .with(ValuePropertyNames.CURVE_CALCULATION_CONFIG, curveCalculationConfigName)
        .with(ValuePropertyNames.CURVE_CALCULATION_METHOD, curveCalculationMethod).get();
    return new ValueRequirement(ValueRequirementNames.YIELD_CURVE_JACOBIAN, ComputationTargetSpecification.of(currency), properties);
  }

}<|MERGE_RESOLUTION|>--- conflicted
+++ resolved
@@ -226,7 +226,7 @@
     if (curveCalculationMethod.equals(MultiYieldCurvePropertiesAndDefaults.PRESENT_VALUE_STRING)) {
       requirements.add(getCouponSensitivitiesRequirement(currency, curveCalculationConfigName));
     }
-    final Set<ValueRequirement> timeSeriesRequirements = _definitionConverter.getConversionTimeSeriesRequirements(security, security.accept(_securityVisitor)); 
+    final Set<ValueRequirement> timeSeriesRequirements = _definitionConverter.getConversionTimeSeriesRequirements(security, security.accept(_securityVisitor));
     if (timeSeriesRequirements == null) {
       return null;
     }
@@ -241,15 +241,9 @@
     final ValueProperties properties = ValueProperties.builder()
         .with(ValuePropertyNames.CUBE, cubeName)
         .with(ValuePropertyNames.CURRENCY, currency.getCode())
-<<<<<<< HEAD
-        .with(VolatilityDataFittingDefaults.PROPERTY_VOLATILITY_MODEL, VolatilityDataFittingDefaults.SABR_FITTING)
-        .with(VolatilityDataFittingDefaults.PROPERTY_FITTING_METHOD, fittingMethod).get();
-    return new ValueRequirement(ValueRequirementNames.SABR_SURFACES, ComputationTargetSpecification.of(currency), properties);
-=======
         .with(SmileFittingProperties.PROPERTY_VOLATILITY_MODEL, SmileFittingProperties.SABR)
         .with(SmileFittingProperties.PROPERTY_FITTING_METHOD, fittingMethod).get();
-    return new ValueRequirement(ValueRequirementNames.SABR_SURFACES, currency, properties);
->>>>>>> 33740b5b
+    return new ValueRequirement(ValueRequirementNames.SABR_SURFACES, ComputationTargetSpecification.of(currency), properties);
   }
 
   protected abstract ValueProperties getResultProperties(final Currency currency);
