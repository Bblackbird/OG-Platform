--- conflicted
+++ resolved
@@ -193,22 +193,6 @@
   protected abstract Set<ComputedValue> getResult(final InstrumentDerivative forex, final ForexOptionDataBundle<?> data, final ComputationTarget target,
       final Set<ValueRequirement> desiredValues, final FunctionInputs inputs, final ValueSpecification spec, final FunctionExecutionContext executionContext);
 
-<<<<<<< HEAD
-  protected static ValueRequirement getSurfaceRequirement(final String surfaceName, final Currency putCurrency, final Currency callCurrency,
-      final String interpolatorName, final String leftExtrapolatorName, final String rightExtrapolatorName) {
-    final ValueProperties surfaceProperties = ValueProperties.builder()
-        .with(ValuePropertyNames.SURFACE, surfaceName)
-        .with(InstrumentTypeProperties.PROPERTY_SURFACE_INSTRUMENT_TYPE, InstrumentTypeProperties.FOREX)
-        .with(InterpolatedDataProperties.X_INTERPOLATOR_NAME, interpolatorName)
-        .with(InterpolatedDataProperties.LEFT_X_EXTRAPOLATOR_NAME, leftExtrapolatorName)
-        .with(InterpolatedDataProperties.RIGHT_X_EXTRAPOLATOR_NAME, rightExtrapolatorName)
-        .get();
-    final UnorderedCurrencyPair currenciesTarget = UnorderedCurrencyPair.of(putCurrency, callCurrency);
-    return new ValueRequirement(ValueRequirementNames.STANDARD_VOLATILITY_SURFACE_DATA, ComputationTargetType.UNORDERED_CURRENCY_PAIR.specification(currenciesTarget), surfaceProperties);
-  }
-
-=======
->>>>>>> 7b3fbe45
   protected final String getValueRequirementName() {
     return _valueRequirementName;
   }
