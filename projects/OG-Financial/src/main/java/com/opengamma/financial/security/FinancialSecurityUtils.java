/**
 * Copyright (C) 2009 - present by OpenGamma Inc. and the OpenGamma group of companies
 *
 * Please see distribution for license.
 */
package com.opengamma.financial.security;

import java.util.ArrayList;
import java.util.Collection;
import java.util.Collections;

import org.fudgemsg.FudgeMsgEnvelope;

import com.opengamma.core.id.ExternalSchemes;
import com.opengamma.core.security.Security;
import com.opengamma.core.security.SecuritySource;
import com.opengamma.engine.ComputationTarget;
import com.opengamma.engine.target.ComputationTargetType;
import com.opengamma.engine.target.ComputationTargetTypeMap;
import com.opengamma.engine.value.ValueProperties;
import com.opengamma.engine.value.ValuePropertyNames;
import com.opengamma.financial.security.bond.CorporateBondSecurity;
import com.opengamma.financial.security.bond.GovernmentBondSecurity;
import com.opengamma.financial.security.bond.MunicipalBondSecurity;
import com.opengamma.financial.security.capfloor.CapFloorCMSSpreadSecurity;
import com.opengamma.financial.security.capfloor.CapFloorSecurity;
import com.opengamma.financial.security.cash.CashSecurity;
import com.opengamma.financial.security.cashflow.CashFlowSecurity;
import com.opengamma.financial.security.cds.CDSSecurity;
import com.opengamma.financial.security.cds.LegacyFixedRecoveryCDSSecurity;
import com.opengamma.financial.security.cds.LegacyRecoveryLockCDSSecurity;
import com.opengamma.financial.security.cds.LegacyVanillaCDSSecurity;
import com.opengamma.financial.security.cds.StandardFixedRecoveryCDSSecurity;
import com.opengamma.financial.security.cds.StandardRecoveryLockCDSSecurity;
import com.opengamma.financial.security.cds.StandardVanillaCDSSecurity;
import com.opengamma.financial.security.deposit.ContinuousZeroDepositSecurity;
import com.opengamma.financial.security.deposit.PeriodicZeroDepositSecurity;
import com.opengamma.financial.security.deposit.SimpleZeroDepositSecurity;
import com.opengamma.financial.security.equity.EquitySecurity;
import com.opengamma.financial.security.equity.EquityVarianceSwapSecurity;
import com.opengamma.financial.security.forward.AgricultureForwardSecurity;
import com.opengamma.financial.security.forward.EnergyForwardSecurity;
import com.opengamma.financial.security.forward.MetalForwardSecurity;
import com.opengamma.financial.security.fra.FRASecurity;
import com.opengamma.financial.security.future.AgricultureFutureSecurity;
import com.opengamma.financial.security.future.BondFutureSecurity;
import com.opengamma.financial.security.future.EnergyFutureSecurity;
import com.opengamma.financial.security.future.EquityFutureSecurity;
import com.opengamma.financial.security.future.EquityIndexDividendFutureSecurity;
import com.opengamma.financial.security.future.FXFutureSecurity;
import com.opengamma.financial.security.future.IndexFutureSecurity;
import com.opengamma.financial.security.future.InterestRateFutureSecurity;
import com.opengamma.financial.security.future.MetalFutureSecurity;
import com.opengamma.financial.security.future.StockFutureSecurity;
import com.opengamma.financial.security.fx.FXForwardSecurity;
import com.opengamma.financial.security.fx.NonDeliverableFXForwardSecurity;
import com.opengamma.financial.security.option.BondFutureOptionSecurity;
import com.opengamma.financial.security.option.CommodityFutureOptionSecurity;
import com.opengamma.financial.security.option.EquityBarrierOptionSecurity;
import com.opengamma.financial.security.option.EquityIndexDividendFutureOptionSecurity;
import com.opengamma.financial.security.option.EquityIndexFutureOptionSecurity;
import com.opengamma.financial.security.option.EquityIndexOptionSecurity;
import com.opengamma.financial.security.option.EquityOptionSecurity;
import com.opengamma.financial.security.option.FXBarrierOptionSecurity;
import com.opengamma.financial.security.option.FXDigitalOptionSecurity;
import com.opengamma.financial.security.option.FXOptionSecurity;
import com.opengamma.financial.security.option.IRFutureOptionSecurity;
import com.opengamma.financial.security.option.NonDeliverableFXDigitalOptionSecurity;
import com.opengamma.financial.security.option.NonDeliverableFXOptionSecurity;
import com.opengamma.financial.security.option.SwaptionSecurity;
import com.opengamma.financial.security.swap.ForwardSwapSecurity;
import com.opengamma.financial.security.swap.InterestRateNotional;
import com.opengamma.financial.security.swap.SwapSecurity;
import com.opengamma.financial.sensitivities.SecurityEntryData;
import com.opengamma.id.ExternalId;
import com.opengamma.master.security.RawSecurity;
import com.opengamma.util.fudgemsg.OpenGammaFudgeContext;
import com.opengamma.util.functional.Function1;
import com.opengamma.util.money.Currency;

/**
 * General utility method applying to Financial Securities
 */
public class FinancialSecurityUtils {

  private static ComputationTargetTypeMap<Function1<ComputationTarget, ValueProperties>> s_getCurrencyConstraint = getCurrencyConstraint();

  private static ComputationTargetTypeMap<Function1<ComputationTarget, ValueProperties>> getCurrencyConstraint() {
    final ComputationTargetTypeMap<Function1<ComputationTarget, ValueProperties>> map = new ComputationTargetTypeMap<Function1<ComputationTarget, ValueProperties>>();
    map.put(ComputationTargetType.POSITION, new Function1<ComputationTarget, ValueProperties>() {
      @Override
      public ValueProperties execute(final ComputationTarget target) {
        final Security security = target.getPosition().getSecurity();
        final Currency ccy = getCurrency(security);
        if (ccy != null) {
          return ValueProperties.with(ValuePropertyNames.CURRENCY, ccy.getCode()).get();
        } else {
          return ValueProperties.none();
        }
      }
    });
    map.put(ComputationTargetType.SECURITY, new Function1<ComputationTarget, ValueProperties>() {
      @Override
      public ValueProperties execute(final ComputationTarget target) {
        final Security security = target.getSecurity();
        final Currency ccy = getCurrency(security);
        if (ccy != null) {
          return ValueProperties.with(ValuePropertyNames.CURRENCY, ccy.getCode()).get();
        } else {
          return ValueProperties.none();
        }
      }
    });
    map.put(ComputationTargetType.TRADE, new Function1<ComputationTarget, ValueProperties>() {
      @Override
      public ValueProperties execute(final ComputationTarget target) {
        final Security security = target.getTrade().getSecurity();
        final Currency ccy = getCurrency(security);
        if (ccy != null) {
          return ValueProperties.with(ValuePropertyNames.CURRENCY, ccy.getCode()).get();
        } else {
          return ValueProperties.none();
        }
      }
    });
    map.put(ComputationTargetType.CURRENCY, new Function1<ComputationTarget, ValueProperties>() {
      @Override
      public ValueProperties execute(final ComputationTarget target) {
        return ValueProperties.with(ValuePropertyNames.CURRENCY, target.getUniqueId().getValue()).get();
      }
    });
    return map;
  }

  /**
   *
   * @param target the computation target being examined.
   * @return ValueProperties containing a constraint of the CurrencyUnit or empty if not possible
   */
  public static ValueProperties getCurrencyConstraint(final ComputationTarget target) {
    final Function1<ComputationTarget, ValueProperties> operation = s_getCurrencyConstraint.get(target.getType());
    if (operation != null) {
      return operation.execute(target);
    } else {
      return ValueProperties.none();
    }
  }

  /**
   * @param security the security to be examined.
   * @return an ExternalId for a Region, where it is possible to determine, null otherwise.
   */
  public static ExternalId getRegion(final Security security) {
    if (security instanceof FinancialSecurity) {
      final FinancialSecurity finSec = (FinancialSecurity) security;

      final ExternalId regionId = finSec.accept(new FinancialSecurityVisitorSameValueAdapter<ExternalId>(null) {

        @Override
        public ExternalId visitGovernmentBondSecurity(final GovernmentBondSecurity security) {
          return ExternalId.of(ExternalSchemes.ISO_COUNTRY_ALPHA2, security.getIssuerDomicile());
        }

        @Override
        public ExternalId visitMunicipalBondSecurity(final MunicipalBondSecurity security) {
          return ExternalId.of(ExternalSchemes.ISO_COUNTRY_ALPHA2, security.getIssuerDomicile());
        }

        @Override
        public ExternalId visitCorporateBondSecurity(final CorporateBondSecurity security) {
          return ExternalId.of(ExternalSchemes.ISO_COUNTRY_ALPHA2, security.getIssuerDomicile());
        }

        @Override
        public ExternalId visitCashSecurity(final CashSecurity security) {
          return security.getRegionId();
        }

        @Override
        public ExternalId visitFRASecurity(final FRASecurity security) {
          return security.getRegionId();
        }

        @Override
        public ExternalId visitFXForwardSecurity(final FXForwardSecurity security) {
          return security.getRegionId();
        }

        @Override
        public ExternalId visitNonDeliverableFXForwardSecurity(final NonDeliverableFXForwardSecurity security) {
          return security.getRegionId();
        }

        @Override
        public ExternalId visitEquityVarianceSwapSecurity(final EquityVarianceSwapSecurity security) {
          return security.getRegionId();
        }

        @Override
        public ExternalId visitSimpleZeroDepositSecurity(final SimpleZeroDepositSecurity security) {
          return security.getRegion();
        }

        @Override
        public ExternalId visitPeriodicZeroDepositSecurity(final PeriodicZeroDepositSecurity security) {
          return security.getRegion();
        }

        @Override
        public ExternalId visitContinuousZeroDepositSecurity(final ContinuousZeroDepositSecurity security) {
          return security.getRegion();
        }
      });

      return regionId;
    }
    return null;
  }

  /**
   * @param security the security to be examined.
   * @return an ExternalId for an Exchange, where it is possible to determine, null otherwise.
   */
  public static ExternalId getExchange(final Security security) {
    if (security instanceof FinancialSecurity) {
      final FinancialSecurity finSec = (FinancialSecurity) security;

      final ExternalId regionId = finSec.accept(new FinancialSecurityVisitorSameValueAdapter<ExternalId>(null) {
        @Override
        public ExternalId visitEquityBarrierOptionSecurity(final EquityBarrierOptionSecurity security) {
          return ExternalId.of(ExternalSchemes.ISO_MIC, security.getExchange());
        }

        @Override
        public ExternalId visitEquityIndexOptionSecurity(final EquityIndexOptionSecurity security) {
          return ExternalId.of(ExternalSchemes.ISO_MIC, security.getExchange());
        }

        @Override
        public ExternalId visitEquityOptionSecurity(final EquityOptionSecurity security) {
          return ExternalId.of(ExternalSchemes.ISO_MIC, security.getExchange());
        }

        @Override
        public ExternalId visitEquitySecurity(final EquitySecurity security) {
          return ExternalId.of(ExternalSchemes.ISO_MIC, security.getExchangeCode());
        }

        @Override
        public ExternalId visitAgricultureFutureSecurity(final AgricultureFutureSecurity security) {
          return ExternalId.of(ExternalSchemes.ISO_MIC, security.getTradingExchange());
        }

        @Override
        public ExternalId visitBondFutureSecurity(final BondFutureSecurity security) {
          return ExternalId.of(ExternalSchemes.ISO_MIC, security.getTradingExchange());
        }

        @Override
        public ExternalId visitEquityFutureSecurity(final EquityFutureSecurity security) {
          return ExternalId.of(ExternalSchemes.ISO_MIC, security.getTradingExchange());
        }

        @Override
        public ExternalId visitEquityIndexDividendFutureSecurity(final EquityIndexDividendFutureSecurity security) {
          return ExternalId.of(ExternalSchemes.ISO_MIC, security.getTradingExchange());
        }

        @Override
        public ExternalId visitFXFutureSecurity(final FXFutureSecurity security) {
          return ExternalId.of(ExternalSchemes.ISO_MIC, security.getTradingExchange());
        }

        @Override
        public ExternalId visitIndexFutureSecurity(final IndexFutureSecurity security) {
          return ExternalId.of(ExternalSchemes.ISO_MIC, security.getTradingExchange());
        }

        @Override
        public ExternalId visitInterestRateFutureSecurity(final InterestRateFutureSecurity security) {
          return ExternalId.of(ExternalSchemes.ISO_MIC, security.getTradingExchange());
        }

        @Override
        public ExternalId visitMetalFutureSecurity(final MetalFutureSecurity security) {
          return ExternalId.of(ExternalSchemes.ISO_MIC, security.getTradingExchange());
        }

        @Override
        public ExternalId visitStockFutureSecurity(final StockFutureSecurity security) {
          return ExternalId.of(ExternalSchemes.ISO_MIC, security.getTradingExchange());
        }
      });
      return regionId;
    }
    return null;
  }

  /**
   * @param security the security to be examined.
   * @return a Currency, where it is possible to determine a single Currency association, null otherwise.
   */
  public static Currency getCurrency(final Security security) {
    if (security instanceof FinancialSecurity) {
      final FinancialSecurity finSec = (FinancialSecurity) security;

      final Currency ccy = finSec.accept(new FinancialSecurityVisitor<Currency>() {

        @Override
        public Currency visitGovernmentBondSecurity(final GovernmentBondSecurity security) {
          return security.getCurrency();
        }

        @Override
        public Currency visitMunicipalBondSecurity(final MunicipalBondSecurity security) {
          return security.getCurrency();
        }

        @Override
        public Currency visitCorporateBondSecurity(final CorporateBondSecurity security) {
          return security.getCurrency();
        }

        @Override
        public Currency visitCashSecurity(final CashSecurity security) {
          return security.getCurrency();
        }

        @Override
        public Currency visitCashFlowSecurity(final CashFlowSecurity security) {
          return security.getCurrency();
        }

        @Override
        public Currency visitEquitySecurity(final EquitySecurity security) {
          return security.getCurrency();
        }

        @Override
        public Currency visitFRASecurity(final FRASecurity security) {
          return security.getCurrency();
        }

        @Override
        public Currency visitSwapSecurity(final SwapSecurity security) {
          if (security.getPayLeg().getNotional() instanceof InterestRateNotional && security.getReceiveLeg().getNotional() instanceof InterestRateNotional) {
            final InterestRateNotional payLeg = (InterestRateNotional) security.getPayLeg().getNotional();
            final InterestRateNotional receiveLeg = (InterestRateNotional) security.getReceiveLeg().getNotional();
            if (payLeg.getCurrency().equals(receiveLeg.getCurrency())) {
              return payLeg.getCurrency();
            }
          }
          return null;
        }

        @Override
        public Currency visitForwardSwapSecurity(final ForwardSwapSecurity security) {
          if (security.getPayLeg().getNotional() instanceof InterestRateNotional && security.getReceiveLeg().getNotional() instanceof InterestRateNotional) {
            final InterestRateNotional payLeg = (InterestRateNotional) security.getPayLeg().getNotional();
            final InterestRateNotional receiveLeg = (InterestRateNotional) security.getReceiveLeg().getNotional();
            if (payLeg.getCurrency().equals(receiveLeg.getCurrency())) {
              return payLeg.getCurrency();
            }
          }
          return null;
        }

        @Override
        public Currency visitEquityIndexOptionSecurity(final EquityIndexOptionSecurity security) {
          return security.getCurrency();
        }

        @Override
        public Currency visitEquityOptionSecurity(final EquityOptionSecurity security) {
          return security.getCurrency();
        }

        @Override
        public Currency visitEquityBarrierOptionSecurity(final EquityBarrierOptionSecurity security) {
          return security.getCurrency();
        }

        @Override
        public Currency visitFXOptionSecurity(final FXOptionSecurity security) {
          throw new UnsupportedOperationException("FX securities do not have a currency");
        }

        @Override
        public Currency visitNonDeliverableFXOptionSecurity(final NonDeliverableFXOptionSecurity security) {
          throw new UnsupportedOperationException("FX securities do not have a currency");
        }

        @Override
        public Currency visitSwaptionSecurity(final SwaptionSecurity security) {
          return security.getCurrency();
        }

        @Override
        public Currency visitIRFutureOptionSecurity(final IRFutureOptionSecurity security) {
          return security.getCurrency();
        }

        @Override
        public Currency visitCommodityFutureOptionSecurity(final CommodityFutureOptionSecurity commodityFutureOptionSecurity) {
          return commodityFutureOptionSecurity.getCurrency();
        }

        @Override
        public Currency visitBondFutureOptionSecurity(final BondFutureOptionSecurity security) {
          return security.getCurrency();
        }

        @Override
        public Currency visitEquityIndexDividendFutureOptionSecurity(final EquityIndexDividendFutureOptionSecurity equityIndexDividendFutureOptionSecurity) {
          return equityIndexDividendFutureOptionSecurity.getCurrency();
        }

        @Override
        public Currency visitEquityIndexFutureOptionSecurity(final EquityIndexFutureOptionSecurity equityIndexFutureOptionSecurity) {
          return equityIndexFutureOptionSecurity.getCurrency();
        }

        @Override
        public Currency visitFXBarrierOptionSecurity(final FXBarrierOptionSecurity security) {
          throw new UnsupportedOperationException("FX Barrier Options do not have a currency");
        }

        @Override
        public Currency visitFXForwardSecurity(final FXForwardSecurity security) {
          throw new UnsupportedOperationException("FX forward securities do not have a currency");
        }

        @Override
        public Currency visitNonDeliverableFXForwardSecurity(final NonDeliverableFXForwardSecurity security) {
          throw new UnsupportedOperationException("Non-deliverable FX forward securities do not have a currency");
        }

        @Override
        public Currency visitCapFloorSecurity(final CapFloorSecurity security) {
          return security.getCurrency();
        }

        @Override
        public Currency visitCapFloorCMSSpreadSecurity(final CapFloorCMSSpreadSecurity security) {
          return security.getCurrency();
        }

        @Override
        public Currency visitEquityVarianceSwapSecurity(final EquityVarianceSwapSecurity security) {
          return security.getCurrency();
        }

        @Override
        public Currency visitFXDigitalOptionSecurity(final FXDigitalOptionSecurity security) {
          throw new UnsupportedOperationException("FX digital option securities do not have a currency");
        }

        @Override
        public Currency visitNonDeliverableFXDigitalOptionSecurity(final NonDeliverableFXDigitalOptionSecurity security) {
          throw new UnsupportedOperationException("NDF FX digital option securities do not have a currency");
        }

        @Override
        public Currency visitSimpleZeroDepositSecurity(final SimpleZeroDepositSecurity security) {
          return security.getCurrency();
        }

        @Override
        public Currency visitPeriodicZeroDepositSecurity(final PeriodicZeroDepositSecurity security) {
          return security.getCurrency();
        }

        @Override
        public Currency visitContinuousZeroDepositSecurity(final ContinuousZeroDepositSecurity security) {
          return security.getCurrency();
        }

        @Override
        public Currency visitAgricultureFutureSecurity(final AgricultureFutureSecurity security) {
          return security.getCurrency();
        }

        @Override
        public Currency visitBondFutureSecurity(final BondFutureSecurity security) {
          return security.getCurrency();
        }

        @Override
        public Currency visitEnergyFutureSecurity(final EnergyFutureSecurity security) {
          return security.getCurrency();
        }

        @Override
        public Currency visitEquityFutureSecurity(final EquityFutureSecurity security) {
          return security.getCurrency();
        }

        @Override
        public Currency visitEquityIndexDividendFutureSecurity(final EquityIndexDividendFutureSecurity security) {
          return security.getCurrency();
        }

        @Override
        public Currency visitFXFutureSecurity(final FXFutureSecurity security) {
          return security.getCurrency();
        }

        @Override
        public Currency visitIndexFutureSecurity(final IndexFutureSecurity security) {
          return security.getCurrency();
        }

        @Override
        public Currency visitInterestRateFutureSecurity(final InterestRateFutureSecurity security) {
          return security.getCurrency();
        }

        @Override
        public Currency visitMetalFutureSecurity(final MetalFutureSecurity security) {
          return security.getCurrency();
        }

        @Override
        public Currency visitStockFutureSecurity(final StockFutureSecurity security) {
          return security.getCurrency();
        }

        @Override
        public Currency visitAgricultureForwardSecurity(final AgricultureForwardSecurity security) {
          return security.getCurrency();
        }

        @Override
        public Currency visitEnergyForwardSecurity(final EnergyForwardSecurity security) {
          return security.getCurrency();
        }

        @Override
        public Currency visitMetalForwardSecurity(final MetalForwardSecurity security) {
          return security.getCurrency();
        }

        @Override
        public Currency visitCDSSecurity(final CDSSecurity security) {
          return security.getCurrency();
        }

        @Override
        public Currency visitStandardVanillaCDSSecurity(final StandardVanillaCDSSecurity security) {
          return security.getNotional().getCurrency();
        }

        @Override
        public Currency visitStandardRecoveryLockCDSSecurity(final StandardRecoveryLockCDSSecurity security) {
          return security.getNotional().getCurrency();
        }

        @Override
        public Currency visitStandardFixedRecoveryCDSSecurity(final StandardFixedRecoveryCDSSecurity security) {
          return security.getNotional().getCurrency();
        }

        @Override
        public Currency visitLegacyVanillaCDSSecurity(final LegacyVanillaCDSSecurity security) {
          return security.getNotional().getCurrency();
        }

        @Override
        public Currency visitLegacyRecoveryLockCDSSecurity(final LegacyRecoveryLockCDSSecurity security) {
          return security.getNotional().getCurrency();
        }

        @Override
        public Currency visitLegacyFixedRecoveryCDSSecurity(final LegacyFixedRecoveryCDSSecurity security) {
          return security.getNotional().getCurrency();
        }

      });
      return ccy;
    } else if (security instanceof RawSecurity) {
      final RawSecurity rawSecurity = (RawSecurity) security;
      if (security.getSecurityType().equals(SecurityEntryData.EXTERNAL_SENSITIVITIES_SECURITY_TYPE)) {
        final FudgeMsgEnvelope msg = OpenGammaFudgeContext.getInstance().deserialize(rawSecurity.getRawData());
        final SecurityEntryData securityEntryData = OpenGammaFudgeContext.getInstance().fromFudgeMsg(SecurityEntryData.class, msg.getMessage());
        return securityEntryData.getCurrency();
      }
    }

    return null;
  }

  /**
   * @param security the security to be examined.
   * @param securitySource a security source
   * @return a Currency, where it is possible to determine a single Currency association, null otherwise.
   */
  public static Collection<Currency> getCurrencies(final Security security, final SecuritySource securitySource) {
    if (security instanceof FinancialSecurity) {
      final FinancialSecurity finSec = (FinancialSecurity) security;
      final Collection<Currency> ccy = finSec.accept(new FinancialSecurityVisitor<Collection<Currency>>() {
        @Override
        public Collection<Currency> visitCorporateBondSecurity(final CorporateBondSecurity security) {
          return Collections.singletonList(security.getCurrency());
        }

        @Override
        public Collection<Currency> visitGovernmentBondSecurity(final GovernmentBondSecurity security) {
          return Collections.singletonList(security.getCurrency());
        }

        @Override
        public Collection<Currency> visitMunicipalBondSecurity(final MunicipalBondSecurity security) {
          return Collections.singletonList(security.getCurrency());
        }

        @Override
        public Collection<Currency> visitCashSecurity(final CashSecurity security) {
          return Collections.singletonList(security.getCurrency());
        }

        @Override
        public Collection<Currency> visitCashFlowSecurity(final CashFlowSecurity security) {
          return Collections.singletonList(security.getCurrency());
        }

        @Override
        public Collection<Currency> visitEquitySecurity(final EquitySecurity security) {
          return Collections.singletonList(security.getCurrency());
        }

        @Override
        public Collection<Currency> visitFRASecurity(final FRASecurity security) {
          return Collections.singletonList(security.getCurrency());
        }

        @Override
        public Collection<Currency> visitSwapSecurity(final SwapSecurity security) {
          if (security.getPayLeg().getNotional() instanceof InterestRateNotional && security.getReceiveLeg().getNotional() instanceof InterestRateNotional) {
            final InterestRateNotional payLeg = (InterestRateNotional) security.getPayLeg().getNotional();
            final InterestRateNotional receiveLeg = (InterestRateNotional) security.getReceiveLeg().getNotional();
            if (payLeg.getCurrency().equals(receiveLeg.getCurrency())) {
              return Collections.singletonList(payLeg.getCurrency());
            } else {
              final Collection<Currency> collection = new ArrayList<Currency>();
              collection.add(payLeg.getCurrency());
              collection.add(receiveLeg.getCurrency());
              return collection;
            }
          }
          return null;
        }

        @Override
        public Collection<Currency> visitForwardSwapSecurity(final ForwardSwapSecurity security) {
          if (security.getPayLeg().getNotional() instanceof InterestRateNotional && security.getReceiveLeg().getNotional() instanceof InterestRateNotional) {
            final InterestRateNotional payLeg = (InterestRateNotional) security.getPayLeg().getNotional();
            final InterestRateNotional receiveLeg = (InterestRateNotional) security.getReceiveLeg().getNotional();
            if (payLeg.getCurrency().equals(receiveLeg.getCurrency())) {
              return Collections.singletonList(payLeg.getCurrency());
            } else {
              final Collection<Currency> collection = new ArrayList<Currency>();
              collection.add(payLeg.getCurrency());
              collection.add(receiveLeg.getCurrency());
              return collection;
            }
          }
          return null;
        }

        @Override
        public Collection<Currency> visitEquityIndexOptionSecurity(final EquityIndexOptionSecurity security) {
          return Collections.singletonList(security.getCurrency());
        }

        @Override
        public Collection<Currency> visitEquityOptionSecurity(final EquityOptionSecurity security) {
          return Collections.singletonList(security.getCurrency());
        }

        @Override
        public Collection<Currency> visitEquityBarrierOptionSecurity(final EquityBarrierOptionSecurity security) {
          return Collections.singletonList(security.getCurrency());
        }

        @Override
        public Collection<Currency> visitFXOptionSecurity(final FXOptionSecurity security) {
          final Collection<Currency> currencies = new ArrayList<Currency>();
          currencies.add(security.getCallCurrency());
          currencies.add(security.getPutCurrency());
          return currencies;
        }

        @Override
        public Collection<Currency> visitNonDeliverableFXOptionSecurity(final NonDeliverableFXOptionSecurity security) {
          final Collection<Currency> currencies = new ArrayList<Currency>();
          currencies.add(security.getCallCurrency());
          currencies.add(security.getPutCurrency());
          //deliveryCurrency is always already covered
          return currencies;
        }

        @Override
        public Collection<Currency> visitSwaptionSecurity(final SwaptionSecurity security) {
          // REVIEW: jim 1-Aug-2011 -- should we include the currencies of the underlying?
          return Collections.singletonList(security.getCurrency());
        }

        @Override
        public Collection<Currency> visitIRFutureOptionSecurity(final IRFutureOptionSecurity security) {
          return Collections.singletonList(security.getCurrency());
        }

        @Override
        public Collection<Currency> visitCommodityFutureOptionSecurity(final CommodityFutureOptionSecurity commodityFutureOptionSecurity) {
          return null;
        }

        @Override
        public Collection<Currency> visitBondFutureOptionSecurity(final BondFutureOptionSecurity security) {
          return Collections.singletonList(security.getCurrency());
        }

        @Override
        public Collection<Currency> visitEquityIndexDividendFutureOptionSecurity(final EquityIndexDividendFutureOptionSecurity security) {
          return Collections.singletonList(security.getCurrency());
        }

        @Override
        public Collection<Currency> visitEquityIndexFutureOptionSecurity(final EquityIndexFutureOptionSecurity security) {
          return Collections.singletonList(security.getCurrency());
        }

        @Override
        public Collection<Currency> visitFXBarrierOptionSecurity(final FXBarrierOptionSecurity security) {
          final Collection<Currency> currencies = new ArrayList<Currency>();
          currencies.add(security.getCallCurrency());
          currencies.add(security.getPutCurrency());
          return currencies;
        }

        @Override
        public Collection<Currency> visitFXForwardSecurity(final FXForwardSecurity security) {
          final Collection<Currency> currencies = new ArrayList<Currency>();
          currencies.add(security.getPayCurrency());
          currencies.add(security.getReceiveCurrency());
          return currencies;
        }

        @Override
        public Collection<Currency> visitNonDeliverableFXForwardSecurity(final NonDeliverableFXForwardSecurity security) {
          final Collection<Currency> currencies = new ArrayList<Currency>();
          currencies.add(security.getPayCurrency());
          currencies.add(security.getReceiveCurrency());
          return currencies;
        }

        @Override
        public Collection<Currency> visitCapFloorSecurity(final CapFloorSecurity security) {
          return Collections.singletonList(security.getCurrency());
        }

        @Override
        public Collection<Currency> visitCapFloorCMSSpreadSecurity(final CapFloorCMSSpreadSecurity security) {
          return Collections.singletonList(security.getCurrency());
        }

        @Override
        public Collection<Currency> visitEquityVarianceSwapSecurity(final EquityVarianceSwapSecurity security) {
          return Collections.singletonList(security.getCurrency());
        }

        @Override
        public Collection<Currency> visitFXDigitalOptionSecurity(final FXDigitalOptionSecurity security) {
          final Collection<Currency> currencies = new ArrayList<Currency>();
          currencies.add(security.getCallCurrency());
          currencies.add(security.getPutCurrency());
          return currencies;
        }

        @Override
        public Collection<Currency> visitNonDeliverableFXDigitalOptionSecurity(final NonDeliverableFXDigitalOptionSecurity security) {
          final Collection<Currency> currencies = new ArrayList<Currency>();
          currencies.add(security.getCallCurrency());
          currencies.add(security.getPutCurrency());
          return currencies;
        }

        @Override
        public Collection<Currency> visitSimpleZeroDepositSecurity(final SimpleZeroDepositSecurity security) {
          return Collections.singletonList(security.getCurrency());
        }

        @Override
        public Collection<Currency> visitPeriodicZeroDepositSecurity(final PeriodicZeroDepositSecurity security) {
          return Collections.singletonList(security.getCurrency());
        }

        @Override
        public Collection<Currency> visitContinuousZeroDepositSecurity(final ContinuousZeroDepositSecurity security) {
          return Collections.singletonList(security.getCurrency());
        }

        @Override
        public Collection<Currency> visitAgricultureFutureSecurity(final AgricultureFutureSecurity security) {
          return Collections.singletonList(security.getCurrency());
        }

        @Override
        public Collection<Currency> visitBondFutureSecurity(final BondFutureSecurity security) {
          return Collections.singletonList(security.getCurrency());
        }

        @Override
        public Collection<Currency> visitEnergyFutureSecurity(final EnergyFutureSecurity security) {
          return Collections.singletonList(security.getCurrency());
        }

        @Override
        public Collection<Currency> visitEquityFutureSecurity(final EquityFutureSecurity security) {
          return Collections.singletonList(security.getCurrency());
        }

        @Override
        public Collection<Currency> visitEquityIndexDividendFutureSecurity(final EquityIndexDividendFutureSecurity security) {
          return Collections.singletonList(security.getCurrency());
        }

        @Override
        public Collection<Currency> visitFXFutureSecurity(final FXFutureSecurity security) {
          return Collections.singletonList(security.getCurrency());
        }

        @Override
        public Collection<Currency> visitIndexFutureSecurity(final IndexFutureSecurity security) {
          return Collections.singletonList(security.getCurrency());
        }

        @Override
        public Collection<Currency> visitInterestRateFutureSecurity(final InterestRateFutureSecurity security) {
          return Collections.singletonList(security.getCurrency());
        }

        @Override
        public Collection<Currency> visitMetalFutureSecurity(final MetalFutureSecurity security) {
          return Collections.singletonList(security.getCurrency());
        }

        @Override
        public Collection<Currency> visitStockFutureSecurity(final StockFutureSecurity security) {
          return Collections.singletonList(security.getCurrency());
        }

        @Override
        public Collection<Currency> visitAgricultureForwardSecurity(final AgricultureForwardSecurity security) {
          return Collections.singletonList(security.getCurrency());
        }

        @Override
        public Collection<Currency> visitEnergyForwardSecurity(final EnergyForwardSecurity security) {
          return Collections.singletonList(security.getCurrency());
        }

        @Override
        public Collection<Currency> visitMetalForwardSecurity(final MetalForwardSecurity security) {
          return Collections.singletonList(security.getCurrency());
        }

        @Override
        public Collection<Currency> visitCDSSecurity(final CDSSecurity security) {
          return Collections.singletonList(security.getCurrency());
        }

        @Override
        public Collection<Currency> visitStandardVanillaCDSSecurity(final StandardVanillaCDSSecurity security) {
          return Collections.singletonList(security.getNotional().getCurrency());
        }

        @Override
        public Collection<Currency> visitStandardFixedRecoveryCDSSecurity(final StandardFixedRecoveryCDSSecurity security) {
          return Collections.singletonList(security.getNotional().getCurrency());
        }

        @Override
        public Collection<Currency> visitStandardRecoveryLockCDSSecurity(final StandardRecoveryLockCDSSecurity security) {
          return Collections.singletonList(security.getNotional().getCurrency());
        }

        @Override
        public Collection<Currency> visitLegacyVanillaCDSSecurity(final LegacyVanillaCDSSecurity security) {
          return Collections.singletonList(security.getNotional().getCurrency());
        }

        @Override
        public Collection<Currency> visitLegacyFixedRecoveryCDSSecurity(final LegacyFixedRecoveryCDSSecurity security) {
          return Collections.singletonList(security.getNotional().getCurrency());
        }

        @Override
        public Collection<Currency> visitLegacyRecoveryLockCDSSecurity(final LegacyRecoveryLockCDSSecurity security) {
          return Collections.singletonList(security.getNotional().getCurrency());
        }
      });
      return ccy;
    } else if (security instanceof RawSecurity) {
      final RawSecurity rawSecurity = (RawSecurity) security;
      if (security.getSecurityType().equals(SecurityEntryData.EXTERNAL_SENSITIVITIES_SECURITY_TYPE)) {
        final FudgeMsgEnvelope msg = OpenGammaFudgeContext.getInstance().deserialize(rawSecurity.getRawData());
        final SecurityEntryData securityEntryData = OpenGammaFudgeContext.getInstance().fromFudgeMsg(SecurityEntryData.class, msg.getMessage());
        return Collections.singleton(securityEntryData.getCurrency());
      }
    }
    return null;
  }

  /**
   * Check if a security is exchange traded
   *
   * @param security the security to be examined.
   * @return true if exchange traded or false otherwise.
   */
  public static boolean isExchangeTraded(final Security security) {
    boolean result = false;
    if (security instanceof FinancialSecurity) {
      final FinancialSecurity finSec = (FinancialSecurity) security;

      final Boolean isExchangeTraded = finSec.accept(
          FinancialSecurityVisitorAdapter.<Boolean>builder().
          sameValueForSecurityVisitor(false).
          equitySecurityVisitor(true).
          futureSecurityVisitor(true).
          equityIndexOptionVisitor(true).
          equityOptionVisitor(true).
          equityBarrierOptionVisitor(true).
          bondFutureOptionSecurityVisitor(true).create());

      result = isExchangeTraded == null ? false : isExchangeTraded;
    }

    return result;
  }

  /**
   * Returns the underlying id of a security (e.g. the id of the equity underlying an equity future).
   * @param security The security, not null
   * @return The id of the underlying of a security, where it is possible to identify this, or null
   */
  public static ExternalId getUnderlyingId(final Security security) {
    if (security instanceof FinancialSecurity) {
      final FinancialSecurity finSec = (FinancialSecurity) security;
      final ExternalId id = finSec.accept(new FinancialSecurityVisitorAdapter<ExternalId>() {

        @Override
        public ExternalId visitEnergyForwardSecurity(final EnergyForwardSecurity security) {
          return security.getUnderlyingId();
        }

        @Override
        public ExternalId visitAgricultureForwardSecurity(final AgricultureForwardSecurity security) {
          return security.getUnderlyingId();
        }

        @Override
        public ExternalId visitMetalForwardSecurity(final MetalForwardSecurity security) {
          return security.getUnderlyingId();
        }

        @Override
        public ExternalId visitEquityIndexDividendFutureSecurity(final EquityIndexDividendFutureSecurity security) {
          return security.getUnderlyingId();
        }

        @Override
        public ExternalId visitStockFutureSecurity(final StockFutureSecurity security) {
          return security.getUnderlyingId();
        }

        @Override
        public ExternalId visitEquityFutureSecurity(final EquityFutureSecurity security) {
          return security.getUnderlyingId();
        }

        @Override
        public ExternalId visitEnergyFutureSecurity(final EnergyFutureSecurity security) {
          return security.getUnderlyingId();
        }

        @Override
        public ExternalId visitIndexFutureSecurity(final IndexFutureSecurity security) {
          return security.getUnderlyingId();
        }

        @Override
        public ExternalId visitInterestRateFutureSecurity(final InterestRateFutureSecurity security) {
          return security.getUnderlyingId();
        }

        @Override
        public ExternalId visitMetalFutureSecurity(final MetalFutureSecurity security) {
          return security.getUnderlyingId();
        }

        @Override
<<<<<<< HEAD
        public ExternalId visitCapFloorCMSSpreadSecurity(final CapFloorCMSSpreadSecurity security) {
          return null;
        }

        @Override
        public ExternalId visitCapFloorSecurity(final CapFloorSecurity security) {
          return null;
        }

        @Override
        public ExternalId visitCashSecurity(final CashSecurity security) {
          return null;
        }

        @Override
        public ExternalId visitCashFlowSecurity(final CashFlowSecurity security) {
          return null;
        }

        @Override
=======
>>>>>>> c1fae591
        public ExternalId visitCommodityFutureOptionSecurity(final CommodityFutureOptionSecurity security) {
          return security.getUnderlyingId();
        }

        @Override
        public ExternalId visitBondFutureOptionSecurity(final BondFutureOptionSecurity security) {
          return security.getUnderlyingId();
        }

        @Override
        public ExternalId visitEquityBarrierOptionSecurity(final EquityBarrierOptionSecurity security) {
          return security.getUnderlyingId();
        }

        @Override
        public ExternalId visitEquityIndexDividendFutureOptionSecurity(final EquityIndexDividendFutureOptionSecurity security) {
          return security.getUnderlyingId();
        }

        @Override
        public ExternalId visitEquityIndexFutureOptionSecurity(final EquityIndexFutureOptionSecurity security) {
          return security.getUnderlyingId();
        }

        @Override
        public ExternalId visitEquityIndexOptionSecurity(final EquityIndexOptionSecurity security) {
          return security.getUnderlyingId();
        }

        @Override
        public ExternalId visitEquityOptionSecurity(final EquityOptionSecurity security) {
          return security.getUnderlyingId();
        }

        @Override
        public ExternalId visitEquityVarianceSwapSecurity(final EquityVarianceSwapSecurity security) {
          return security.getSpotUnderlyingId();
        }

        @Override
        public ExternalId visitIRFutureOptionSecurity(final IRFutureOptionSecurity security) {
          return security.getUnderlyingId();
        }

      });
      return id;
    }
    return null;
  }
}<|MERGE_RESOLUTION|>--- conflicted
+++ resolved
@@ -25,7 +25,6 @@
 import com.opengamma.financial.security.capfloor.CapFloorCMSSpreadSecurity;
 import com.opengamma.financial.security.capfloor.CapFloorSecurity;
 import com.opengamma.financial.security.cash.CashSecurity;
-import com.opengamma.financial.security.cashflow.CashFlowSecurity;
 import com.opengamma.financial.security.cds.CDSSecurity;
 import com.opengamma.financial.security.cds.LegacyFixedRecoveryCDSSecurity;
 import com.opengamma.financial.security.cds.LegacyRecoveryLockCDSSecurity;
@@ -327,11 +326,6 @@
         }
 
         @Override
-        public Currency visitCashFlowSecurity(final CashFlowSecurity security) {
-          return security.getCurrency();
-        }
-
-        @Override
         public Currency visitEquitySecurity(final EquitySecurity security) {
           return security.getCurrency();
         }
@@ -615,11 +609,6 @@
 
         @Override
         public Collection<Currency> visitCashSecurity(final CashSecurity security) {
-          return Collections.singletonList(security.getCurrency());
-        }
-
-        @Override
-        public Collection<Currency> visitCashFlowSecurity(final CashFlowSecurity security) {
           return Collections.singletonList(security.getCurrency());
         }
 
@@ -1000,29 +989,6 @@
         }
 
         @Override
-<<<<<<< HEAD
-        public ExternalId visitCapFloorCMSSpreadSecurity(final CapFloorCMSSpreadSecurity security) {
-          return null;
-        }
-
-        @Override
-        public ExternalId visitCapFloorSecurity(final CapFloorSecurity security) {
-          return null;
-        }
-
-        @Override
-        public ExternalId visitCashSecurity(final CashSecurity security) {
-          return null;
-        }
-
-        @Override
-        public ExternalId visitCashFlowSecurity(final CashFlowSecurity security) {
-          return null;
-        }
-
-        @Override
-=======
->>>>>>> c1fae591
         public ExternalId visitCommodityFutureOptionSecurity(final CommodityFutureOptionSecurity security) {
           return security.getUnderlyingId();
         }
