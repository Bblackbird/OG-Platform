--- conflicted
+++ resolved
@@ -23,11 +23,7 @@
 import com.opengamma.analytics.financial.credit.isdastandardmodel.ISDACompliantYieldCurve;
 import com.opengamma.analytics.financial.credit.isdastandardmodel.ISDACompliantYieldCurveBuild;
 import com.opengamma.analytics.financial.credit.isdastandardmodel.ISDAInstrumentTypes;
-<<<<<<< HEAD
-import com.opengamma.core.config.ConfigSource;
-=======
 import com.opengamma.core.marketdatasnapshot.SnapshotDataBundle;
->>>>>>> f7d2e714
 import com.opengamma.engine.ComputationTarget;
 import com.opengamma.engine.ComputationTargetSpecification;
 import com.opengamma.engine.function.AbstractFunction;
@@ -43,20 +39,15 @@
 import com.opengamma.engine.value.ValueRequirementNames;
 import com.opengamma.engine.value.ValueSpecification;
 import com.opengamma.financial.OpenGammaExecutionContext;
-<<<<<<< HEAD
-=======
 import com.opengamma.financial.analytics.ircurve.FixedIncomeStripIdentifierAndMaturityBuilder;
->>>>>>> f7d2e714
 import com.opengamma.financial.analytics.ircurve.FixedIncomeStripWithSecurity;
+import com.opengamma.financial.analytics.ircurve.InterpolatedYieldCurveSpecification;
+import com.opengamma.financial.analytics.ircurve.InterpolatedYieldCurveSpecificationBuilder;
 import com.opengamma.financial.analytics.ircurve.InterpolatedYieldCurveSpecificationWithSecurities;
-import com.opengamma.financial.analytics.ircurve.YieldCurveData;
 import com.opengamma.financial.analytics.ircurve.YieldCurveDefinition;
 import com.opengamma.financial.analytics.model.cds.ISDAFunctionConstants;
-<<<<<<< HEAD
-=======
 import com.opengamma.financial.analytics.timeseries.HistoricalTimeSeriesBundle;
 import com.opengamma.financial.config.ConfigSourceQuery;
->>>>>>> f7d2e714
 import com.opengamma.financial.convention.HolidaySourceCalendarAdapter;
 import com.opengamma.financial.convention.businessday.BusinessDayConvention;
 import com.opengamma.financial.convention.businessday.BusinessDayConventions;
@@ -77,6 +68,8 @@
   private static final BusinessDayConvention badDayConv = BusinessDayConventions.MODIFIED_FOLLOWING;
   private static final DateTimeFormatter dateFormatter = new DateTimeFormatterBuilder().appendPattern("yyyyMMdd").toFormatter();
   private static final DayCount ACT_365 = DayCounts.ACT_365;
+  private static final DayCount ACT_360 = DayCounts.ACT_360;
+  private static final DayCount DCC_30_360 = DayCounts.THIRTY_U_360;
   private static final DayCount CURVE_DCC = ACT_365;
 
   private InterpolatedYieldCurveSpecificationBuilder.AtVersionCorrection _interpolatedYieldCurveSpecificationBuilder;
@@ -91,10 +84,6 @@
   @Override
   public CompiledFunctionDefinition compile(final FunctionCompilationContext compilationContext, final Instant atInstant) {
     final ZonedDateTime atZDT = ZonedDateTime.ofInstant(atInstant, ZoneOffset.UTC);
-<<<<<<< HEAD
-    final ConfigSource configSource = OpenGammaCompilationContext.getConfigSource(compilationContext);
-=======
->>>>>>> f7d2e714
     return new AbstractInvokingCompiledFunction(atZDT.with(LocalTime.MIDNIGHT), atZDT.plusDays(1).with(LocalTime.MIDNIGHT).minusNanos(1000000)) {
 
       @SuppressWarnings("synthetic-access")
@@ -102,32 +91,25 @@
       public Set<ComputedValue> execute(final FunctionExecutionContext executionContext, final FunctionInputs inputs, final ComputationTarget target,
           final Set<ValueRequirement> desiredValues) throws AsynchronousExecution {
         final ZonedDateTime valuationDate = ZonedDateTime.now(executionContext.getValuationClock());
+        final HistoricalTimeSeriesBundle timeSeries = (HistoricalTimeSeriesBundle) inputs.getValue(ValueRequirementNames.YIELD_CURVE_INSTRUMENT_CONVERSION_HISTORICAL_TIME_SERIES);
         final ValueRequirement desiredValue = desiredValues.iterator().next();
         final String curveName = desiredValue.getConstraint(ValuePropertyNames.CURVE);
         final String spotDateString = desiredValue.getConstraint(ISDAFunctionConstants.ISDA_CURVE_DATE);
         final LocalDate spotDate = LocalDate.parse(spotDateString, dateFormatter);
         final String offsetString = desiredValue.getConstraint(ISDAFunctionConstants.ISDA_CURVE_OFFSET);
-<<<<<<< HEAD
-=======
         final int offset = Integer.parseInt(offsetString); //TODO: Is this still used???
->>>>>>> f7d2e714
         final Object definitionObject = inputs.getValue(ValueRequirementNames.TARGET);
         if (definitionObject == null) {
           throw new OpenGammaRuntimeException("Couldn't get interpolated yield curve specification: " + curveName);
         }
         final YieldCurveDefinition curveDefinition = (YieldCurveDefinition) definitionObject;
-        final Object dataObject = inputs.getValue(ValueRequirementNames.YIELD_CURVE_DATA);
+        final Object dataObject = inputs.getValue(ValueRequirementNames.YIELD_CURVE_MARKET_DATA);
         if (dataObject == null) {
           throw new OpenGammaRuntimeException("Couldn't get yield curve data for " + curveName);
         }
-<<<<<<< HEAD
-        final YieldCurveData yieldCurveData = (YieldCurveData) dataObject;
-        final InterpolatedYieldCurveSpecificationWithSecurities specificationWithSecurities = yieldCurveData.getCurveSpecification();
-=======
         final SnapshotDataBundle marketData = (SnapshotDataBundle) dataObject;
         final InterpolatedYieldCurveSpecification specification = getCurveSpecification(curveDefinition, spotDate);
         final InterpolatedYieldCurveSpecificationWithSecurities specificationWithSecurities = getCurveWithSecurities(specification, executionContext, marketData);
->>>>>>> f7d2e714
         final ISDAInstrumentTypes[] instruments = new ISDAInstrumentTypes[specificationWithSecurities.getStrips().size()];
         final Period[] tenors = new Period[specificationWithSecurities.getStrips().size()];
         final double[] values = new double[specificationWithSecurities.getStrips().size()];
@@ -141,7 +123,7 @@
           if (!(securityType.equals(CashSecurity.SECURITY_TYPE) || securityType.equals(SwapSecurity.SECURITY_TYPE))) {
             throw new OpenGammaRuntimeException("ISDA curves should only use Libor and swap rates");
           }
-          final Double rate = yieldCurveData.getDataPoint(strip.getSecurityIdentifier());
+          final Double rate = marketData.getDataPoint(strip.getSecurityIdentifier());
           if (rate == null) {
             throw new OpenGammaRuntimeException("Could not get rate for " + strip);
           }
@@ -233,12 +215,10 @@
 
         final Set<ValueRequirement> requirements = Sets.newHashSetWithExpectedSize(2);
         final ComputationTargetSpecification targetSpec = target.toSpecification();
-        requirements.add(new ValueRequirement(ValueRequirementNames.YIELD_CURVE_DATA, targetSpec, properties));
+        requirements.add(new ValueRequirement(ValueRequirementNames.YIELD_CURVE_MARKET_DATA, targetSpec, properties));
         requirements.add(new ValueRequirement(ValueRequirementNames.TARGET, ComputationTargetType.of(YieldCurveDefinition.class), curveDefinition.getUniqueId()));
         return requirements;
       }
-<<<<<<< HEAD
-=======
 
       private InterpolatedYieldCurveSpecificationWithSecurities getCurveWithSecurities(final InterpolatedYieldCurveSpecification curveSpec, final FunctionExecutionContext executionContext,
           final SnapshotDataBundle marketData) {
@@ -254,7 +234,6 @@
         return curveSpec;
       }
 
->>>>>>> f7d2e714
     };
   }
 
