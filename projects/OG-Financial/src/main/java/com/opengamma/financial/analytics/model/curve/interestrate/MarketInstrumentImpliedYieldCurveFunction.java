/**
 * Copyright (C) 2009 - present by OpenGamma Inc. and the OpenGamma group of companies
 *
 * Please see distribution for license.
 */
package com.opengamma.financial.analytics.model.curve.interestrate;

import java.util.ArrayList;
import java.util.Arrays;
import java.util.HashSet;
import java.util.LinkedHashMap;
import java.util.List;
import java.util.Map;
import java.util.Set;

import org.slf4j.Logger;
import org.slf4j.LoggerFactory;
import org.threeten.bp.Clock;
import org.threeten.bp.ZonedDateTime;

import com.google.common.collect.Sets;
import com.opengamma.OpenGammaRuntimeException;
import com.opengamma.analytics.financial.forex.method.FXMatrix;
import com.opengamma.analytics.financial.instrument.InstrumentDefinition;
import com.opengamma.analytics.financial.instrument.future.InterestRateFutureTransactionDefinition;
import com.opengamma.analytics.financial.interestrate.InstrumentDerivative;
import com.opengamma.analytics.financial.interestrate.InstrumentDerivativeVisitor;
import com.opengamma.analytics.financial.interestrate.MultipleYieldCurveFinderDataBundle;
import com.opengamma.analytics.financial.interestrate.MultipleYieldCurveFinderFunction;
import com.opengamma.analytics.financial.interestrate.MultipleYieldCurveFinderJacobian;
import com.opengamma.analytics.financial.interestrate.ParRateCalculator;
import com.opengamma.analytics.financial.interestrate.ParRateCurveSensitivityCalculator;
import com.opengamma.analytics.financial.interestrate.PresentValueCalculator;
import com.opengamma.analytics.financial.interestrate.PresentValueCouponSensitivityCalculator;
import com.opengamma.analytics.financial.interestrate.PresentValueCurveSensitivityCalculator;
import com.opengamma.analytics.financial.interestrate.YieldCurveBundle;
import com.opengamma.analytics.financial.model.interestrate.curve.YieldAndDiscountCurve;
import com.opengamma.analytics.financial.model.interestrate.curve.YieldCurve;
import com.opengamma.analytics.financial.provider.calculator.generic.LastTimeCalculator;
import com.opengamma.analytics.math.curve.InterpolatedDoublesCurve;
import com.opengamma.analytics.math.function.Function1D;
import com.opengamma.analytics.math.interpolation.Interpolator1D;
import com.opengamma.analytics.math.linearalgebra.DecompositionFactory;
import com.opengamma.analytics.math.matrix.DoubleMatrix1D;
import com.opengamma.analytics.math.matrix.DoubleMatrix2D;
import com.opengamma.analytics.math.rootfinding.newton.BroydenVectorRootFinder;
import com.opengamma.analytics.math.rootfinding.newton.NewtonVectorRootFinder;
import com.opengamma.core.holiday.HolidaySource;
import com.opengamma.core.region.RegionSource;
import com.opengamma.core.security.SecuritySource;
import com.opengamma.engine.ComputationTarget;
import com.opengamma.engine.ComputationTargetSpecification;
import com.opengamma.engine.function.AbstractFunction;
import com.opengamma.engine.function.FunctionCompilationContext;
import com.opengamma.engine.function.FunctionExecutionContext;
import com.opengamma.engine.function.FunctionInputs;
import com.opengamma.engine.target.ComputationTargetType;
import com.opengamma.engine.value.ComputedValue;
import com.opengamma.engine.value.ValueProperties;
import com.opengamma.engine.value.ValuePropertyNames;
import com.opengamma.engine.value.ValueRequirement;
import com.opengamma.engine.value.ValueRequirementNames;
import com.opengamma.engine.value.ValueSpecification;
import com.opengamma.financial.OpenGammaCompilationContext;
import com.opengamma.financial.OpenGammaExecutionContext;
import com.opengamma.financial.analytics.conversion.FixedIncomeConverterDataProvider;
import com.opengamma.financial.analytics.conversion.InterestRateInstrumentTradeOrSecurityConverter;
import com.opengamma.financial.analytics.fixedincome.FixedIncomeInstrumentCurveExposureHelper;
import com.opengamma.financial.analytics.ircurve.FixedIncomeStripWithSecurity;
import com.opengamma.financial.analytics.ircurve.InterpolatedYieldCurveSpecificationWithSecurities;
import com.opengamma.financial.analytics.ircurve.YieldCurveData;
import com.opengamma.financial.analytics.ircurve.YieldCurveFunction;
import com.opengamma.financial.analytics.timeseries.HistoricalTimeSeriesBundle;
import com.opengamma.financial.convention.ConventionBundleSource;
import com.opengamma.financial.security.FinancialSecurity;
import com.opengamma.master.historicaltimeseries.HistoricalTimeSeriesResolver;
import com.opengamma.util.ParallelArrayBinarySort;
import com.opengamma.util.money.Currency;
import com.opengamma.util.tuple.DoublesPair;

/**
 * @deprecated @see MultiYieldCurveFunction
 */
@Deprecated
public class MarketInstrumentImpliedYieldCurveFunction extends AbstractFunction.NonCompiledInvoker {
  /** The logger */
  private static final Logger s_logger = LoggerFactory.getLogger(MarketInstrumentImpliedYieldCurveFunction.class);

  private static final LastTimeCalculator LAST_DATE_CALCULATOR = LastTimeCalculator.getInstance();

  private static final String RESULT_PROPERTY_TYPE = "Type";
  private static final String REQUIREMENT_PROPERTY_TYPE = ValuePropertyNames.OUTPUT_RESERVED_PREFIX + RESULT_PROPERTY_TYPE;
  private static final String TYPE_FORWARD = "Forward";
  private static final String TYPE_FUNDING = "Funding";

  /** Label setting this function to use the par rate of the instruments in root-finding */
  public static final String PAR_RATE_STRING = "ParRate";
  /** Label setting this function to use the present value of the instruments in root-finding */
  public static final String PRESENT_VALUE_STRING = "PresentValue";

  private final InstrumentDerivativeVisitor<YieldCurveBundle, Double> _calculator;
  private final InstrumentDerivativeVisitor<YieldCurveBundle, Map<String, List<DoublesPair>>> _sensitivityCalculator;
  private final PresentValueCouponSensitivityCalculator _couponSensitivityCalculator;
  private final String _calculationType;
  private final boolean _calcTypeParRate;

  private FixedIncomeConverterDataProvider _definitionConverter;

  public MarketInstrumentImpliedYieldCurveFunction(final String calculationType) {
    _calculationType = calculationType;
    if (calculationType.equals(PAR_RATE_STRING)) {
      _calculator = ParRateCalculator.getInstance();
      _sensitivityCalculator = ParRateCurveSensitivityCalculator.getInstance();
      _couponSensitivityCalculator = null;
      _calcTypeParRate = true;
    } else if (calculationType.equals(PRESENT_VALUE_STRING)) {
      _calculator = PresentValueCalculator.getInstance();
      _sensitivityCalculator = PresentValueCurveSensitivityCalculator.getInstance();
      _couponSensitivityCalculator = PresentValueCouponSensitivityCalculator.getInstance();
      _calcTypeParRate = false;
    } else {
      throw new IllegalArgumentException("Unrecognized calculator type: " + calculationType + ". In order of preference, try ParRate then PresentValue");
    }
  }

  protected String getCalculationType() {
    return _calculationType;
  }

  protected InstrumentDerivativeVisitor<YieldCurveBundle, Double> getCalculator() {
    return _calculator;
  }

  protected InstrumentDerivativeVisitor<YieldCurveBundle, Map<String, List<DoublesPair>>> getSensitivityCalculator() {
    return _sensitivityCalculator;
  }

  protected PresentValueCouponSensitivityCalculator getCouponSensitivityCalculator() {
    return _couponSensitivityCalculator;
  }

  protected InterestRateInstrumentTradeOrSecurityConverter getSecurityConverter(final FunctionExecutionContext context) {
    final HolidaySource holidaySource = OpenGammaExecutionContext.getHolidaySource(context);
    final RegionSource regionSource = OpenGammaExecutionContext.getRegionSource(context);
    final ConventionBundleSource conventionSource = OpenGammaExecutionContext.getConventionBundleSource(context);
    final SecuritySource securitySource = OpenGammaExecutionContext.getSecuritySource(context);
    return new InterestRateInstrumentTradeOrSecurityConverter(holidaySource, conventionSource, regionSource, securitySource, true, context.getComputationTargetResolver().getVersionCorrection());
  }

  protected FixedIncomeConverterDataProvider getDefinitionConverter() {
    return _definitionConverter;
  }

  @Override
  public void init(final FunctionCompilationContext context) {
    final HolidaySource holidaySource = OpenGammaCompilationContext.getHolidaySource(context);
    if (holidaySource == null) {
      throw new UnsupportedOperationException("A holiday source is required");
    }
    final RegionSource regionSource = OpenGammaCompilationContext.getRegionSource(context);
    if (regionSource == null) {
      throw new UnsupportedOperationException("A region source is required");
    }
    final ConventionBundleSource conventionSource = OpenGammaCompilationContext.getConventionBundleSource(context);
    if (conventionSource == null) {
      throw new UnsupportedOperationException("A convention bundle source is required");
    }
    final SecuritySource securitySource = OpenGammaCompilationContext.getSecuritySource(context);
    if (securitySource == null) {
      throw new UnsupportedOperationException("A security source is required");
    }
    final HistoricalTimeSeriesResolver timeSeriesResolver = OpenGammaCompilationContext.getHistoricalTimeSeriesResolver(context);
    if (timeSeriesResolver == null) {
      throw new UnsupportedOperationException("A historical time series resolver is required");
    }
    _definitionConverter = new FixedIncomeConverterDataProvider(conventionSource, timeSeriesResolver);
  }

  @Override
  public ComputationTargetType getTargetType() {
    return ComputationTargetType.CURRENCY;
  }

  @Override
  public Set<ValueSpecification> getResults(final FunctionCompilationContext context, final ComputationTarget target) {
    final Set<ValueSpecification> results = Sets.newHashSetWithExpectedSize(4);
    final ComputationTargetSpecification targetSpec = target.toSpecification();
    results.add(new ValueSpecification(ValueRequirementNames.YIELD_CURVE, targetSpec, createValueProperties().withAny(ValuePropertyNames.CURVE)
        .with(ValuePropertyNames.CURVE_CALCULATION_METHOD, getCalculationType()).withAny(YieldCurveFunction.PROPERTY_FORWARD_CURVE).withAny(YieldCurveFunction.PROPERTY_FUNDING_CURVE)
        .with(RESULT_PROPERTY_TYPE, TYPE_FORWARD).get()));
    results.add(new ValueSpecification(ValueRequirementNames.YIELD_CURVE, targetSpec, createValueProperties().withAny(ValuePropertyNames.CURVE)
        .with(ValuePropertyNames.CURVE_CALCULATION_METHOD, getCalculationType()).withAny(YieldCurveFunction.PROPERTY_FORWARD_CURVE).withAny(YieldCurveFunction.PROPERTY_FUNDING_CURVE)
        .with(RESULT_PROPERTY_TYPE, TYPE_FUNDING).get()));
    results.add(new ValueSpecification(ValueRequirementNames.YIELD_CURVE_JACOBIAN, targetSpec, createValueProperties().withAny(YieldCurveFunction.PROPERTY_FORWARD_CURVE)
        .withAny(YieldCurveFunction.PROPERTY_FUNDING_CURVE).with(ValuePropertyNames.CURVE_CALCULATION_METHOD, getCalculationType()).get()));
    if (getCalculationType().equals(PRESENT_VALUE_STRING)) {
      results.add(new ValueSpecification(ValueRequirementNames.PRESENT_VALUE_COUPON_SENSITIVITY, targetSpec, createValueProperties().withAny(YieldCurveFunction.PROPERTY_FORWARD_CURVE)
          .withAny(YieldCurveFunction.PROPERTY_FUNDING_CURVE).get()));
    }
    return results;
  }

  @Override
  public Set<ValueRequirement> getRequirements(final FunctionCompilationContext context, final ComputationTarget target, final ValueRequirement desiredValue) {
    final String forwardCurveName;
    final String fundingCurveName;
    if (ValueRequirementNames.YIELD_CURVE.equals(desiredValue.getValueName())) {
      final Set<String> curveNames = desiredValue.getConstraints().getValues(ValuePropertyNames.CURVE);
      if ((curveNames == null) || (curveNames.size() != 1)) {
        return null;
      }
      final String curveName = curveNames.iterator().next();
      final Set<String> fundingCurveNames = desiredValue.getConstraints().getValues(YieldCurveFunction.PROPERTY_FUNDING_CURVE);
      if ((fundingCurveNames == null) || fundingCurveNames.isEmpty()) {
        fundingCurveName = curveName;
      } else {
        if (fundingCurveNames.size() != 1) {
          return null;
        }
        fundingCurveName = fundingCurveNames.iterator().next();
      }
      final Set<String> forwardCurveNames = desiredValue.getConstraints().getValues(YieldCurveFunction.PROPERTY_FORWARD_CURVE);
      if ((forwardCurveNames == null) || forwardCurveNames.isEmpty()) {
        forwardCurveName = curveName;
      } else {
        if (forwardCurveNames.size() != 1) {
          return null;
        }
        forwardCurveName = forwardCurveNames.iterator().next();
      }
    } else {
      // Jacobian and Coupon sensitivities must specify a funding and forward curve (possibly the same name)
      final Set<String> fundingCurveNames = desiredValue.getConstraints().getValues(YieldCurveFunction.PROPERTY_FUNDING_CURVE);
      if ((fundingCurveNames == null) || (fundingCurveNames.size() != 1)) {
        return null;
      }
      final Set<String> forwardCurveNames = desiredValue.getConstraints().getValues(YieldCurveFunction.PROPERTY_FORWARD_CURVE);
      if ((forwardCurveNames == null) || (forwardCurveNames.size() != 1)) {
        return null;
      }
      fundingCurveName = fundingCurveNames.iterator().next();
      forwardCurveName = forwardCurveNames.iterator().next();
    }
    final Set<ValueRequirement> requirements = new HashSet<>();
    final ComputationTargetSpecification targetSpec = target.toSpecification();
    requirements.add(new ValueRequirement(ValueRequirementNames.YIELD_CURVE_DATA, targetSpec, ValueProperties.with(ValuePropertyNames.CURVE, fundingCurveName).get()));
    requirements.add(new ValueRequirement(ValueRequirementNames.YIELD_CURVE_INSTRUMENT_CONVERSION_HISTORICAL_TIME_SERIES, targetSpec, ValueProperties.with(ValuePropertyNames.CURVE, fundingCurveName)
        .with(YieldCurveFunction.PROPERTY_FUNDING_CURVE, fundingCurveName).with(YieldCurveFunction.PROPERTY_FORWARD_CURVE, forwardCurveName).get()));
    if (forwardCurveName.equals(fundingCurveName)) {
      requirements.add(new ValueRequirement(ValueRequirementNames.YIELD_CURVE_SPEC, targetSpec, ValueProperties.with(ValuePropertyNames.CURVE, fundingCurveName).get()));
    } else {
      requirements.add(new ValueRequirement(ValueRequirementNames.YIELD_CURVE_SPEC, targetSpec, ValueProperties.with(ValuePropertyNames.CURVE, fundingCurveName)
          .withOptional(REQUIREMENT_PROPERTY_TYPE).with(REQUIREMENT_PROPERTY_TYPE, TYPE_FUNDING).get()));
      requirements.add(new ValueRequirement(ValueRequirementNames.YIELD_CURVE_SPEC, targetSpec, ValueProperties.with(ValuePropertyNames.CURVE, forwardCurveName)
          .withOptional(REQUIREMENT_PROPERTY_TYPE).with(REQUIREMENT_PROPERTY_TYPE, TYPE_FORWARD).get()));
      requirements.add(new ValueRequirement(ValueRequirementNames.YIELD_CURVE_DATA, targetSpec, ValueProperties.with(ValuePropertyNames.CURVE, forwardCurveName).get()));
      requirements.add(new ValueRequirement(ValueRequirementNames.YIELD_CURVE_INSTRUMENT_CONVERSION_HISTORICAL_TIME_SERIES, targetSpec, ValueProperties
          .with(ValuePropertyNames.CURVE, forwardCurveName)
          .with(YieldCurveFunction.PROPERTY_FUNDING_CURVE, fundingCurveName).with(YieldCurveFunction.PROPERTY_FORWARD_CURVE, forwardCurveName).get()));
    }
    return requirements;
  }

  @Override
  public Set<ValueSpecification> getResults(final FunctionCompilationContext context, final ComputationTarget target, final Map<ValueSpecification, ValueRequirement> inputs) {
    String forwardCurveName = null;
    String fundingCurveName = null;
    for (final Map.Entry<ValueSpecification, ValueRequirement> input : inputs.entrySet()) {
      if (ValueRequirementNames.YIELD_CURVE_SPEC.equals(input.getKey().getValueName())) {
        final String curveName = input.getKey().getProperty(ValuePropertyNames.CURVE);
        final String type = input.getValue().getConstraint(REQUIREMENT_PROPERTY_TYPE);
        if (type == null) {
          assert forwardCurveName == null;
          assert fundingCurveName == null;
          forwardCurveName = curveName;
          fundingCurveName = curveName;
        } else {
          if (TYPE_FORWARD.equals(type)) {
            assert forwardCurveName == null;
            forwardCurveName = curveName;
          } else {
            assert TYPE_FUNDING.equals(type);
            assert fundingCurveName == null;
            fundingCurveName = curveName;
          }
        }
      }
    }
    assert forwardCurveName != null;
    assert fundingCurveName != null;
    final Set<ValueSpecification> results = Sets.newHashSetWithExpectedSize(4);
    final ComputationTargetSpecification targetSpec = target.toSpecification();
    final ValueProperties.Builder properties = createValueProperties().with(ValuePropertyNames.CURVE_CALCULATION_METHOD, getCalculationType())
        .with(YieldCurveFunction.PROPERTY_FORWARD_CURVE, forwardCurveName).with(YieldCurveFunction.PROPERTY_FUNDING_CURVE, fundingCurveName);
    results.add(new ValueSpecification(ValueRequirementNames.YIELD_CURVE_JACOBIAN, targetSpec, properties.get()));
    if (getCalculationType().equals(PRESENT_VALUE_STRING)) {
      results.add(new ValueSpecification(ValueRequirementNames.PRESENT_VALUE_COUPON_SENSITIVITY, targetSpec, createValueProperties().withAny(YieldCurveFunction.PROPERTY_FORWARD_CURVE)
          .withAny(YieldCurveFunction.PROPERTY_FUNDING_CURVE).get()));
    }
    results.add(new ValueSpecification(ValueRequirementNames.YIELD_CURVE, targetSpec, properties.with(ValuePropertyNames.CURVE, forwardCurveName).get()));
    if (!forwardCurveName.equals(fundingCurveName)) {
      results.add(new ValueSpecification(ValueRequirementNames.YIELD_CURVE, targetSpec, properties.withoutAny(ValuePropertyNames.CURVE).with(ValuePropertyNames.CURVE, fundingCurveName).get()));
    }
    return results;
  }

  @Override
  public Set<ComputedValue> execute(final FunctionExecutionContext executionContext, final FunctionInputs inputs, final ComputationTarget target, final Set<ValueRequirement> desiredValues) {
    String forwardCurveName = null;
    String fundingCurveName = null;
    boolean createForward = false;
    boolean createFunding = false;
    boolean createJacobian = false;
    boolean createSensitivities = false;
    for (final ValueRequirement desiredValue : desiredValues) {
      if (forwardCurveName == null) {
        forwardCurveName = desiredValue.getConstraint(YieldCurveFunction.PROPERTY_FORWARD_CURVE);
        fundingCurveName = desiredValue.getConstraint(YieldCurveFunction.PROPERTY_FUNDING_CURVE);
      }
      if (ValueRequirementNames.YIELD_CURVE.equals(desiredValue.getValueName())) {
        final String curveName = desiredValue.getConstraint(ValuePropertyNames.CURVE);
        if (curveName.equals(forwardCurveName)) {
          assert !createForward;
          createForward = true;
        }
        if (curveName.equals(fundingCurveName)) {
          assert !createFunding;
          createFunding = true;
        }
      } else if (ValueRequirementNames.YIELD_CURVE_JACOBIAN.equals(desiredValue.getValueName())) {
        assert !createJacobian;
        createJacobian = true;
      } else if (ValueRequirementNames.PRESENT_VALUE_COUPON_SENSITIVITY.equals(desiredValue.getValueName())) {
        assert !createSensitivities;
        createSensitivities = true;
      } else {
        assert false;
      }
    }
    assert forwardCurveName != null;
    assert fundingCurveName != null;
    InterpolatedYieldCurveSpecificationWithSecurities fundingCurveSpecificationWithSecurities = null;
    InterpolatedYieldCurveSpecificationWithSecurities forwardCurveSpecificationWithSecurities = null;
    YieldCurveData fundingCurveData = null;
    YieldCurveData forwardCurveData = null;
    HistoricalTimeSeriesBundle fundingTimeSeries = null;
    HistoricalTimeSeriesBundle forwardTimeSeries = null;
    for (final ComputedValue input : inputs.getAllValues()) {
      final String curveName = input.getSpecification().getProperty(ValuePropertyNames.CURVE);
      if (ValueRequirementNames.YIELD_CURVE_DATA.equals(input.getSpecification().getValueName())) {
        if (curveName.equals(fundingCurveName)) {
          assert fundingCurveData == null;
          assert fundingCurveSpecificationWithSecurities == null;
          fundingCurveData = (YieldCurveData) input.getValue();
          fundingCurveSpecificationWithSecurities = fundingCurveData.getCurveSpecification();
        }
        if (curveName.equals(forwardCurveName)) {
          assert forwardCurveData == null;
          assert forwardCurveSpecificationWithSecurities == null;
          forwardCurveData = (YieldCurveData) input.getValue();
          forwardCurveSpecificationWithSecurities = forwardCurveData.getCurveSpecification();
        }
      } else if (ValueRequirementNames.YIELD_CURVE_INSTRUMENT_CONVERSION_HISTORICAL_TIME_SERIES.equals(input.getSpecification().getValueName())) {
        if (curveName.equals(fundingCurveName)) {
          assert fundingTimeSeries == null;
          fundingTimeSeries = (HistoricalTimeSeriesBundle) input.getValue();
        }
        if (curveName.equals(forwardCurveName)) {
          assert forwardTimeSeries == null;
          forwardTimeSeries = (HistoricalTimeSeriesBundle) input.getValue();
        }
      }
    }
    assert fundingCurveSpecificationWithSecurities != null;
    assert forwardCurveSpecificationWithSecurities != null;
    assert fundingCurveData != null;
    assert forwardCurveData != null;
    if (forwardCurveName.equals(fundingCurveName)) {
      return execute(executionContext,
                     target.toSpecification(),
                     forwardCurveName,
                     forwardCurveData,
                     forwardTimeSeries,
                     createForward,
                     createJacobian,
                     createSensitivities);
    }
    return execute(executionContext,
                   target.toSpecification(),
                   forwardCurveName,
                   forwardCurveData,
                   forwardTimeSeries,
                   fundingCurveName,
                   fundingCurveData,
                   fundingTimeSeries,
                   createForward,
                   createFunding,
                   createJacobian,
                   createSensitivities);
  }

  private static Interpolator1D getInterpolator(final InterpolatedYieldCurveSpecificationWithSecurities specification) {
    return specification.getInterpolator();
  }

  private Set<ComputedValue> execute(final FunctionExecutionContext executionContext,
                                     final ComputationTargetSpecification targetSpec,
                                     final String curveName,
                                     final YieldCurveData curveData,
                                     final HistoricalTimeSeriesBundle timeSeries,
                                     final boolean createYieldCurve,
                                     final boolean createJacobian,
                                     final boolean createSensitivities) {
    final Clock snapshotClock = executionContext.getValuationClock();
    final ZonedDateTime now = ZonedDateTime.now(snapshotClock);
<<<<<<< HEAD
    final List<InstrumentDerivative> derivatives = new ArrayList<InstrumentDerivative>();
    final InterpolatedYieldCurveSpecificationWithSecurities specificationWithSecurities = curveData.getCurveSpecification();
=======
    final List<InstrumentDerivative> derivatives = new ArrayList<>();
>>>>>>> 0ec8455a
    final int n = specificationWithSecurities.getStrips().size();
    final double[] initialRatesGuess = new double[n];
    final double[] nodeTimes = new double[n];
    final double[] marketValues = new double[n];
    int i = 0;
    final InterestRateInstrumentTradeOrSecurityConverter securityConverter = getSecurityConverter(executionContext);
    for (final FixedIncomeStripWithSecurity strip : specificationWithSecurities.getStrips()) {
      Double marketValue = curveData.getDataPoint(strip.getSecurityIdentifier());
      if (marketValue == null) {
        throw new NullPointerException("Could not get market data for " + strip);
      }
      InstrumentDerivative derivative;

      final FinancialSecurity financialSecurity = (FinancialSecurity) strip.getSecurity();
      final String[] curveNames = FixedIncomeInstrumentCurveExposureHelper.getCurveNamesForFundingCurveInstrument(strip.getInstrumentType(), curveName, curveName);

      final InstrumentDefinition<?> definition = securityConverter.visit(financialSecurity);
      if (strip.getSecurity().getSecurityType().equals("FUTURE")) {
        marketValue = 1 - marketValue; // transform to rate for initial rates guess
      }
      try {
        derivative = getDefinitionConverter().convert(financialSecurity, definition, now, curveNames, timeSeries);
      } catch (final OpenGammaRuntimeException ogre) {
        s_logger.error("Error thrown by convertor for security {}, definition {}, time {}, curveNames {}, dataSource {}", new Object[] {financialSecurity, definition, now, curveNames, timeSeries });
        throw ogre;
      }
      if (derivative == null) {
        throw new NullPointerException("Had a null InterestRateDefinition for " + strip);
      }
      if (_calcTypeParRate) {
        marketValues[i] = marketValue;
      }
      derivatives.add(derivative);
      initialRatesGuess[i] = marketValue;
      nodeTimes[i] = derivative.accept(LAST_DATE_CALCULATOR);
      i++;
    }
    ParallelArrayBinarySort.parallelBinarySort(nodeTimes, initialRatesGuess);
    final LinkedHashMap<String, double[]> curveKnots = new LinkedHashMap<>();
    curveKnots.put(curveName, nodeTimes);
    final LinkedHashMap<String, double[]> curveNodes = new LinkedHashMap<>();
    final LinkedHashMap<String, Interpolator1D> interpolators = new LinkedHashMap<>();
    curveNodes.put(curveName, nodeTimes);
    interpolators.put(curveName, getInterpolator(specificationWithSecurities));
    // TODO have use finite difference or not as an input [FIN-147]
    final Currency currency = Currency.of(targetSpec.getUniqueId().getValue());
    final MultipleYieldCurveFinderDataBundle data = new MultipleYieldCurveFinderDataBundle(derivatives, marketValues, null, curveNodes, interpolators, false, new FXMatrix(currency));
    final Function1D<DoubleMatrix1D, DoubleMatrix1D> curveCalculator = new MultipleYieldCurveFinderFunction(data, getCalculator());
    final Function1D<DoubleMatrix1D, DoubleMatrix2D> jacobianCalculator = new MultipleYieldCurveFinderJacobian(data, getSensitivityCalculator());
    NewtonVectorRootFinder rootFinder;
    double[] yields = null;
    try {
      // TODO have the decomposition as an optional input [FIN-146]
      rootFinder = new BroydenVectorRootFinder(1e-7, 1e-7, 100, DecompositionFactory.getDecomposition(DecompositionFactory.SV_COLT_NAME));
      final DoubleMatrix1D result = rootFinder.getRoot(curveCalculator, jacobianCalculator, new DoubleMatrix1D(initialRatesGuess));
      yields = result.getData();
    } catch (final Exception eLU) {
      try {
        s_logger.warn("Could not find root using LU decomposition and present value method for curve " + curveName + "; trying SV. Error was: " + eLU.getMessage());
        rootFinder = new BroydenVectorRootFinder(1e-7, 1e-7, 100, DecompositionFactory.getDecomposition(DecompositionFactory.SV_COMMONS_NAME));
        yields = rootFinder.getRoot(curveCalculator, jacobianCalculator, new DoubleMatrix1D(initialRatesGuess)).getData();
      } catch (final Exception eSV) {
        s_logger.warn("Could not find root using SV decomposition and present value method for curve " + curveName + ". Error was: " + eSV.getMessage());
        throw new OpenGammaRuntimeException(eSV.getMessage());
      }
    }
    final YieldAndDiscountCurve curve;
    if (createSensitivities || createYieldCurve) {
      curve = YieldCurve.from(InterpolatedDoublesCurve.from(nodeTimes, yields, getInterpolator(specificationWithSecurities)));
    } else {
      curve = null;
    }
    final Set<ComputedValue> result = Sets.newHashSetWithExpectedSize(4);
    final ValueProperties.Builder properties = createValueProperties().with(ValuePropertyNames.CURVE_CALCULATION_METHOD, getCalculationType())
        .with(YieldCurveFunction.PROPERTY_FORWARD_CURVE, curveName).with(YieldCurveFunction.PROPERTY_FUNDING_CURVE, curveName);
    if (createJacobian) {
      final DoubleMatrix2D jacobianMatrix = jacobianCalculator.evaluate(new DoubleMatrix1D(yields));
      result.add(new ComputedValue(new ValueSpecification(ValueRequirementNames.YIELD_CURVE_JACOBIAN, targetSpec, properties.get()), jacobianMatrix.getData()));
    }
    if (createSensitivities) {
      final double[] couponSensitivities = new double[derivatives.size()];
      int ii = 0;
      final String[] curveNames = new String[] {curveName, curveName };
      final YieldAndDiscountCurve[] curves = new YieldAndDiscountCurve[] {curve, curve };
      final YieldCurveBundle curveBundle = new YieldCurveBundle(curveNames, curves);
      for (final InstrumentDerivative derivative : derivatives) {
        couponSensitivities[ii++] = derivative.accept(getCouponSensitivityCalculator(), curveBundle);
      }
      result.add(new ComputedValue(new ValueSpecification(ValueRequirementNames.PRESENT_VALUE_COUPON_SENSITIVITY, targetSpec, properties.get()), new DoubleMatrix1D(couponSensitivities)));
    }
    if (createYieldCurve) {
      result.add(new ComputedValue(new ValueSpecification(ValueRequirementNames.YIELD_CURVE, targetSpec, properties.with(ValuePropertyNames.CURVE, curveName).get()), curve));
    }
    return result;
  }

  private Set<ComputedValue> execute(final FunctionExecutionContext executionContext,
                                     final ComputationTargetSpecification targetSpec,
                                     final String forwardCurveName,
                                     final YieldCurveData forwardCurveData,
                                     final HistoricalTimeSeriesBundle forwardTimeSeries,
                                     final String fundingCurveName,
                                     final YieldCurveData fundingCurveData,
                                     final HistoricalTimeSeriesBundle fundingTimeSeries,
                                     final boolean createForwardYieldCurve,
                                     final boolean createFundingYieldCurve,
                                     final boolean createJacobian,
                                     final boolean createSensitivities) {
    final Clock snapshotClock = executionContext.getValuationClock();
    final ZonedDateTime now = ZonedDateTime.now(snapshotClock);
<<<<<<< HEAD
    final List<InstrumentDerivative> derivatives = new ArrayList<InstrumentDerivative>();
    InterpolatedYieldCurveSpecificationWithSecurities fundingCurveSpec = fundingCurveData.getCurveSpecification();
    InterpolatedYieldCurveSpecificationWithSecurities forwardCurveSpec = forwardCurveData.getCurveSpecification();
    final int nFunding = fundingCurveSpec.getStrips().size();
    final int nForward = forwardCurveSpec.getStrips().size();
=======
    final List<InstrumentDerivative> derivatives = new ArrayList<>();
    final int nFunding = fundingCurveSpecificationWithSecurities.getStrips().size();
    final int nForward = forwardCurveSpecificationWithSecurities.getStrips().size();
>>>>>>> 0ec8455a
    final double[] initialRatesGuess = new double[nFunding + nForward];
    final double[] fundingNodeTimes = new double[nFunding];
    final double[] forwardNodeTimes = new double[nForward];
    final double[] marketValues = new double[nFunding + nForward];
    int i = 0, fundingIndex = 0, forwardIndex = 0;
<<<<<<< HEAD
    for (final FixedIncomeStripWithSecurity strip : fundingCurveSpec.getStrips()) {
      final Double fundingMarketValue = fundingCurveData.getDataPoint(strip.getSecurityIdentifier());
=======
    final InterestRateInstrumentTradeOrSecurityConverter securityConverter = getSecurityConverter(executionContext);
    for (final FixedIncomeStripWithSecurity strip : fundingCurveSpecificationWithSecurities.getStrips()) {
      final Double fundingMarketValue = fundingMarketData.getDataPoint(strip.getSecurityIdentifier());
>>>>>>> 0ec8455a
      if (fundingMarketValue == null) {
        throw new OpenGammaRuntimeException("Could not get funding market data for " + strip);
      }
      final double marketValue = fundingMarketValue;
      final FinancialSecurity financialSecurity = (FinancialSecurity) strip.getSecurity();
      InstrumentDerivative derivative;
<<<<<<< HEAD
      final String[] curveNames = FixedIncomeInstrumentCurveExposureHelper.getCurveNamesForFundingCurveInstrument(strip.getInstrumentType(),
                                                                                                                  fundingCurveName,
                                                                                                                  forwardCurveName);
      final InstrumentDefinition<?> definition = getSecurityConverter().visit(financialSecurity);
=======
      final String[] curveNames = FixedIncomeInstrumentCurveExposureHelper.getCurveNamesForFundingCurveInstrument(strip.getInstrumentType(), fundingCurveName, forwardCurveName);
      final InstrumentDefinition<?> definition = securityConverter.visit(financialSecurity);
>>>>>>> 0ec8455a
      if (strip.getSecurity().getSecurityType().equals("FUTURE")) {
        throw new OpenGammaRuntimeException("We do not currently support FundingCurves containing FUTURES. Contact QR if you desire this.");
      }
      derivative = getDefinitionConverter().convert(financialSecurity, definition, now, curveNames, fundingTimeSeries);
      if (derivative == null) {
        throw new OpenGammaRuntimeException("Had a null InterestRateDefinition for " + strip);
      }
      if (_calcTypeParRate) { // set market value to the rate
        marketValues[i] = marketValue;
      } // else PV, leave at 0

      derivatives.add(derivative);
      initialRatesGuess[i] = marketValue;
      i++;
      fundingNodeTimes[fundingIndex] = derivative.accept(LAST_DATE_CALCULATOR);
      fundingIndex++;
    }
    for (final FixedIncomeStripWithSecurity strip : forwardCurveSpec.getStrips()) {
      final Double forwardMarketValue = forwardCurveData.getDataPoint(strip.getSecurityIdentifier());
      if (forwardMarketValue == null) {
        throw new OpenGammaRuntimeException("Could not get forward market data for " + strip);
      }
      double marketValue = forwardMarketValue;
      final FinancialSecurity financialSecurity = (FinancialSecurity) strip.getSecurity();
      InstrumentDerivative derivative = null;
      final String[] curveNames = FixedIncomeInstrumentCurveExposureHelper.getCurveNamesForForwardCurveInstrument(strip.getInstrumentType(), fundingCurveName, forwardCurveName);
      try {
        InstrumentDefinition<?> definition = securityConverter.visit(financialSecurity);
        if (strip.getSecurity().getSecurityType().equals("FUTURE")) {
          if (!_calcTypeParRate) {
            // Scale notional to 1 - this is to better condition the jacobian matrix
            // Set trade price to current market value - so the present value will be zero once fit
            definition = ((InterestRateFutureTransactionDefinition) definition).withNewNotionalAndTransactionPrice(1.0, marketValue);
          }
          marketValue = 1 - marketValue; // transform to rate for initial rates guess
        }
        derivative = getDefinitionConverter().convert(financialSecurity, definition, now, curveNames, forwardTimeSeries);
      } catch (final Exception e) {
        s_logger.error("Caught exception for " + financialSecurity, e);
      }
      if (derivative == null) {
        throw new OpenGammaRuntimeException("Had a null InterestRateDefinition for " + strip);
      }
      if (_calcTypeParRate) { // set market value to the rate, else leave at 0
        marketValues[i] = marketValue;
      }
      derivatives.add(derivative);
      initialRatesGuess[i] = marketValue;
      i++;
      forwardNodeTimes[forwardIndex] = derivative.accept(LAST_DATE_CALCULATOR);
      forwardIndex++;
    }
    final LinkedHashMap<String, double[]> curveNodes = new LinkedHashMap<>();
    final LinkedHashMap<String, Interpolator1D> interpolators = new LinkedHashMap<>();
    curveNodes.put(fundingCurveName, fundingNodeTimes);
    interpolators.put(fundingCurveName, getInterpolator(fundingCurveSpec));
    curveNodes.put(forwardCurveName, forwardNodeTimes);
    interpolators.put(forwardCurveName, getInterpolator(forwardCurveSpec));
    // TODO have use finite difference or not as an input [FIN-147]
    final Currency currency = Currency.of(targetSpec.getUniqueId().getValue());
    final MultipleYieldCurveFinderDataBundle data = new MultipleYieldCurveFinderDataBundle(derivatives, marketValues, null, curveNodes, interpolators, false, new FXMatrix(currency));
    // TODO have the calculator and sensitivity calculators as an input [FIN-144], [FIN-145]
    final Function1D<DoubleMatrix1D, DoubleMatrix1D> curveCalculator = new MultipleYieldCurveFinderFunction(data, getCalculator());
    final Function1D<DoubleMatrix1D, DoubleMatrix2D> jacobianCalculator = new MultipleYieldCurveFinderJacobian(data, getSensitivityCalculator());
    NewtonVectorRootFinder rootFinder;
    double[] yields = null;
    // TODO have the decomposition as an optional input [FIN-146]
    try {
      rootFinder = new BroydenVectorRootFinder(1e-4, 1e-4, 10000, DecompositionFactory.getDecomposition(DecompositionFactory.SV_COLT_NAME));
      yields = rootFinder.getRoot(curveCalculator, jacobianCalculator, new DoubleMatrix1D(initialRatesGuess)).getData();
    } catch (final Exception eSV) {
      s_logger.warn("Could not find root using SV decomposition and " + _calculationType + " method for curves " + fundingCurveName + " and " + forwardCurveName + ". Error was: " + eSV.getMessage());
      throw new OpenGammaRuntimeException("Could not find curves " + fundingCurveName + " (" + targetSpec.getUniqueId().getValue() + "), " + forwardCurveName + " ("
          + targetSpec.getUniqueId().getValue() + ") using SV decomposition and calculation method " + _calculationType);
    }
    final YieldAndDiscountCurve fundingCurve;
    if (createSensitivities || createFundingYieldCurve) {
      final double[] fundingYields = Arrays.copyOfRange(yields, 0, fundingNodeTimes.length);
      fundingCurve = YieldCurve.from(InterpolatedDoublesCurve.from(fundingNodeTimes, fundingYields, getInterpolator(fundingCurveSpec)));
    } else {
      fundingCurve = null;
    }
    final YieldAndDiscountCurve forwardCurve;
    if (createSensitivities || createForwardYieldCurve) {
      final double[] forwardYields = Arrays.copyOfRange(yields, fundingNodeTimes.length, yields.length);
      forwardCurve = YieldCurve.from(InterpolatedDoublesCurve.from(forwardNodeTimes, forwardYields, getInterpolator(forwardCurveSpec)));
    } else {
      forwardCurve = null;
    }
    final Set<ComputedValue> result = Sets.newHashSetWithExpectedSize(4);
    final ValueProperties.Builder properties = createValueProperties().with(ValuePropertyNames.CURVE_CALCULATION_METHOD, getCalculationType())
        .with(YieldCurveFunction.PROPERTY_FORWARD_CURVE, forwardCurveName).with(YieldCurveFunction.PROPERTY_FUNDING_CURVE, fundingCurveName);
    if (createJacobian) {
      final DoubleMatrix2D jacobian = jacobianCalculator.evaluate(new DoubleMatrix1D(yields));
      result.add(new ComputedValue(new ValueSpecification(ValueRequirementNames.YIELD_CURVE_JACOBIAN, targetSpec, properties.get()), jacobian.getData()));
    }
    if (createSensitivities) { // calcType is PresentValue. Compute CouponSens ( dPrice / dParRate ) used in conjunction with Jacobian to get Yield Curve Node (Par Rate) Sensitivities
      final double[] couponSensitivities = new double[derivatives.size()];
      int ii = 0;
      final String[] curveNames = new String[] {forwardCurveName, fundingCurveName };
      final YieldAndDiscountCurve[] curves = new YieldAndDiscountCurve[] {forwardCurve, fundingCurve };
      final YieldCurveBundle curveBundle = new YieldCurveBundle(curveNames, curves);
      for (final InstrumentDerivative derivative : derivatives) {
        couponSensitivities[ii++] = derivative.accept(getCouponSensitivityCalculator(), curveBundle);
      }
      final ValueProperties couponProperties = createValueProperties().with(YieldCurveFunction.PROPERTY_FORWARD_CURVE, forwardCurveName)
          .with(YieldCurveFunction.PROPERTY_FUNDING_CURVE, fundingCurveName).get();
      result.add(new ComputedValue(new ValueSpecification(ValueRequirementNames.PRESENT_VALUE_COUPON_SENSITIVITY, targetSpec, couponProperties), new DoubleMatrix1D(couponSensitivities)));
    }
    if (createForwardYieldCurve) {
      result.add(new ComputedValue(new ValueSpecification(ValueRequirementNames.YIELD_CURVE, targetSpec, properties.with(ValuePropertyNames.CURVE, forwardCurveName).get()), forwardCurve));
    }
    if (createFundingYieldCurve) {
      result.add(new ComputedValue(new ValueSpecification(ValueRequirementNames.YIELD_CURVE, targetSpec, properties.withoutAny(ValuePropertyNames.CURVE)
          .with(ValuePropertyNames.CURVE, fundingCurveName).get()), fundingCurve));
    }
    return result;
  }

}<|MERGE_RESOLUTION|>--- conflicted
+++ resolved
@@ -46,6 +46,7 @@
 import com.opengamma.analytics.math.rootfinding.newton.BroydenVectorRootFinder;
 import com.opengamma.analytics.math.rootfinding.newton.NewtonVectorRootFinder;
 import com.opengamma.core.holiday.HolidaySource;
+import com.opengamma.core.marketdatasnapshot.SnapshotDataBundle;
 import com.opengamma.core.region.RegionSource;
 import com.opengamma.core.security.SecuritySource;
 import com.opengamma.engine.ComputationTarget;
@@ -68,7 +69,6 @@
 import com.opengamma.financial.analytics.fixedincome.FixedIncomeInstrumentCurveExposureHelper;
 import com.opengamma.financial.analytics.ircurve.FixedIncomeStripWithSecurity;
 import com.opengamma.financial.analytics.ircurve.InterpolatedYieldCurveSpecificationWithSecurities;
-import com.opengamma.financial.analytics.ircurve.YieldCurveData;
 import com.opengamma.financial.analytics.ircurve.YieldCurveFunction;
 import com.opengamma.financial.analytics.timeseries.HistoricalTimeSeriesBundle;
 import com.opengamma.financial.convention.ConventionBundleSource;
@@ -243,7 +243,7 @@
     }
     final Set<ValueRequirement> requirements = new HashSet<>();
     final ComputationTargetSpecification targetSpec = target.toSpecification();
-    requirements.add(new ValueRequirement(ValueRequirementNames.YIELD_CURVE_DATA, targetSpec, ValueProperties.with(ValuePropertyNames.CURVE, fundingCurveName).get()));
+    requirements.add(new ValueRequirement(ValueRequirementNames.YIELD_CURVE_MARKET_DATA, targetSpec, ValueProperties.with(ValuePropertyNames.CURVE, fundingCurveName).get()));
     requirements.add(new ValueRequirement(ValueRequirementNames.YIELD_CURVE_INSTRUMENT_CONVERSION_HISTORICAL_TIME_SERIES, targetSpec, ValueProperties.with(ValuePropertyNames.CURVE, fundingCurveName)
         .with(YieldCurveFunction.PROPERTY_FUNDING_CURVE, fundingCurveName).with(YieldCurveFunction.PROPERTY_FORWARD_CURVE, forwardCurveName).get()));
     if (forwardCurveName.equals(fundingCurveName)) {
@@ -253,7 +253,7 @@
           .withOptional(REQUIREMENT_PROPERTY_TYPE).with(REQUIREMENT_PROPERTY_TYPE, TYPE_FUNDING).get()));
       requirements.add(new ValueRequirement(ValueRequirementNames.YIELD_CURVE_SPEC, targetSpec, ValueProperties.with(ValuePropertyNames.CURVE, forwardCurveName)
           .withOptional(REQUIREMENT_PROPERTY_TYPE).with(REQUIREMENT_PROPERTY_TYPE, TYPE_FORWARD).get()));
-      requirements.add(new ValueRequirement(ValueRequirementNames.YIELD_CURVE_DATA, targetSpec, ValueProperties.with(ValuePropertyNames.CURVE, forwardCurveName).get()));
+      requirements.add(new ValueRequirement(ValueRequirementNames.YIELD_CURVE_MARKET_DATA, targetSpec, ValueProperties.with(ValuePropertyNames.CURVE, forwardCurveName).get()));
       requirements.add(new ValueRequirement(ValueRequirementNames.YIELD_CURVE_INSTRUMENT_CONVERSION_HISTORICAL_TIME_SERIES, targetSpec, ValueProperties
           .with(ValuePropertyNames.CURVE, forwardCurveName)
           .with(YieldCurveFunction.PROPERTY_FUNDING_CURVE, fundingCurveName).with(YieldCurveFunction.PROPERTY_FORWARD_CURVE, forwardCurveName).get()));
@@ -341,24 +341,29 @@
     assert fundingCurveName != null;
     InterpolatedYieldCurveSpecificationWithSecurities fundingCurveSpecificationWithSecurities = null;
     InterpolatedYieldCurveSpecificationWithSecurities forwardCurveSpecificationWithSecurities = null;
-    YieldCurveData fundingCurveData = null;
-    YieldCurveData forwardCurveData = null;
+    SnapshotDataBundle fundingMarketData = null;
+    SnapshotDataBundle forwardMarketData = null;
     HistoricalTimeSeriesBundle fundingTimeSeries = null;
     HistoricalTimeSeriesBundle forwardTimeSeries = null;
     for (final ComputedValue input : inputs.getAllValues()) {
       final String curveName = input.getSpecification().getProperty(ValuePropertyNames.CURVE);
-      if (ValueRequirementNames.YIELD_CURVE_DATA.equals(input.getSpecification().getValueName())) {
+      if (ValueRequirementNames.YIELD_CURVE_SPEC.equals(input.getSpecification().getValueName())) {
         if (curveName.equals(fundingCurveName)) {
-          assert fundingCurveData == null;
           assert fundingCurveSpecificationWithSecurities == null;
-          fundingCurveData = (YieldCurveData) input.getValue();
-          fundingCurveSpecificationWithSecurities = fundingCurveData.getCurveSpecification();
+          fundingCurveSpecificationWithSecurities = (InterpolatedYieldCurveSpecificationWithSecurities) input.getValue();
         }
         if (curveName.equals(forwardCurveName)) {
-          assert forwardCurveData == null;
           assert forwardCurveSpecificationWithSecurities == null;
-          forwardCurveData = (YieldCurveData) input.getValue();
-          forwardCurveSpecificationWithSecurities = forwardCurveData.getCurveSpecification();
+          forwardCurveSpecificationWithSecurities = (InterpolatedYieldCurveSpecificationWithSecurities) input.getValue();
+        }
+      } else if (ValueRequirementNames.YIELD_CURVE_MARKET_DATA.equals(input.getSpecification().getValueName())) {
+        if (curveName.equals(fundingCurveName)) {
+          assert fundingMarketData == null;
+          fundingMarketData = (SnapshotDataBundle) input.getValue();
+        }
+        if (curveName.equals(forwardCurveName)) {
+          assert forwardMarketData == null;
+          forwardMarketData = (SnapshotDataBundle) input.getValue();
         }
       } else if (ValueRequirementNames.YIELD_CURVE_INSTRUMENT_CONVERSION_HISTORICAL_TIME_SERIES.equals(input.getSpecification().getValueName())) {
         if (curveName.equals(fundingCurveName)) {
@@ -373,52 +378,26 @@
     }
     assert fundingCurveSpecificationWithSecurities != null;
     assert forwardCurveSpecificationWithSecurities != null;
-    assert fundingCurveData != null;
-    assert forwardCurveData != null;
+    assert fundingMarketData != null;
+    assert forwardMarketData != null;
     if (forwardCurveName.equals(fundingCurveName)) {
-      return execute(executionContext,
-                     target.toSpecification(),
-                     forwardCurveName,
-                     forwardCurveData,
-                     forwardTimeSeries,
-                     createForward,
-                     createJacobian,
-                     createSensitivities);
-    }
-    return execute(executionContext,
-                   target.toSpecification(),
-                   forwardCurveName,
-                   forwardCurveData,
-                   forwardTimeSeries,
-                   fundingCurveName,
-                   fundingCurveData,
-                   fundingTimeSeries,
-                   createForward,
-                   createFunding,
-                   createJacobian,
-                   createSensitivities);
+      return execute(executionContext, target.toSpecification(), forwardCurveName, forwardCurveSpecificationWithSecurities, forwardMarketData, forwardTimeSeries, createForward, createJacobian,
+          createSensitivities);
+    }
+    return execute(executionContext, target.toSpecification(), forwardCurveName, forwardCurveSpecificationWithSecurities, forwardMarketData, forwardTimeSeries, fundingCurveName,
+        fundingCurveSpecificationWithSecurities, fundingMarketData, fundingTimeSeries, createForward, createFunding, createJacobian, createSensitivities);
   }
 
   private static Interpolator1D getInterpolator(final InterpolatedYieldCurveSpecificationWithSecurities specification) {
     return specification.getInterpolator();
   }
 
-  private Set<ComputedValue> execute(final FunctionExecutionContext executionContext,
-                                     final ComputationTargetSpecification targetSpec,
-                                     final String curveName,
-                                     final YieldCurveData curveData,
-                                     final HistoricalTimeSeriesBundle timeSeries,
-                                     final boolean createYieldCurve,
-                                     final boolean createJacobian,
-                                     final boolean createSensitivities) {
+  private Set<ComputedValue> execute(final FunctionExecutionContext executionContext, final ComputationTargetSpecification targetSpec, final String curveName,
+      final InterpolatedYieldCurveSpecificationWithSecurities specificationWithSecurities, final SnapshotDataBundle marketData, final HistoricalTimeSeriesBundle timeSeries,
+      final boolean createYieldCurve, final boolean createJacobian, final boolean createSensitivities) {
     final Clock snapshotClock = executionContext.getValuationClock();
     final ZonedDateTime now = ZonedDateTime.now(snapshotClock);
-<<<<<<< HEAD
-    final List<InstrumentDerivative> derivatives = new ArrayList<InstrumentDerivative>();
-    final InterpolatedYieldCurveSpecificationWithSecurities specificationWithSecurities = curveData.getCurveSpecification();
-=======
     final List<InstrumentDerivative> derivatives = new ArrayList<>();
->>>>>>> 0ec8455a
     final int n = specificationWithSecurities.getStrips().size();
     final double[] initialRatesGuess = new double[n];
     final double[] nodeTimes = new double[n];
@@ -426,7 +405,7 @@
     int i = 0;
     final InterestRateInstrumentTradeOrSecurityConverter securityConverter = getSecurityConverter(executionContext);
     for (final FixedIncomeStripWithSecurity strip : specificationWithSecurities.getStrips()) {
-      Double marketValue = curveData.getDataPoint(strip.getSecurityIdentifier());
+      Double marketValue = marketData.getDataPoint(strip.getSecurityIdentifier());
       if (marketValue == null) {
         throw new NullPointerException("Could not get market data for " + strip);
       }
@@ -515,59 +494,32 @@
     return result;
   }
 
-  private Set<ComputedValue> execute(final FunctionExecutionContext executionContext,
-                                     final ComputationTargetSpecification targetSpec,
-                                     final String forwardCurveName,
-                                     final YieldCurveData forwardCurveData,
-                                     final HistoricalTimeSeriesBundle forwardTimeSeries,
-                                     final String fundingCurveName,
-                                     final YieldCurveData fundingCurveData,
-                                     final HistoricalTimeSeriesBundle fundingTimeSeries,
-                                     final boolean createForwardYieldCurve,
-                                     final boolean createFundingYieldCurve,
-                                     final boolean createJacobian,
-                                     final boolean createSensitivities) {
+  private Set<ComputedValue> execute(final FunctionExecutionContext executionContext, final ComputationTargetSpecification targetSpec, final String forwardCurveName,
+      final InterpolatedYieldCurveSpecificationWithSecurities forwardCurveSpecificationWithSecurities, final SnapshotDataBundle forwardMarketData,
+      final HistoricalTimeSeriesBundle forwardTimeSeries, final String fundingCurveName, final InterpolatedYieldCurveSpecificationWithSecurities fundingCurveSpecificationWithSecurities,
+      final SnapshotDataBundle fundingMarketData, final HistoricalTimeSeriesBundle fundingTimeSeries, final boolean createForwardYieldCurve, final boolean createFundingYieldCurve,
+      final boolean createJacobian, final boolean createSensitivities) {
     final Clock snapshotClock = executionContext.getValuationClock();
     final ZonedDateTime now = ZonedDateTime.now(snapshotClock);
-<<<<<<< HEAD
-    final List<InstrumentDerivative> derivatives = new ArrayList<InstrumentDerivative>();
-    InterpolatedYieldCurveSpecificationWithSecurities fundingCurveSpec = fundingCurveData.getCurveSpecification();
-    InterpolatedYieldCurveSpecificationWithSecurities forwardCurveSpec = forwardCurveData.getCurveSpecification();
-    final int nFunding = fundingCurveSpec.getStrips().size();
-    final int nForward = forwardCurveSpec.getStrips().size();
-=======
     final List<InstrumentDerivative> derivatives = new ArrayList<>();
     final int nFunding = fundingCurveSpecificationWithSecurities.getStrips().size();
     final int nForward = forwardCurveSpecificationWithSecurities.getStrips().size();
->>>>>>> 0ec8455a
     final double[] initialRatesGuess = new double[nFunding + nForward];
     final double[] fundingNodeTimes = new double[nFunding];
     final double[] forwardNodeTimes = new double[nForward];
     final double[] marketValues = new double[nFunding + nForward];
     int i = 0, fundingIndex = 0, forwardIndex = 0;
-<<<<<<< HEAD
-    for (final FixedIncomeStripWithSecurity strip : fundingCurveSpec.getStrips()) {
-      final Double fundingMarketValue = fundingCurveData.getDataPoint(strip.getSecurityIdentifier());
-=======
     final InterestRateInstrumentTradeOrSecurityConverter securityConverter = getSecurityConverter(executionContext);
     for (final FixedIncomeStripWithSecurity strip : fundingCurveSpecificationWithSecurities.getStrips()) {
       final Double fundingMarketValue = fundingMarketData.getDataPoint(strip.getSecurityIdentifier());
->>>>>>> 0ec8455a
       if (fundingMarketValue == null) {
         throw new OpenGammaRuntimeException("Could not get funding market data for " + strip);
       }
       final double marketValue = fundingMarketValue;
       final FinancialSecurity financialSecurity = (FinancialSecurity) strip.getSecurity();
       InstrumentDerivative derivative;
-<<<<<<< HEAD
-      final String[] curveNames = FixedIncomeInstrumentCurveExposureHelper.getCurveNamesForFundingCurveInstrument(strip.getInstrumentType(),
-                                                                                                                  fundingCurveName,
-                                                                                                                  forwardCurveName);
-      final InstrumentDefinition<?> definition = getSecurityConverter().visit(financialSecurity);
-=======
       final String[] curveNames = FixedIncomeInstrumentCurveExposureHelper.getCurveNamesForFundingCurveInstrument(strip.getInstrumentType(), fundingCurveName, forwardCurveName);
       final InstrumentDefinition<?> definition = securityConverter.visit(financialSecurity);
->>>>>>> 0ec8455a
       if (strip.getSecurity().getSecurityType().equals("FUTURE")) {
         throw new OpenGammaRuntimeException("We do not currently support FundingCurves containing FUTURES. Contact QR if you desire this.");
       }
@@ -585,8 +537,8 @@
       fundingNodeTimes[fundingIndex] = derivative.accept(LAST_DATE_CALCULATOR);
       fundingIndex++;
     }
-    for (final FixedIncomeStripWithSecurity strip : forwardCurveSpec.getStrips()) {
-      final Double forwardMarketValue = forwardCurveData.getDataPoint(strip.getSecurityIdentifier());
+    for (final FixedIncomeStripWithSecurity strip : forwardCurveSpecificationWithSecurities.getStrips()) {
+      final Double forwardMarketValue = forwardMarketData.getDataPoint(strip.getSecurityIdentifier());
       if (forwardMarketValue == null) {
         throw new OpenGammaRuntimeException("Could not get forward market data for " + strip);
       }
@@ -623,9 +575,9 @@
     final LinkedHashMap<String, double[]> curveNodes = new LinkedHashMap<>();
     final LinkedHashMap<String, Interpolator1D> interpolators = new LinkedHashMap<>();
     curveNodes.put(fundingCurveName, fundingNodeTimes);
-    interpolators.put(fundingCurveName, getInterpolator(fundingCurveSpec));
+    interpolators.put(fundingCurveName, getInterpolator(fundingCurveSpecificationWithSecurities));
     curveNodes.put(forwardCurveName, forwardNodeTimes);
-    interpolators.put(forwardCurveName, getInterpolator(forwardCurveSpec));
+    interpolators.put(forwardCurveName, getInterpolator(forwardCurveSpecificationWithSecurities));
     // TODO have use finite difference or not as an input [FIN-147]
     final Currency currency = Currency.of(targetSpec.getUniqueId().getValue());
     final MultipleYieldCurveFinderDataBundle data = new MultipleYieldCurveFinderDataBundle(derivatives, marketValues, null, curveNodes, interpolators, false, new FXMatrix(currency));
@@ -646,14 +598,14 @@
     final YieldAndDiscountCurve fundingCurve;
     if (createSensitivities || createFundingYieldCurve) {
       final double[] fundingYields = Arrays.copyOfRange(yields, 0, fundingNodeTimes.length);
-      fundingCurve = YieldCurve.from(InterpolatedDoublesCurve.from(fundingNodeTimes, fundingYields, getInterpolator(fundingCurveSpec)));
+      fundingCurve = YieldCurve.from(InterpolatedDoublesCurve.from(fundingNodeTimes, fundingYields, getInterpolator(fundingCurveSpecificationWithSecurities)));
     } else {
       fundingCurve = null;
     }
     final YieldAndDiscountCurve forwardCurve;
     if (createSensitivities || createForwardYieldCurve) {
       final double[] forwardYields = Arrays.copyOfRange(yields, fundingNodeTimes.length, yields.length);
-      forwardCurve = YieldCurve.from(InterpolatedDoublesCurve.from(forwardNodeTimes, forwardYields, getInterpolator(forwardCurveSpec)));
+      forwardCurve = YieldCurve.from(InterpolatedDoublesCurve.from(forwardNodeTimes, forwardYields, getInterpolator(forwardCurveSpecificationWithSecurities)));
     } else {
       forwardCurve = null;
     }
