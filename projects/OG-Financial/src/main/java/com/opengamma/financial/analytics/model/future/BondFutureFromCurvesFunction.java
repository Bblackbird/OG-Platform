--- conflicted
+++ resolved
@@ -95,21 +95,6 @@
     final Set<String> riskFreeCurveConfigs = constraints.getValues(PROPERTY_RISK_FREE_CURVE_CONFIG);
     final Set<String> creditCurveConfigs = constraints.getValues(PROPERTY_CREDIT_CURVE_CONFIG);
     final Currency currency = FinancialSecurityUtils.getCurrency(target.getSecurity());
-<<<<<<< HEAD
-    final ValueProperties riskFreeCurveProperties = ValueProperties.builder()
-        .with(ValuePropertyNames.CURVE, riskFreeCurveName)
-        .with(ValuePropertyNames.CURVE_CALCULATION_CONFIG, riskFreeCurveConfig)
-        .withOptional(PROPERTY_RISK_FREE_CURVE)
-        .withOptional(PROPERTY_RISK_FREE_CURVE_CONFIG).get();
-    final ValueRequirement riskFreeCurveRequirement = new ValueRequirement(ValueRequirementNames.YIELD_CURVE, ComputationTargetSpecification.of(currency), riskFreeCurveProperties);
-    final ValueProperties creditCurveProperties = ValueProperties.builder()
-        .with(ValuePropertyNames.CURVE, creditCurveName)
-        .with(ValuePropertyNames.CURVE_CALCULATION_CONFIG, creditCurveConfig)
-        .withOptional(PROPERTY_CREDIT_CURVE)
-        .withOptional(PROPERTY_CREDIT_CURVE_CONFIG).get();
-    final ValueRequirement creditCurveRequirement =
-        new ValueRequirement(ValueRequirementNames.YIELD_CURVE, ComputationTargetSpecification.of(currency), creditCurveProperties);
-=======
     final ValueProperties.Builder riskFreeCurveConstraints = ValueProperties.with(ValuePropertyNames.OUTPUT_RESERVED_PREFIX, "risk-free");
     if ((riskFreeCurves == null) || riskFreeCurves.isEmpty()) {
       riskFreeCurveConstraints.withAny(ValuePropertyNames.CURVE);
@@ -121,7 +106,7 @@
     } else {
       riskFreeCurveConstraints.with(ValuePropertyNames.CURVE_CALCULATION_CONFIG, riskFreeCurveConfigs);
     }
-    final ValueRequirement riskFreeCurveRequirement = new ValueRequirement(ValueRequirementNames.YIELD_CURVE, ComputationTargetType.PRIMITIVE, currency.getUniqueId(), riskFreeCurveConstraints.get());
+    final ValueRequirement riskFreeCurveRequirement = new ValueRequirement(ValueRequirementNames.YIELD_CURVE, ComputationTargetSpecification.of(currency), riskFreeCurveConstraints.get());
     final ValueProperties.Builder creditCurveConstraints = ValueProperties.with(ValuePropertyNames.OUTPUT_RESERVED_PREFIX, "credit");
     if ((creditCurves == null) || creditCurves.isEmpty()) {
       creditCurveConstraints.withAny(ValuePropertyNames.CURVE);
@@ -133,8 +118,7 @@
     } else {
       creditCurveConstraints.with(ValuePropertyNames.CURVE_CALCULATION_CONFIG, creditCurveConfigs);
     }
-    final ValueRequirement creditCurveRequirement = new ValueRequirement(ValueRequirementNames.YIELD_CURVE, ComputationTargetType.PRIMITIVE, currency.getUniqueId(), creditCurveConstraints.get());
->>>>>>> 77912cad
+    final ValueRequirement creditCurveRequirement = new ValueRequirement(ValueRequirementNames.YIELD_CURVE, ComputationTargetSpecification.of(currency), creditCurveConstraints.get());
     return Sets.newHashSet(riskFreeCurveRequirement, creditCurveRequirement);
   }
 
