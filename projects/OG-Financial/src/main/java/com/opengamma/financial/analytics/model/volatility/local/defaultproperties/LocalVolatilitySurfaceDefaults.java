/**
 * Copyright (C) 2012 - present by OpenGamma Inc. and the OpenGamma group of companies
 *
 * Please see distribution for license.
 */
package com.opengamma.financial.analytics.model.volatility.local.defaultproperties;

import java.util.Collections;
import java.util.Set;

import org.slf4j.Logger;
import org.slf4j.LoggerFactory;

import com.opengamma.engine.ComputationTarget;
import com.opengamma.engine.function.FunctionCompilationContext;
<<<<<<< HEAD
import com.opengamma.engine.target.ComputationTargetType;
import com.opengamma.engine.value.ValuePropertyNames;
=======
>>>>>>> 33740b5b
import com.opengamma.engine.value.ValueRequirement;
import com.opengamma.engine.value.ValueRequirementNames;
import com.opengamma.financial.analytics.OpenGammaFunctionExclusions;
import com.opengamma.financial.analytics.model.volatility.local.LocalVolatilitySurfacePropertyNamesAndValues;
import com.opengamma.financial.property.DefaultPropertyFunction;
import com.opengamma.util.ArgumentChecker;

/**
 *
 */
public abstract class LocalVolatilitySurfaceDefaults extends DefaultPropertyFunction {
  private static final Logger s_logger = LoggerFactory.getLogger(LocalVolatilitySurfaceDefaults.class);
  private static final String[] VALUE_REQUIREMENTS = new String[] {
    ValueRequirementNames.LOCAL_VOLATILITY_SURFACE,
    ValueRequirementNames.FORWARD_DELTA,
    ValueRequirementNames.DUAL_DELTA,
    ValueRequirementNames.DUAL_GAMMA,
    ValueRequirementNames.FORWARD_GAMMA,
    ValueRequirementNames.FOREX_DOMESTIC_PRICE,
    ValueRequirementNames.FOREX_PV_QUOTES,
    ValueRequirementNames.FORWARD_VEGA,
    ValueRequirementNames.FORWARD_VOMMA,
    ValueRequirementNames.FORWARD_VANNA,
    ValueRequirementNames.PRESENT_VALUE,
    ValueRequirementNames.FX_PRESENT_VALUE,
    ValueRequirementNames.IMPLIED_VOLATILITY,
    ValueRequirementNames.GRID_DUAL_DELTA,
    ValueRequirementNames.GRID_DUAL_GAMMA,
    ValueRequirementNames.GRID_FORWARD_DELTA,
    ValueRequirementNames.GRID_FORWARD_GAMMA,
    ValueRequirementNames.GRID_FORWARD_VEGA,
    ValueRequirementNames.GRID_FORWARD_VANNA,
    ValueRequirementNames.GRID_FORWARD_VOMMA,
    ValueRequirementNames.GRID_IMPLIED_VOLATILITY,
    ValueRequirementNames.GRID_PRESENT_VALUE
  };
  private final String _eps;

<<<<<<< HEAD
  public LocalVolatilitySurfaceDefaults(final String timeAxis, final String yAxis, final String volatilityTransform, final String timeInterpolator,
      final String timeLeftExtrapolator, final String timeRightExtrapolator, final String forwardCurveName, final String forwardCurveCalculationMethod, final String surfaceName,
      final String eps) {
    super(ComputationTargetType.ANYTHING, true); // [PLAT-2286] Use the correct type here
    ArgumentChecker.notNull(timeAxis, "time axis");
    ArgumentChecker.notNull(yAxis, "y axis");
    ArgumentChecker.notNull(volatilityTransform, "volatility transform");
    ArgumentChecker.notNull(timeInterpolator, "time interpolator");
    ArgumentChecker.notNull(timeLeftExtrapolator, "time left extrapolator");
    ArgumentChecker.notNull(timeRightExtrapolator, "time right extrapolator");
    ArgumentChecker.notNull(forwardCurveName, "forward curve name");
    ArgumentChecker.notNull(forwardCurveCalculationMethod, "forward curve calculation method");
    ArgumentChecker.notNull(surfaceName, "surface name");
=======
  public LocalVolatilitySurfaceDefaults(final ComputationTargetType target, final String eps) {
    super(target, true);
>>>>>>> 33740b5b
    ArgumentChecker.notNull(eps, "eps");
    _eps = eps;
  }

  @Override
  protected void getDefaults(final PropertyDefaults defaults) {
    for (final String valueRequirement : VALUE_REQUIREMENTS) {
      defaults.addValuePropertyName(valueRequirement, LocalVolatilitySurfacePropertyNamesAndValues.PROPERTY_DERIVATIVE_EPS);
    }
  }

  @Override
  protected Set<String> getDefaultValue(final FunctionCompilationContext context, final ComputationTarget target, final ValueRequirement desiredValue, final String propertyName) {
    if (LocalVolatilitySurfacePropertyNamesAndValues.PROPERTY_DERIVATIVE_EPS.equals(propertyName)) {
      return Collections.singleton(_eps);
    }
    s_logger.error("Could not get default value for {}", propertyName);
    return null;
  }

  @Override
  public String getMutualExclusionGroup() {
    return OpenGammaFunctionExclusions.LOCAL_VOLATILITY_SURFACE_DEFAULTS;
  }

}<|MERGE_RESOLUTION|>--- conflicted
+++ resolved
@@ -13,11 +13,7 @@
 
 import com.opengamma.engine.ComputationTarget;
 import com.opengamma.engine.function.FunctionCompilationContext;
-<<<<<<< HEAD
 import com.opengamma.engine.target.ComputationTargetType;
-import com.opengamma.engine.value.ValuePropertyNames;
-=======
->>>>>>> 33740b5b
 import com.opengamma.engine.value.ValueRequirement;
 import com.opengamma.engine.value.ValueRequirementNames;
 import com.opengamma.financial.analytics.OpenGammaFunctionExclusions;
@@ -56,24 +52,8 @@
   };
   private final String _eps;
 
-<<<<<<< HEAD
-  public LocalVolatilitySurfaceDefaults(final String timeAxis, final String yAxis, final String volatilityTransform, final String timeInterpolator,
-      final String timeLeftExtrapolator, final String timeRightExtrapolator, final String forwardCurveName, final String forwardCurveCalculationMethod, final String surfaceName,
-      final String eps) {
-    super(ComputationTargetType.ANYTHING, true); // [PLAT-2286] Use the correct type here
-    ArgumentChecker.notNull(timeAxis, "time axis");
-    ArgumentChecker.notNull(yAxis, "y axis");
-    ArgumentChecker.notNull(volatilityTransform, "volatility transform");
-    ArgumentChecker.notNull(timeInterpolator, "time interpolator");
-    ArgumentChecker.notNull(timeLeftExtrapolator, "time left extrapolator");
-    ArgumentChecker.notNull(timeRightExtrapolator, "time right extrapolator");
-    ArgumentChecker.notNull(forwardCurveName, "forward curve name");
-    ArgumentChecker.notNull(forwardCurveCalculationMethod, "forward curve calculation method");
-    ArgumentChecker.notNull(surfaceName, "surface name");
-=======
-  public LocalVolatilitySurfaceDefaults(final ComputationTargetType target, final String eps) {
-    super(target, true);
->>>>>>> 33740b5b
+  public LocalVolatilitySurfaceDefaults(final String eps) {
+    super(ComputationTargetType.ANYTHING, true);
     ArgumentChecker.notNull(eps, "eps");
     _eps = eps;
   }
