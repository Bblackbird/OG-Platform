--- conflicted
+++ resolved
@@ -15,10 +15,7 @@
 import java.util.Map;
 import java.util.regex.Pattern;
 
-<<<<<<< HEAD
-=======
 import org.joda.beans.Bean;
->>>>>>> 4d6504e6
 import org.joda.beans.BeanBuilder;
 import org.joda.beans.BeanDefinition;
 import org.joda.beans.JodaBeanUtils;
@@ -188,6 +185,7 @@
   ///CLOVER:OFF
   /**
    * The meta-bean for {@code RiskValueProperties}.
+   * 
    * @return the meta-bean, not null
    */
   public static RiskValueProperties.Meta meta() {
@@ -206,6 +204,7 @@
   //-----------------------------------------------------------------------
   /**
    * Gets the id.
+   * 
    * @return the value of the property
    */
   public int getId() {
@@ -214,7 +213,8 @@
 
   /**
    * Sets the id.
-   * @param id  the new value of the property
+   * 
+   * @param id the new value of the property
    */
   public void setId(int id) {
     this._id = id;
@@ -222,6 +222,7 @@
 
   /**
    * Gets the the {@code id} property.
+   * 
    * @return the property, not null
    */
   public final Property<Integer> id() {
@@ -231,6 +232,7 @@
   //-----------------------------------------------------------------------
   /**
    * Gets the syntheticForm.
+   * 
    * @return the value of the property
    */
   public String getSyntheticForm() {
@@ -239,7 +241,8 @@
 
   /**
    * Sets the syntheticForm.
-   * @param syntheticForm  the new value of the property
+   * 
+   * @param syntheticForm the new value of the property
    */
   public void setSyntheticForm(String syntheticForm) {
     this._syntheticForm = syntheticForm;
@@ -247,6 +250,7 @@
 
   /**
    * Gets the the {@code syntheticForm} property.
+   * 
    * @return the property, not null
    */
   public final Property<String> syntheticForm() {
@@ -345,9 +349,9 @@
     @Override
     protected MetaProperty<?> metaPropertyGet(String propertyName) {
       switch (propertyName.hashCode()) {
-        case 3355:  // id
+        case 3355: // id
           return _id;
-        case 1545026985:  // syntheticForm
+        case 1545026985: // syntheticForm
           return _syntheticForm;
       }
       return super.metaPropertyGet(propertyName);
@@ -371,6 +375,7 @@
     //-----------------------------------------------------------------------
     /**
      * The meta-property for the {@code id} property.
+     * 
      * @return the meta-property, not null
      */
     public final MetaProperty<Integer> id() {
@@ -379,6 +384,7 @@
 
     /**
      * The meta-property for the {@code syntheticForm} property.
+     * 
      * @return the meta-property, not null
      */
     public final MetaProperty<String> syntheticForm() {
@@ -389,9 +395,9 @@
     @Override
     protected Object propertyGet(Bean bean, String propertyName, boolean quiet) {
       switch (propertyName.hashCode()) {
-        case 3355:  // id
+        case 3355: // id
           return ((RiskValueProperties) bean).getId();
-        case 1545026985:  // syntheticForm
+        case 1545026985: // syntheticForm
           return ((RiskValueProperties) bean).getSyntheticForm();
       }
       return super.propertyGet(bean, propertyName, quiet);
@@ -400,10 +406,10 @@
     @Override
     protected void propertySet(Bean bean, String propertyName, Object newValue, boolean quiet) {
       switch (propertyName.hashCode()) {
-        case 3355:  // id
+        case 3355: // id
           ((RiskValueProperties) bean).setId((Integer) newValue);
           return;
-        case 1545026985:  // syntheticForm
+        case 1545026985: // syntheticForm
           ((RiskValueProperties) bean).setSyntheticForm((String) newValue);
           return;
       }
