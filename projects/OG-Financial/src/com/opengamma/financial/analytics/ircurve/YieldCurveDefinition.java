/**
 * Copyright (C) 2009 - present by OpenGamma Inc. and the OpenGamma group of companies
 * 
 * Please see distribution for license.
 */
package com.opengamma.financial.analytics.ircurve;

import java.io.Serializable;
import java.util.Collection;
import java.util.Collections;
import java.util.SortedSet;
import java.util.TreeSet;

import org.apache.commons.lang.ObjectUtils;
import org.apache.commons.lang.builder.ToStringBuilder;
import org.apache.commons.lang.builder.ToStringStyle;

import com.opengamma.core.common.Currency;
<<<<<<< HEAD
import com.opengamma.id.MutableUniqueIdentifiable;
import com.opengamma.id.UniqueIdentifiable;
import com.opengamma.id.UniqueIdentifier;
=======
import com.opengamma.id.Identifier;
>>>>>>> 6b63dd5d
import com.opengamma.util.ArgumentChecker;

/**
 * 
 *
 */
public class YieldCurveDefinition implements Serializable, UniqueIdentifiable, MutableUniqueIdentifiable {
  private UniqueIdentifier _uniqueIdentifier;
  private final Currency _currency;
  private final String _name;
  private final String _interpolatorName;
  private final SortedSet<FixedIncomeStrip> _strips = new TreeSet<FixedIncomeStrip>();
  private final Identifier _region;
  
  public YieldCurveDefinition(Currency currency, Identifier region, String name, String interpolatorName) {
    this(currency, region, name, interpolatorName, null);
  }
  
  public YieldCurveDefinition(Currency currency, Identifier region, String name, String interpolatorName, Collection<? extends FixedIncomeStrip> strips) {
    ArgumentChecker.notNull(currency, "Currency");
//    ArgumentChecker.notNull(region, "RegionID");
    ArgumentChecker.notNull(interpolatorName, "Interpolator name");
    // Name can be null.
    _currency = currency;
    _region = region;
    _name = name;
    _interpolatorName = interpolatorName;
    if (strips != null) {
      for (FixedIncomeStrip strip : strips) {
        addStrip(strip);
      }
    }
  }

  public void addStrip(FixedIncomeStrip strip) {
    ArgumentChecker.notNull(strip, "Strip");
    _strips.add(strip);
  }

  /**
   * @return the currency
   */
  public Currency getCurrency() {
    return _currency;
  }
  
  /**
   * Gets the region field.
   * @return the region
   */
  public Identifier getRegion() {
    return _region;
  }

  /**
   * @return the name
   */
  public String getName() {
    return _name;
  }

  /**
   * @return the interpolatorName
   */
  public String getInterpolatorName() {
    return _interpolatorName;
  }

  /**
   * @return the strips
   */
  public SortedSet<FixedIncomeStrip> getStrips() {
    return Collections.unmodifiableSortedSet(_strips);
  }

  @Override
  public boolean equals(Object obj) {
    if (this == obj) {
      return true;
    }
    if (obj == null) {
      return false;
    }
    if (!(obj instanceof YieldCurveDefinition)) {
      return false;
    }
    YieldCurveDefinition other = (YieldCurveDefinition) obj;
    if (!ObjectUtils.equals(_currency, other._currency)) {
      return false;
    }
    if (!ObjectUtils.equals(_region, other._region)) {
      return false;
    }
    if (!ObjectUtils.equals(_name, other._name)) {
      return false;
    }
    if (!ObjectUtils.equals(_interpolatorName, other._interpolatorName)) {
      return false;
    }
    if (!ObjectUtils.equals(_strips, other._strips)) {
      return false;
    }
    if (!ObjectUtils.equals(_uniqueIdentifier, other._uniqueIdentifier)) {
      return false;
    }
    return true;
  }

  @Override
  public int hashCode() {
    int prime = 37;
    int result = 1;
    result = (result * prime) + _currency.hashCode();
    if (_region != null) {
      result = (result * prime) + _region.hashCode();
    }
    if (_name != null) {
      result = (result * prime) + _name.hashCode();
    }
    if (_interpolatorName != null) {
      result = (result * prime) + _interpolatorName.hashCode();
    }
    for (FixedIncomeStrip strip : _strips) {
      result = (result * prime) + strip.hashCode();
    }
    result *= prime;
    if (_uniqueIdentifier != null) {
      result += _uniqueIdentifier.hashCode();
    }
    return result;
  }

  @Override
  public String toString() {
    return ToStringBuilder.reflectionToString(this, ToStringStyle.SHORT_PREFIX_STYLE);
  }

<<<<<<< HEAD
  @Override
  public UniqueIdentifier getUniqueId() {
    return _uniqueIdentifier;
  }

  @Override
  public void setUniqueId(final UniqueIdentifier uniqueIdentifier) {
    _uniqueIdentifier = uniqueIdentifier;
=======
  // /CSOFF
  private static String CURRENCY_KEY = "currency";
  private static String REGION_KEY = "region";
  private static String NAME_KEY = "name";
  private static String INTERPOLATOR_NAME_KEY = "interpolatorName";
  private static String STRIP_KEY = "strip";

  // /CSON

  public void toFudgeMsg(final FudgeSerializationContext context, final MutableFudgeFieldContainer message) {
    context.objectToFudgeMsgWithClassHeaders(message, CURRENCY_KEY, null, _currency, Currency.class);
    if (getRegion() != null) {
      context.objectToFudgeMsgWithClassHeaders(message, REGION_KEY, null, _region, Identifier.class);
    }
    message.add(NAME_KEY, _name);
    message.add(INTERPOLATOR_NAME_KEY, _interpolatorName);
    for (FixedIncomeStrip strip : _strips) {
      context.objectToFudgeMsgWithClassHeaders(message, STRIP_KEY, null, strip, FixedIncomeStrip.class);
    }
  }

  public static YieldCurveDefinition fromFudgeMsg(final FudgeDeserializationContext context, final FudgeFieldContainer message) {
    final Currency currency = context.fieldValueToObject(Currency.class, message.getByName(CURRENCY_KEY));
    Identifier region = null;
    if (message.hasField(REGION_KEY)) {
      region = context.fieldValueToObject(Identifier.class, message.getByName(REGION_KEY));
    }
    final String name = message.getString(NAME_KEY);
    final String interpolatorName = message.getString(INTERPOLATOR_NAME_KEY);
    final List<FudgeField> stripFields = message.getAllByName(STRIP_KEY);
    final Collection<FixedIncomeStrip> strips = new ArrayList<FixedIncomeStrip>(stripFields.size());
    for (FudgeField stripField : stripFields) {
      strips.add(context.fieldValueToObject(FixedIncomeStrip.class, stripField));
    }
    return new YieldCurveDefinition(currency, region, name, interpolatorName, strips);
>>>>>>> 6b63dd5d
  }

}<|MERGE_RESOLUTION|>--- conflicted
+++ resolved
@@ -16,13 +16,10 @@
 import org.apache.commons.lang.builder.ToStringStyle;
 
 import com.opengamma.core.common.Currency;
-<<<<<<< HEAD
+import com.opengamma.id.Identifier;
 import com.opengamma.id.MutableUniqueIdentifiable;
 import com.opengamma.id.UniqueIdentifiable;
 import com.opengamma.id.UniqueIdentifier;
-=======
-import com.opengamma.id.Identifier;
->>>>>>> 6b63dd5d
 import com.opengamma.util.ArgumentChecker;
 
 /**
@@ -160,7 +157,6 @@
     return ToStringBuilder.reflectionToString(this, ToStringStyle.SHORT_PREFIX_STYLE);
   }
 
-<<<<<<< HEAD
   @Override
   public UniqueIdentifier getUniqueId() {
     return _uniqueIdentifier;
@@ -169,43 +165,6 @@
   @Override
   public void setUniqueId(final UniqueIdentifier uniqueIdentifier) {
     _uniqueIdentifier = uniqueIdentifier;
-=======
-  // /CSOFF
-  private static String CURRENCY_KEY = "currency";
-  private static String REGION_KEY = "region";
-  private static String NAME_KEY = "name";
-  private static String INTERPOLATOR_NAME_KEY = "interpolatorName";
-  private static String STRIP_KEY = "strip";
-
-  // /CSON
-
-  public void toFudgeMsg(final FudgeSerializationContext context, final MutableFudgeFieldContainer message) {
-    context.objectToFudgeMsgWithClassHeaders(message, CURRENCY_KEY, null, _currency, Currency.class);
-    if (getRegion() != null) {
-      context.objectToFudgeMsgWithClassHeaders(message, REGION_KEY, null, _region, Identifier.class);
-    }
-    message.add(NAME_KEY, _name);
-    message.add(INTERPOLATOR_NAME_KEY, _interpolatorName);
-    for (FixedIncomeStrip strip : _strips) {
-      context.objectToFudgeMsgWithClassHeaders(message, STRIP_KEY, null, strip, FixedIncomeStrip.class);
-    }
-  }
-
-  public static YieldCurveDefinition fromFudgeMsg(final FudgeDeserializationContext context, final FudgeFieldContainer message) {
-    final Currency currency = context.fieldValueToObject(Currency.class, message.getByName(CURRENCY_KEY));
-    Identifier region = null;
-    if (message.hasField(REGION_KEY)) {
-      region = context.fieldValueToObject(Identifier.class, message.getByName(REGION_KEY));
-    }
-    final String name = message.getString(NAME_KEY);
-    final String interpolatorName = message.getString(INTERPOLATOR_NAME_KEY);
-    final List<FudgeField> stripFields = message.getAllByName(STRIP_KEY);
-    final Collection<FixedIncomeStrip> strips = new ArrayList<FixedIncomeStrip>(stripFields.size());
-    for (FudgeField stripField : stripFields) {
-      strips.add(context.fieldValueToObject(FixedIncomeStrip.class, stripField));
-    }
-    return new YieldCurveDefinition(currency, region, name, interpolatorName, strips);
->>>>>>> 6b63dd5d
   }
 
 }