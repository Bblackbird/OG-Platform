/**
 * Copyright (C) 2009 - present by OpenGamma Inc. and the OpenGamma group of companies
 * 
 * Please see distribution for license.
 */
package com.opengamma.financial.analytics.ircurve;

import java.util.ArrayList;
import java.util.Arrays;
import java.util.HashSet;
import java.util.LinkedHashMap;
import java.util.List;
import java.util.Map;
import java.util.Set;

import javax.time.InstantProvider;
import javax.time.calendar.Clock;
import javax.time.calendar.ZonedDateTime;

import com.google.common.collect.Sets;
import com.opengamma.core.historicaldata.HistoricalTimeSeriesSource;
import com.opengamma.core.holiday.HolidaySource;
import com.opengamma.core.region.RegionSource;
import com.opengamma.engine.ComputationTarget;
import com.opengamma.engine.ComputationTargetSpecification;
import com.opengamma.engine.ComputationTargetType;
import com.opengamma.engine.function.AbstractFunction;
import com.opengamma.engine.function.CompiledFunctionDefinition;
import com.opengamma.engine.function.FunctionCompilationContext;
import com.opengamma.engine.function.FunctionExecutionContext;
import com.opengamma.engine.function.FunctionInputs;
import com.opengamma.engine.value.ComputedValue;
import com.opengamma.engine.value.ValuePropertyNames;
import com.opengamma.engine.value.ValueRequirement;
import com.opengamma.engine.value.ValueRequirementNames;
import com.opengamma.engine.value.ValueSpecification;
import com.opengamma.financial.OpenGammaCompilationContext;
import com.opengamma.financial.OpenGammaExecutionContext;
import com.opengamma.financial.analytics.fixedincome.CashSecurityConverter;
import com.opengamma.financial.analytics.fixedincome.FixedIncomeConverterDataProvider;
import com.opengamma.financial.analytics.fixedincome.FRASecurityConverter;
import com.opengamma.financial.analytics.fixedincome.FixedIncomeInstrumentCurveExposureHelper;
import com.opengamma.financial.analytics.fixedincome.SwapSecurityConverter;
import com.opengamma.financial.analytics.interestratefuture.InterestRateFutureSecurityConverter;
import com.opengamma.financial.convention.ConventionBundleSource;
import com.opengamma.financial.instrument.FixedIncomeInstrumentConverter;
import com.opengamma.financial.interestrate.InterestRateDerivative;
import com.opengamma.financial.interestrate.LastDateCalculator;
import com.opengamma.financial.interestrate.MultipleYieldCurveFinderDataBundle;
import com.opengamma.financial.interestrate.MultipleYieldCurveFinderFunction;
import com.opengamma.financial.interestrate.MultipleYieldCurveFinderJacobian;
import com.opengamma.financial.interestrate.ParRateCalculator;
import com.opengamma.financial.interestrate.ParRateCurveSensitivityCalculator;
import com.opengamma.financial.interestrate.PresentValueCalculator;
import com.opengamma.financial.interestrate.PresentValueSensitivityCalculator;
import com.opengamma.financial.model.interestrate.curve.YieldAndDiscountCurve;
import com.opengamma.financial.model.interestrate.curve.YieldCurve;
import com.opengamma.financial.security.FinancialSecurity;
import com.opengamma.financial.security.FinancialSecurityVisitorAdapter;
import com.opengamma.id.Identifier;
import com.opengamma.math.ParallelArrayBinarySort;
import com.opengamma.math.curve.InterpolatedDoublesCurve;
import com.opengamma.math.function.Function1D;
import com.opengamma.math.interpolation.CombinedInterpolatorExtrapolator;
import com.opengamma.math.interpolation.CombinedInterpolatorExtrapolatorFactory;
import com.opengamma.math.interpolation.Interpolator1D;
import com.opengamma.math.interpolation.Interpolator1DFactory;
import com.opengamma.math.interpolation.data.Interpolator1DDataBundle;
import com.opengamma.math.interpolation.sensitivity.CombinedInterpolatorExtrapolatorNodeSensitivityCalculator;
import com.opengamma.math.interpolation.sensitivity.CombinedInterpolatorExtrapolatorNodeSensitivityCalculatorFactory;
import com.opengamma.math.interpolation.sensitivity.Interpolator1DNodeSensitivityCalculator;
import com.opengamma.math.linearalgebra.DecompositionFactory;
import com.opengamma.math.matrix.DoubleMatrix1D;
import com.opengamma.math.matrix.DoubleMatrix2D;
import com.opengamma.math.rootfinding.newton.BroydenVectorRootFinder;
import com.opengamma.math.rootfinding.newton.NewtonVectorRootFinder;
import com.opengamma.util.money.Currency;
import com.opengamma.util.tuple.Triple;

/**
 * 
 */
public class MarketInstrumentImpliedYieldCurveFunction extends AbstractFunction {
  private static final FixedIncomeConverterDataProvider DEFINITION_CONVERTER = new FixedIncomeConverterDataProvider(
      "BLOOMBERG", "PX_LAST"); //TODO this should not be hard-coded
  private static final LastDateCalculator LAST_DATE_CALCULATOR = LastDateCalculator.getInstance();

  private final YieldCurveFunctionHelper _fundingHelper;
  private final YieldCurveFunctionHelper _forwardHelper;

  private final ComputationTargetSpecification _currencySpec;
  private final String _fundingCurveDefinitionName;
  private final String _forwardCurveDefinitionName;

  private ValueSpecification _fundingCurveResult;
  private ValueSpecification _forwardCurveResult;
  private ValueSpecification _jacobianResult;
  private ValueSpecification _fundingCurveSpecResult;
  private ValueSpecification _forwardCurveSpecResult;
  private Set<ValueSpecification> _results;

  private YieldCurveDefinition _forwardCurveDefinition;
  private YieldCurveDefinition _fundingCurveDefinition;
  private FinancialSecurityVisitorAdapter<FixedIncomeInstrumentConverter<?>> _instrumentAdapter;
  private CombinedInterpolatorExtrapolator<Interpolator1DDataBundle> _fundingInterpolator;
  private CombinedInterpolatorExtrapolator<Interpolator1DDataBundle> _forwardInterpolator;
  private CombinedInterpolatorExtrapolatorNodeSensitivityCalculator<? extends Interpolator1DDataBundle> _fundingSensitivityCalculator;
  private CombinedInterpolatorExtrapolatorNodeSensitivityCalculator<? extends Interpolator1DDataBundle> _forwardSensitivityCalculator;

  public MarketInstrumentImpliedYieldCurveFunction(final String currency, final String curveDefinitionName) {
    this(currency, curveDefinitionName, curveDefinitionName);
  }

  public MarketInstrumentImpliedYieldCurveFunction(final String currency, final String fundingCurveDefinitionName,
      final String forwardCurveDefinitionName) {
    this(Currency.of(currency), fundingCurveDefinitionName, forwardCurveDefinitionName);
  }

  public MarketInstrumentImpliedYieldCurveFunction(final Currency currency, final String curveDefinitionName) {
    this(currency, curveDefinitionName, curveDefinitionName);
  }

  public MarketInstrumentImpliedYieldCurveFunction(final Currency currency, final String fundingCurveDefinitionName,
      final String forwardCurveDefinitionName) {
    _fundingHelper = new YieldCurveFunctionHelper(currency, fundingCurveDefinitionName);
    _forwardHelper = new YieldCurveFunctionHelper(currency, forwardCurveDefinitionName);
    _fundingCurveDefinitionName = fundingCurveDefinitionName;
    _forwardCurveDefinitionName = forwardCurveDefinitionName;
    _currencySpec = new ComputationTargetSpecification(currency);
  }

  @Override
  public void init(final FunctionCompilationContext context) {
    _fundingCurveResult = new ValueSpecification(ValueRequirementNames.YIELD_CURVE, _currencySpec,
        createValueProperties().with(ValuePropertyNames.CURVE, _fundingCurveDefinitionName).get());
    _forwardCurveResult = new ValueSpecification(ValueRequirementNames.YIELD_CURVE, _currencySpec,
        createValueProperties().with(ValuePropertyNames.CURVE, _forwardCurveDefinitionName).get());
    _jacobianResult = new ValueSpecification(ValueRequirementNames.YIELD_CURVE_JACOBIAN, _currencySpec,
        createValueProperties().with(YieldCurveFunction.PROPERTY_FORWARD_CURVE, _forwardCurveDefinitionName)
            .with(YieldCurveFunction.PROPERTY_FUNDING_CURVE, _fundingCurveDefinitionName).get());
    _fundingCurveSpecResult = new ValueSpecification(ValueRequirementNames.YIELD_CURVE_SPEC, _currencySpec,
        createValueProperties().with(ValuePropertyNames.CURVE, _fundingCurveDefinitionName).get());
    _forwardCurveSpecResult = new ValueSpecification(ValueRequirementNames.YIELD_CURVE_SPEC, _currencySpec,
        createValueProperties().with(ValuePropertyNames.CURVE, _forwardCurveDefinitionName).get());
    _results = Sets.newHashSet(_fundingCurveResult, _forwardCurveResult, _jacobianResult, _fundingCurveSpecResult,
        _forwardCurveSpecResult);

    _forwardCurveDefinition = _forwardHelper.init(context, this);
    _fundingCurveDefinition = _fundingHelper.init(context, this);
    final HolidaySource holidaySource = OpenGammaCompilationContext.getHolidaySource(context);
    final RegionSource regionSource = OpenGammaCompilationContext.getRegionSource(context);
    final ConventionBundleSource conventionSource = OpenGammaCompilationContext
        .getConventionBundleSource(context);
    final CashSecurityConverter cashConverter = new CashSecurityConverter(holidaySource, conventionSource);
    final FRASecurityConverter fraConverter = new FRASecurityConverter(holidaySource, regionSource, conventionSource);
    final InterestRateFutureSecurityConverter futureConverter = new InterestRateFutureSecurityConverter(holidaySource,
        conventionSource, regionSource);
    final SwapSecurityConverter swapConverter = new SwapSecurityConverter(holidaySource, conventionSource,
        regionSource);
    _instrumentAdapter =
<<<<<<< HEAD
        FinancialSecurityVisitorAdapter.<FixedIncomeInstrumentConverter<?>> builder()
=======
        FinancialSecurityVisitorAdapter.<FixedIncomeInstrumentConverter<?>>builder()
>>>>>>> 41a0eab8
            .cashSecurityVisitor(cashConverter)
            .fraSecurityVisitor(fraConverter)
            .swapSecurityVisitor(swapConverter)
            .futureSecurityVisitor(futureConverter)
            .create();
    _fundingInterpolator = CombinedInterpolatorExtrapolatorFactory
        .getInterpolator(_fundingCurveDefinition.getInterpolatorName(), Interpolator1DFactory.LINEAR_EXTRAPOLATOR,
            Interpolator1DFactory.FLAT_EXTRAPOLATOR);
    _fundingSensitivityCalculator = CombinedInterpolatorExtrapolatorNodeSensitivityCalculatorFactory
        .getSensitivityCalculator(_fundingCurveDefinition.getInterpolatorName(),
            Interpolator1DFactory.LINEAR_EXTRAPOLATOR, Interpolator1DFactory.FLAT_EXTRAPOLATOR, false);
    if (!_fundingCurveDefinitionName.equals(_forwardCurveDefinitionName)) {
      _forwardInterpolator = CombinedInterpolatorExtrapolatorFactory
          .getInterpolator(_forwardCurveDefinition.getInterpolatorName(), Interpolator1DFactory.LINEAR_EXTRAPOLATOR,
              Interpolator1DFactory.FLAT_EXTRAPOLATOR);
      _forwardSensitivityCalculator = CombinedInterpolatorExtrapolatorNodeSensitivityCalculatorFactory
          .getSensitivityCalculator(_forwardCurveDefinition.getInterpolatorName(),
              Interpolator1DFactory.LINEAR_EXTRAPOLATOR, Interpolator1DFactory.FLAT_EXTRAPOLATOR, false);
    }
  }

  //TODO this normalization should not be happening here
  private double getNormalizedData(final FixedIncomeStripWithSecurity strip, final Double marketValue) {
    if (strip.getInstrumentType() == StripInstrumentType.FUTURE) {
      return 1.0 - marketValue / 100;
    } else if (strip.getInstrumentType() == StripInstrumentType.TENOR_SWAP) {
      return marketValue / 10000;
    }
    return marketValue / 100.;
  }

  /**
   * 
   */
  public final class CompiledImpl extends AbstractFunction.AbstractInvokingCompiledFunction {

    private final InterpolatedYieldCurveSpecification _fundingCurveSpecification;
    private final InterpolatedYieldCurveSpecification _forwardCurveSpecification;

    private CompiledImpl(final InstantProvider earliest, final InstantProvider latest,
        final InterpolatedYieldCurveSpecification fundingCurveSpecification,
        final InterpolatedYieldCurveSpecification forwardCurveSpecification) {
      super(earliest, latest);
      _fundingCurveSpecification = fundingCurveSpecification;
      _forwardCurveSpecification = forwardCurveSpecification;
    }

    public InterpolatedYieldCurveSpecification getFundingCurveSpecification() {
      return _fundingCurveSpecification;
    }

    public InterpolatedYieldCurveSpecification getForwardCurveSpecification() {
      return _forwardCurveSpecification;
    }

    @Override
    public Set<ComputedValue> execute(final FunctionExecutionContext executionContext, final FunctionInputs inputs,
        final ComputationTarget target, final Set<ValueRequirement> desiredValues) {
      final FixedIncomeStripIdentifierAndMaturityBuilder builder = new FixedIncomeStripIdentifierAndMaturityBuilder(
          OpenGammaExecutionContext.getRegionSource(executionContext),
          OpenGammaExecutionContext.getConventionBundleSource(executionContext), executionContext.getSecuritySource());
      final Clock snapshotClock = executionContext.getSnapshotClock();
      final ZonedDateTime now = snapshotClock.zonedDateTime();
      final HistoricalTimeSeriesSource dataSource = OpenGammaExecutionContext.getHistoricalTimeSeriesSource(executionContext);
      if (_fundingCurveDefinitionName.equals(_forwardCurveDefinitionName)) {
        final Map<Identifier, Double> marketDataMap = _fundingHelper.buildMarketDataMap(inputs);
        return getSingleCurveResult(marketDataMap, builder, now, dataSource);
      }

      final Map<Identifier, Double> fundingMarketDataMap = _fundingHelper.buildMarketDataMap(inputs);
      final Map<Identifier, Double> forwardMarketDataMap = _forwardHelper.buildMarketDataMap(inputs);

      final InterpolatedYieldCurveSpecificationWithSecurities fundingCurveSpecificationWithSecurities = builder
          .resolveToSecurity(_fundingCurveSpecification, fundingMarketDataMap);
      final InterpolatedYieldCurveSpecificationWithSecurities forwardCurveSpecificationWithSecurities = builder
          .resolveToSecurity(_forwardCurveSpecification, forwardMarketDataMap);
      final List<InterestRateDerivative> derivatives = new ArrayList<InterestRateDerivative>();
      final Set<FixedIncomeStrip> fundingStrips = _fundingCurveDefinition.getStrips();
      final Set<FixedIncomeStrip> forwardStrips = _forwardCurveDefinition.getStrips();
      final int nFunding = fundingStrips.size();
      final int nForward = forwardStrips.size();
      final double[] initialRatesGuess = new double[nFunding + nForward];
      final double[] fundingNodeTimes = new double[nFunding];
      final double[] forwardNodeTimes = new double[nForward];
      final double[] parRates = new double[nFunding + nForward];
      int i = 0, fundingIndex = 0, forwardIndex = 0;
      for (final FixedIncomeStripWithSecurity strip : fundingCurveSpecificationWithSecurities.getStrips()) {

        final Double fundingMarketValue = fundingMarketDataMap.get(strip.getSecurityIdentifier());
        if (fundingMarketValue == null) {
          throw new NullPointerException("Could not get funding market data for " + strip);
        }
        final double marketValue = fundingMarketValue;

        final FinancialSecurity financialSecurity = (FinancialSecurity) strip.getSecurity();
        InterestRateDerivative derivative;
        final String[] curveNames = FixedIncomeInstrumentCurveExposureHelper.getCurveNamesForFundingCurveInstrument(strip
            .getInstrumentType(), _fundingCurveDefinitionName, _forwardCurveDefinitionName);
        //if (strip.getInstrumentType() == StripInstrumentType.FUTURE) {
        //  derivative = financialSecurity.accept(_futureAdapter).toDerivative(now, marketValue, curveNames);
        //} else {
        final FixedIncomeInstrumentConverter<?> definition = financialSecurity.accept(_instrumentAdapter);
        derivative = DEFINITION_CONVERTER.convert(financialSecurity, definition, now, curveNames, dataSource);
        //}
        if (derivative == null) {
          throw new NullPointerException("Had a null InterestRateDefinition for " + strip);
        }
        parRates[i] = getNormalizedData(strip, marketValue);
        derivatives.add(derivative);
        initialRatesGuess[i++] = 0.01;
        fundingNodeTimes[fundingIndex] = LAST_DATE_CALCULATOR.visit(derivative);
        fundingIndex++;
      }

      for (final FixedIncomeStripWithSecurity strip : forwardCurveSpecificationWithSecurities.getStrips()) {

        final Double forwardMarketValue = forwardMarketDataMap.get(strip.getSecurityIdentifier());
        if (forwardMarketValue == null) {
          throw new NullPointerException("Could not get funding market data for " + strip);
        }
        final double marketValue = forwardMarketValue;

        final FinancialSecurity financialSecurity = (FinancialSecurity) strip.getSecurity();
        InterestRateDerivative derivative;
        final String[] curveNames = FixedIncomeInstrumentCurveExposureHelper.getCurveNamesForForwardCurveInstrument(strip
            .getInstrumentType(), _fundingCurveDefinitionName, _forwardCurveDefinitionName);
        //if (strip.getInstrumentType() == StripInstrumentType.FUTURE) {
        //  derivative = financialSecurity.accept(_futureAdapter).toDerivative(now, marketValue, curveNames);
        //} else {
        final FixedIncomeInstrumentConverter<?> definition = financialSecurity.accept(_instrumentAdapter);
        derivative = DEFINITION_CONVERTER.convert(financialSecurity, definition, now, curveNames, dataSource);
        //}
        if (derivative == null) {
          throw new NullPointerException("Had a null InterestRateDefinition for " + strip);
        }
        parRates[i] = getNormalizedData(strip, marketValue);
        derivatives.add(derivative);
        initialRatesGuess[i++] = 0.01;
        forwardNodeTimes[forwardIndex] = LAST_DATE_CALCULATOR.visit(derivative);
        forwardIndex++;
      }
      Arrays.sort(fundingNodeTimes);
      Arrays.sort(forwardNodeTimes);
      // ParallelArrayBinarySort.parallelBinarySort(fundingNodeTimes, initialRatesGuess); //TODO will eventually need two sets of rates guesses
      // ParallelArrayBinarySort.parallelBinarySort(fundingNodeTimes, initialRatesGuess); //TODO will eventually need two sets of rates guesses
      final LinkedHashMap<String, double[]> curveKnots = new LinkedHashMap<String, double[]>();
      curveKnots.put(_fundingCurveDefinitionName, fundingNodeTimes);
      curveKnots.put(_forwardCurveDefinitionName, forwardNodeTimes);
      final LinkedHashMap<String, double[]> curveNodes = new LinkedHashMap<String, double[]>();
      final LinkedHashMap<String, Interpolator1D<? extends Interpolator1DDataBundle>> interpolators = new LinkedHashMap<String, Interpolator1D<? extends Interpolator1DDataBundle>>();
      final LinkedHashMap<String, Interpolator1DNodeSensitivityCalculator<? extends Interpolator1DDataBundle>> sensitivityCalculators =
          new LinkedHashMap<String, Interpolator1DNodeSensitivityCalculator<? extends Interpolator1DDataBundle>>();
      curveNodes.put(_fundingCurveDefinitionName, fundingNodeTimes);
      interpolators.put(_fundingCurveDefinitionName, _fundingInterpolator);
      curveNodes.put(_forwardCurveDefinitionName, forwardNodeTimes);
      interpolators.put(_forwardCurveDefinitionName, _forwardInterpolator);
      // TODO have use finite difference or not as an input [FIN-147]
      sensitivityCalculators.put(_fundingCurveDefinitionName, _fundingSensitivityCalculator);
      sensitivityCalculators.put(_forwardCurveDefinitionName, _forwardSensitivityCalculator);
      final MultipleYieldCurveFinderDataBundle data = new MultipleYieldCurveFinderDataBundle(derivatives, parRates,
          null, curveNodes, interpolators, sensitivityCalculators);
      // TODO have the calculator and sensitivity calculators as an input [FIN-144], [FIN-145]
      final Function1D<DoubleMatrix1D, DoubleMatrix1D> curveCalculator = new MultipleYieldCurveFinderFunction(data,
          PresentValueCalculator.getInstance());
      final Function1D<DoubleMatrix1D, DoubleMatrix2D> jacobianCalculator = new MultipleYieldCurveFinderJacobian(data,
          PresentValueSensitivityCalculator.getInstance());
      NewtonVectorRootFinder rootFinder;
      double[] yields = null;
      try {
        // TODO have the decomposition as an optional input [FIN-146]
        rootFinder = new BroydenVectorRootFinder(1e-7, 1e-7, 100,
            DecompositionFactory.getDecomposition(DecompositionFactory.LU_COMMONS_NAME));
        yields = rootFinder.getRoot(curveCalculator, jacobianCalculator, new DoubleMatrix1D(initialRatesGuess))
            .getData();
      } catch (final Exception e) {
        rootFinder = new BroydenVectorRootFinder(1e-7, 1e-7, 100,
            DecompositionFactory.getDecomposition(DecompositionFactory.SV_COMMONS_NAME));
        yields = rootFinder.getRoot(curveCalculator, jacobianCalculator, new DoubleMatrix1D(initialRatesGuess))
            .getData();

      }
      final double[] fundingYields = Arrays.copyOfRange(yields, 0, fundingNodeTimes.length);
      final double[] forwardYields = Arrays.copyOfRange(yields, fundingNodeTimes.length, yields.length);
      final YieldAndDiscountCurve fundingCurve = new YieldCurve(InterpolatedDoublesCurve.from(fundingNodeTimes,
          fundingYields, _fundingInterpolator));
      final YieldAndDiscountCurve forwardCurve = new YieldCurve(InterpolatedDoublesCurve.from(forwardNodeTimes,
          forwardYields, _forwardInterpolator));
      final DoubleMatrix2D jacobianMatrix = jacobianCalculator.evaluate(new DoubleMatrix1D(yields));
      return Sets.newHashSet(new ComputedValue(_fundingCurveResult, fundingCurve), new ComputedValue(
          _forwardCurveResult, forwardCurve), new ComputedValue(_jacobianResult, jacobianMatrix.getData()),
          new ComputedValue(_fundingCurveSpecResult, fundingCurveSpecificationWithSecurities), new ComputedValue(
              _forwardCurveSpecResult, forwardCurveSpecificationWithSecurities));

    }

    @Override
    public boolean canApplyTo(final FunctionCompilationContext context, final ComputationTarget target) {
      return _forwardHelper.canApplyTo(context, target) && _fundingHelper.canApplyTo(context, target);
    }

    @Override
    public Set<ValueRequirement> getRequirements(final FunctionCompilationContext context,
        final ComputationTarget target, final ValueRequirement desiredValue) {
      final Set<ValueRequirement> result = new HashSet<ValueRequirement>();

      result.add(_forwardHelper.getMarketDataValueRequirement());
      result.add(_fundingHelper.getMarketDataValueRequirement());
      return result;
    }

    @Override
    public Set<ValueSpecification> getResults(final FunctionCompilationContext context, final ComputationTarget target) {
      return _results;
    }

    @Override
    public ComputationTargetType getTargetType() {
      return ComputationTargetType.PRIMITIVE;
    }

    private Set<ComputedValue> getSingleCurveResult(final Map<Identifier, Double> marketDataMap,
        final FixedIncomeStripIdentifierAndMaturityBuilder builder,
        final ZonedDateTime now, final HistoricalTimeSeriesSource dataSource) {
      // TODO going to arbitrarily use funding curve - will give the same result as forward curve
      final InterpolatedYieldCurveSpecificationWithSecurities specificationWithSecurities = builder
          .resolveToSecurity(_fundingCurveSpecification, marketDataMap);
      final List<InterestRateDerivative> derivatives = new ArrayList<InterestRateDerivative>();
      final Set<FixedIncomeStrip> strips = _fundingCurveDefinition.getStrips();
      final int n = strips.size();
      final double[] initialRatesGuess = new double[n];
      final double[] nodeTimes = new double[n];
      final double[] parRates = new double[n];
      int i = 0;
      for (final FixedIncomeStripWithSecurity strip : specificationWithSecurities.getStrips()) {
        final Double marketValue = marketDataMap.get(strip.getSecurityIdentifier());
        if (marketValue == null) {
          throw new NullPointerException("Could not get market data for " + strip);
        }
        InterestRateDerivative derivative;
        final FinancialSecurity financialSecurity = (FinancialSecurity) strip.getSecurity();
        final String[] curveNames = FixedIncomeInstrumentCurveExposureHelper.getCurveNamesForFundingCurveInstrument(strip
            .getInstrumentType(), _fundingCurveDefinitionName, _forwardCurveDefinitionName);
        //if (strip.getInstrumentType() == StripInstrumentType.FUTURE) {
        //  derivative = financialSecurity.accept(_futureAdapter).toDerivative(now, marketValue, curveNames);
        //} else {
        final FixedIncomeInstrumentConverter<?> definition = financialSecurity.accept(_instrumentAdapter);
        derivative = DEFINITION_CONVERTER.convert(financialSecurity, definition, now, curveNames, dataSource);
        //}
        if (derivative == null) {
          throw new NullPointerException("Had a null InterestRateDefinition for " + strip);
        }
        parRates[i] = getNormalizedData(strip, marketValue);
        derivatives.add(derivative);
        initialRatesGuess[i] = 0.01;
        nodeTimes[i] = LAST_DATE_CALCULATOR.visit(derivative);
        i++;
      }
      ParallelArrayBinarySort.parallelBinarySort(nodeTimes, initialRatesGuess);
      final LinkedHashMap<String, double[]> curveKnots = new LinkedHashMap<String, double[]>();
      curveKnots.put(_fundingCurveDefinitionName, nodeTimes);
      final LinkedHashMap<String, double[]> curveNodes = new LinkedHashMap<String, double[]>();
      final LinkedHashMap<String, Interpolator1D<? extends Interpolator1DDataBundle>> interpolators = new LinkedHashMap<String, Interpolator1D<? extends Interpolator1DDataBundle>>();
      final LinkedHashMap<String, Interpolator1DNodeSensitivityCalculator<? extends Interpolator1DDataBundle>> sensitivityCalculators =
          new LinkedHashMap<String, Interpolator1DNodeSensitivityCalculator<? extends Interpolator1DDataBundle>>();
      curveNodes.put(_fundingCurveDefinitionName, nodeTimes);
      interpolators.put(_fundingCurveDefinitionName, _fundingInterpolator);
      // TODO have use finite difference or not as an input [FIN-147]
      sensitivityCalculators.put(_fundingCurveDefinitionName, _fundingSensitivityCalculator);

      // TODO have the calculator and sensitivity calculators as an input [FIN-144], [FIN-145]
      // final MultipleYieldCurveFinderDataBundle data = new MultipleYieldCurveFinderDataBundle(derivatives, null, curveNodes, interpolators, sensitivityCalculators);
      // final Function1D<DoubleMatrix1D, DoubleMatrix1D> curveCalculator = new MultipleYieldCurveFinderFunction(data, PresentValueCalculator.getInstance());
      // final Function1D<DoubleMatrix1D, DoubleMatrix2D> jacobianCalculator = new MultipleYieldCurveFinderJacobian(data, PresentValueSensitivityCalculator.getInstance());
      // TODO check this ////////////////////////////////////////////////////////////////////////////////////////////////////////

      final MultipleYieldCurveFinderDataBundle data = new MultipleYieldCurveFinderDataBundle(derivatives, parRates,
          null, curveNodes, interpolators, sensitivityCalculators);
      final Function1D<DoubleMatrix1D, DoubleMatrix1D> curveCalculator = new MultipleYieldCurveFinderFunction(data,
          ParRateCalculator.getInstance());
      final Function1D<DoubleMatrix1D, DoubleMatrix2D> jacobianCalculator = new MultipleYieldCurveFinderJacobian(
          data, ParRateCurveSensitivityCalculator.getInstance());
      NewtonVectorRootFinder rootFinder;
      double[] yields = null;
      try {
        // TODO have the decomposition as an optional input [FIN-146]
        rootFinder = new BroydenVectorRootFinder(1e-7, 1e-7, 100,
            DecompositionFactory.getDecomposition(DecompositionFactory.LU_COMMONS_NAME));
        yields = rootFinder.getRoot(curveCalculator, jacobianCalculator, new DoubleMatrix1D(initialRatesGuess))
            .getData();
      } catch (final Exception e) {
        rootFinder = new BroydenVectorRootFinder(1e-7, 1e-7, 100,
            DecompositionFactory.getDecomposition(DecompositionFactory.SV_COMMONS_NAME));
        yields = rootFinder.getRoot(curveCalculator, jacobianCalculator, new DoubleMatrix1D(initialRatesGuess))
            .getData();

      }

      final YieldAndDiscountCurve fundingCurve = new YieldCurve(InterpolatedDoublesCurve.from(nodeTimes, yields,
          _fundingInterpolator));
      final YieldAndDiscountCurve forwardCurve = new YieldCurve(InterpolatedDoublesCurve.from(nodeTimes, yields,
          _fundingInterpolator));
      final DoubleMatrix2D jacobianMatrix = jacobianCalculator.evaluate(new DoubleMatrix1D(yields));
      return Sets.newHashSet(new ComputedValue(_fundingCurveResult, fundingCurve), new ComputedValue(
          _forwardCurveResult, forwardCurve), new ComputedValue(_jacobianResult, jacobianMatrix.getData()),
          new ComputedValue(_fundingCurveSpecResult, specificationWithSecurities), new ComputedValue(
              _forwardCurveSpecResult, specificationWithSecurities));
    }
  }

  @Override
  public CompiledFunctionDefinition compile(final FunctionCompilationContext context, final InstantProvider atInstant) {
    final Triple<InstantProvider, InstantProvider, InterpolatedYieldCurveSpecification> forwardCompile = _forwardHelper
        .compile(context, atInstant);
    final Triple<InstantProvider, InstantProvider, InterpolatedYieldCurveSpecification> fundingCompile = _fundingHelper
        .compile(context, atInstant);
    final InstantProvider earliest = max(forwardCompile.getFirst(), fundingCompile.getFirst());
    final InstantProvider latest = min(forwardCompile.getSecond(), fundingCompile.getSecond());
    return new CompiledImpl(earliest, latest, fundingCompile.getThird(), forwardCompile.getThird());
  }

  private InstantProvider max(final InstantProvider a, final InstantProvider b) {
    return a.toInstant().compareTo(b.toInstant()) > 0 ? a : b;
  }

  private InstantProvider min(final InstantProvider a, final InstantProvider b) {
    return a.toInstant().compareTo(b.toInstant()) > 0 ? b : a;
  }
}<|MERGE_RESOLUTION|>--- conflicted
+++ resolved
@@ -158,11 +158,7 @@
     final SwapSecurityConverter swapConverter = new SwapSecurityConverter(holidaySource, conventionSource,
         regionSource);
     _instrumentAdapter =
-<<<<<<< HEAD
-        FinancialSecurityVisitorAdapter.<FixedIncomeInstrumentConverter<?>> builder()
-=======
         FinancialSecurityVisitorAdapter.<FixedIncomeInstrumentConverter<?>>builder()
->>>>>>> 41a0eab8
             .cashSecurityVisitor(cashConverter)
             .fraSecurityVisitor(fraConverter)
             .swapSecurityVisitor(swapConverter)
