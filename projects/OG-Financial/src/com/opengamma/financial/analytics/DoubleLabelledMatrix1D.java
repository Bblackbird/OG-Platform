--- conflicted
+++ resolved
@@ -22,65 +22,8 @@
   }
 
   @Override
-<<<<<<< HEAD
-  public LabelledMatrix1D<Double> addIgnoringLabel(final LabelledMatrix1D<Double> other) {
-    return add(other, EPS, true);
-  }
-
-  public LabelledMatrix1D<Double> addIgnoringLabel(final LabelledMatrix1D<Double> other, final double tolerance) {
-    return add(other, tolerance, true);
-  }
-
-  @Override
-  public LabelledMatrix1D<Double> add(final LabelledMatrix1D<Double> other) {
-    return add(other, EPS, false);
-  }
-  
-  @Override
-  public int compareKeys(Double key1, Double key2) {
-    return CompareUtils.compareWithTolerance(key1, key2, EPS);
-  }
-
-  public LabelledMatrix1D<Double> add(final LabelledMatrix1D<Double> other, final double tolerance) {
-    return add(other, tolerance, false);
-  }
-
-  private LabelledMatrix1D<Double> add(final LabelledMatrix1D<Double> other, final double tolerance, final boolean ignoreLabel) {
-    Validate.notNull(other, "labelled matrix");
-    final Double[] otherKeys = other.getKeys();
-    final Object[] otherLabels = other.getLabels();
-    final double[] otherValues = other.getValues();
-    final Double[] originalKeys = getKeys();
-    final Object[] originalLabels = getLabels();
-    final double[] originalValues = getValues();
-    final int m = originalKeys.length;
-    final int n = otherKeys.length;
-    int count = m + n;
-    final Double[] newKeys = Arrays.copyOf(originalKeys, count);
-    final Object[] newLabels = Arrays.copyOf(originalLabels, count);
-    final double[] newValues = Arrays.copyOf(originalValues, count);
-    for (int i = 0; i < n; i++) {
-      final int index = binarySearchWithTolerance(originalKeys, otherKeys[i], tolerance);
-      if (index >= 0) {
-        if (!ignoreLabel && !originalLabels[index].equals(otherLabels[i])) {
-          throw new IllegalArgumentException("Have a value for " + otherKeys[i] + " but the label of the value to add (" + otherLabels[i] + ") did not match the original (" + originalLabels[index]
-              + ")");
-        }
-        count--;
-        newValues[index] += otherValues[i];
-      } else {
-        final int j = i - n + count;
-        newKeys[j] = otherKeys[i];
-        newLabels[j] = otherLabels[i];
-        newValues[j] = otherValues[i];
-      }
-=======
-  protected int compare(final Double d1, final Double d2, final Double tolerance) {
-    if (CompareUtils.closeEquals(d1, d2, tolerance)) {
-      return 0;
->>>>>>> a444c18c
-    }
-    return d1.compareTo(d2);
+  public int compare(final Double d1, final Double d2, final Double tolerance) {
+    return CompareUtils.compareWithTolerance(d1, d2, tolerance);
   }
 
   @Override
