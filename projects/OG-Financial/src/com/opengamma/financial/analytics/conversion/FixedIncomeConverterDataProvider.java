--- conflicted
+++ resolved
@@ -257,15 +257,10 @@
     if (leg instanceof FloatingInterestRateLeg) {
       final FloatingInterestRateLeg floatingLeg = (FloatingInterestRateLeg) leg;
       final ExternalIdBundle id = getIndexIdForSwap(floatingLeg);
-<<<<<<< HEAD
-      final LocalDate startDate = swapStartDate.isBefore(now) ? swapStartDate.toLocalDate().minusDays(7) : now.toLocalDate().minusMonths(2);
-      final HistoricalTimeSeries ts = dataSource.getHistoricalTimeSeries(MarketDataRequirementNames.MARKET_VALUE, id, null, null, startDate, true, now.toLocalDate(), false);
-=======
       final LocalDate startDate = swapStartDate.isBefore(now) ? swapStartDate.toLocalDate().minusDays(7) : now.toLocalDate()
           .minusMonths(2);
       final HistoricalTimeSeries ts = dataSource
           .getHistoricalTimeSeries(MarketDataRequirementNames.MARKET_VALUE, id, null, null, startDate, true, now.toLocalDate(), false);
->>>>>>> fc39b0b8
       if (ts == null) {
         throw new OpenGammaRuntimeException("Could not get time series of underlying index " + id.getExternalIds().toString() + " bundle used was " + id);
       }
@@ -275,14 +270,9 @@
       }
       FastBackedDoubleTimeSeries<LocalDate> localDateTS = ts.getTimeSeries();
       //TODO this normalization should not be done here
-<<<<<<< HEAD
-      if (type == InterestRateInstrumentType.SWAP_FIXED_IBOR || type == InterestRateInstrumentType.SWAP_FIXED_CMS || type == InterestRateInstrumentType.SWAP_IBOR_CMS
-          || type == InterestRateInstrumentType.SWAP_IBOR_CMS || type == InterestRateInstrumentType.SWAP_CMS_CMS) {
-=======
       if (type == InterestRateInstrumentType.SWAP_FIXED_IBOR || type == InterestRateInstrumentType.SWAP_FIXED_CMS ||
           type == InterestRateInstrumentType.SWAP_IBOR_CMS || type == InterestRateInstrumentType.SWAP_IBOR_CMS ||
           type == InterestRateInstrumentType.SWAP_CMS_CMS || type == InterestRateInstrumentType.SWAP_FIXED_IBOR_WITH_SPREAD) {
->>>>>>> fc39b0b8
         localDateTS = localDateTS.divide(100);
       } else if (type == InterestRateInstrumentType.SWAP_IBOR_IBOR) { //TODO not really - valid for tenor swaps but we really need to normalize the time series rather than doing it here
         localDateTS = localDateTS.divide(10000);
