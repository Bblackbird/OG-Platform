/**
 * Copyright (C) 2009 - present by OpenGamma Inc. and the OpenGamma group of companies
 * 
 * Please see distribution for license.
 */
package com.opengamma.financial.analytics.conversion;

import javax.time.calendar.LocalDate;
import javax.time.calendar.LocalTime;
import javax.time.calendar.ZonedDateTime;

import org.apache.commons.lang.Validate;

import com.opengamma.OpenGammaRuntimeException;
import com.opengamma.core.historicaltimeseries.HistoricalTimeSeries;
import com.opengamma.core.historicaltimeseries.HistoricalTimeSeriesSource;
import com.opengamma.core.security.Security;
import com.opengamma.core.value.MarketDataRequirementNames;
import com.opengamma.financial.analytics.fixedincome.InterestRateInstrumentType;
import com.opengamma.financial.convention.ConventionBundle;
import com.opengamma.financial.convention.ConventionBundleSource;
import com.opengamma.financial.instrument.InstrumentDefinition;
import com.opengamma.financial.instrument.annuity.AnnuityCapFloorCMSDefinition;
import com.opengamma.financial.instrument.annuity.AnnuityCapFloorCMSSpreadDefinition;
import com.opengamma.financial.instrument.annuity.AnnuityCapFloorIborDefinition;
import com.opengamma.financial.instrument.fra.ForwardRateAgreementDefinition;
import com.opengamma.financial.instrument.future.BondFutureDefinition;
import com.opengamma.financial.instrument.future.InterestRateFutureDefinition;
import com.opengamma.financial.instrument.future.InterestRateFutureOptionMarginTransactionDefinition;
import com.opengamma.financial.instrument.swap.SwapDefinition;
import com.opengamma.financial.instrument.swap.SwapFixedOISSimplifiedDefinition;
import com.opengamma.financial.interestrate.InstrumentDerivative;
import com.opengamma.financial.security.capfloor.CapFloorCMSSpreadSecurity;
import com.opengamma.financial.security.capfloor.CapFloorSecurity;
import com.opengamma.financial.security.fra.FRASecurity;
import com.opengamma.financial.security.future.BondFutureSecurity;
import com.opengamma.financial.security.future.InterestRateFutureSecurity;
import com.opengamma.financial.security.option.IRFutureOptionSecurity;
import com.opengamma.financial.security.swap.FloatingInterestRateLeg;
import com.opengamma.financial.security.swap.FloatingRateType;
import com.opengamma.financial.security.swap.SwapLeg;
import com.opengamma.financial.security.swap.SwapSecurity;
import com.opengamma.id.ExternalId;
import com.opengamma.id.ExternalIdBundle;
import com.opengamma.util.time.DateUtils;
import com.opengamma.util.timeseries.DoubleTimeSeries;
import com.opengamma.util.timeseries.FastBackedDoubleTimeSeries;
import com.opengamma.util.timeseries.fast.DateTimeNumericEncoding;
import com.opengamma.util.timeseries.fast.longint.FastLongDoubleTimeSeries;
import com.opengamma.util.timeseries.zoneddatetime.ArrayZonedDateTimeDoubleTimeSeries;
import com.opengamma.util.timeseries.zoneddatetime.ZonedDateTimeEpochMillisConverter;

/**
 * Convert an OG-Financial Security to it's OG-Analytics Derivative form as seen from now
 */
public class FixedIncomeConverterDataProvider {
  private final ConventionBundleSource _conventionSource;

  public FixedIncomeConverterDataProvider(final ConventionBundleSource conventionSource) {
    _conventionSource = conventionSource;
  }

  public InstrumentDerivative convert(final Security security, final InstrumentDefinition<?> definition, final ZonedDateTime now,
      final String[] curveNames, final HistoricalTimeSeriesSource dataSource) {
    if (definition == null) {
      throw new OpenGammaRuntimeException("Definition to convert was null for security " + security);
    }
    if (security instanceof BondFutureSecurity) {
      return convert((BondFutureSecurity) security, (BondFutureDefinition) definition, now, curveNames, dataSource);
    }
    if (security instanceof FRASecurity) {
      return convert((FRASecurity) security, (ForwardRateAgreementDefinition) definition, now, curveNames, dataSource);
    }
    if (security instanceof CapFloorSecurity) {
      if (((CapFloorSecurity) security).isIbor()) {
        return convert((CapFloorSecurity) security, (AnnuityCapFloorIborDefinition) definition, now, curveNames, dataSource);
      }
      return convert((CapFloorSecurity) security, (AnnuityCapFloorCMSDefinition) definition, now, curveNames, dataSource);
    }
    if (security instanceof InterestRateFutureSecurity) {
      return convert((InterestRateFutureSecurity) security, (InterestRateFutureDefinition) definition, now, curveNames, dataSource);
    }
    if (security instanceof IRFutureOptionSecurity) {
      if (definition instanceof InterestRateFutureOptionMarginTransactionDefinition) {
        return convert((IRFutureOptionSecurity) security, (InterestRateFutureOptionMarginTransactionDefinition) definition, now, curveNames, dataSource);
      }
    }
    if (security instanceof SwapSecurity) {
      if (definition instanceof SwapFixedOISSimplifiedDefinition) {
        return definition.toDerivative(now, curveNames);
      }
      return convert((SwapSecurity) security, (SwapDefinition) definition, now, curveNames, dataSource);
    }
    if (security instanceof CapFloorCMSSpreadSecurity) {
      return convert((CapFloorCMSSpreadSecurity) security, (AnnuityCapFloorCMSSpreadDefinition) definition, now, curveNames, dataSource);
    }
    return definition.toDerivative(now, curveNames);

  }

  public InstrumentDerivative convert(final InterestRateFutureSecurity security, final InterestRateFutureDefinition definition, final ZonedDateTime now, final String[] curveNames,
      final HistoricalTimeSeriesSource dataSource) {
    final ExternalIdBundle id = security.getExternalIdBundle();
    final LocalDate startDate = DateUtils.previousWeekDay(now.toLocalDate().minusMonths(1));
    final HistoricalTimeSeries ts = dataSource.getHistoricalTimeSeries(MarketDataRequirementNames.MARKET_VALUE, id, null, null, startDate, true, now.toLocalDate(), false);
    if (ts == null) {
      throw new OpenGammaRuntimeException("Could not get price time series for " + security);
    }
    final int length = ts.getTimeSeries().size();
    if (length == 0) {
      throw new OpenGammaRuntimeException("Price time series for " + security.getUnderlyingId() + " was empty");
    }
    final double lastMarginPrice = ts.getTimeSeries().getLatestValue();
    return definition.toDerivative(now, lastMarginPrice, curveNames);
  }

  public InstrumentDerivative convert(final BondFutureSecurity security, final BondFutureDefinition definition, final ZonedDateTime now, final String[] curveNames,
      final HistoricalTimeSeriesSource dataSource) {

    // TODO - CASE - Future refactor - See notes in convert(InterestRateFutureSecurity)
    // Get the time-dependent reference data required to price the Analytics Derivative
    final Double referencePrice = 0.0;

    // Construct the derivative as seen from now
    return definition.toDerivative(now, referencePrice, curveNames);

  }

  public InstrumentDerivative convert(final IRFutureOptionSecurity security, final InterestRateFutureOptionMarginTransactionDefinition definition, final ZonedDateTime now, final String[] curveNames,
      final HistoricalTimeSeriesSource dataSource) {
    final ExternalIdBundle id = security.getExternalIdBundle();
    final LocalDate startDate = DateUtils.previousWeekDay(now.toLocalDate().minusMonths(1));
    final HistoricalTimeSeries ts = dataSource.getHistoricalTimeSeries(MarketDataRequirementNames.MARKET_VALUE, id, null, null, startDate, true, now.toLocalDate(), false);
    if (ts == null) {
      throw new OpenGammaRuntimeException("Could not get price time series for " + security);
    }
    final int length = ts.getTimeSeries().size();
    if (length == 0) {
      throw new OpenGammaRuntimeException("Price time series for " + security.getUnderlyingId() + " was empty");
    }
    final double lastMarginPrice = ts.getTimeSeries().getLatestValue();
    return definition.toDerivative(now, lastMarginPrice, curveNames);
  }

  public InstrumentDerivative convert(final FRASecurity security, final ForwardRateAgreementDefinition definition, final ZonedDateTime now, final String[] curveNames,
      final HistoricalTimeSeriesSource dataSource) {
    final ExternalId id = security.getUnderlyingId();
    final LocalDate startDate = DateUtils.previousWeekDay(now.toLocalDate().minusDays(7));
    final HistoricalTimeSeries ts = dataSource.getHistoricalTimeSeries(MarketDataRequirementNames.MARKET_VALUE, ExternalIdBundle.of(id), null, null, startDate, true, now.toLocalDate(), false);
    if (ts == null) {
      throw new OpenGammaRuntimeException("Could not get price time series for " + id);
    }
    FastBackedDoubleTimeSeries<LocalDate> localDateTS = ts.getTimeSeries();
    //TODO this normalization should not be done here
    localDateTS = localDateTS.divide(100);
    final FastLongDoubleTimeSeries convertedTS = localDateTS.toFastLongDoubleTimeSeries(DateTimeNumericEncoding.TIME_EPOCH_MILLIS);
    final LocalTime fixingTime = LocalTime.of(11, 0);
    final DoubleTimeSeries<ZonedDateTime> indexTS = new ArrayZonedDateTimeDoubleTimeSeries(new ZonedDateTimeEpochMillisConverter(now.getZone(), fixingTime), convertedTS);
    return definition.toDerivative(now, indexTS, curveNames);
  }

  public InstrumentDerivative convert(final CapFloorSecurity security, final AnnuityCapFloorIborDefinition definition, final ZonedDateTime now, final String[] curveNames,
      final HistoricalTimeSeriesSource dataSource) {
    final ExternalId id = security.getUnderlyingId();
    final LocalDate startDate = DateUtils.previousWeekDay(now.toLocalDate().minusDays(7));
    final HistoricalTimeSeries ts = dataSource.getHistoricalTimeSeries(MarketDataRequirementNames.MARKET_VALUE, ExternalIdBundle.of(id), null, null, startDate, true, now.toLocalDate(), false);
    if (ts == null) {
      throw new OpenGammaRuntimeException("Could not get price time series for " + id);
    }
    FastBackedDoubleTimeSeries<LocalDate> localDateTS = ts.getTimeSeries();
    //TODO this normalization should not be done here
    localDateTS = localDateTS.divide(100);
    final FastLongDoubleTimeSeries convertedTS = localDateTS.toFastLongDoubleTimeSeries(DateTimeNumericEncoding.TIME_EPOCH_MILLIS);
    final LocalTime fixingTime = LocalTime.of(11, 0);
    final DoubleTimeSeries<ZonedDateTime> indexTS = new ArrayZonedDateTimeDoubleTimeSeries(new ZonedDateTimeEpochMillisConverter(now.getZone(), fixingTime), convertedTS);
    return definition.toDerivative(now, indexTS, curveNames);
  }

  public InstrumentDerivative convert(final CapFloorSecurity security, final AnnuityCapFloorCMSDefinition definition, final ZonedDateTime now, final String[] curveNames,
      final HistoricalTimeSeriesSource dataSource) {
    final ExternalId id = security.getUnderlyingId();
    final LocalDate startDate = DateUtils.previousWeekDay(now.toLocalDate().minusDays(7));
    final HistoricalTimeSeries ts = dataSource.getHistoricalTimeSeries(MarketDataRequirementNames.MARKET_VALUE, ExternalIdBundle.of(id), null, null, startDate, true, now.toLocalDate(), false);
    if (ts == null) {
      throw new OpenGammaRuntimeException("Could not get price time series for " + id);
    }
    FastBackedDoubleTimeSeries<LocalDate> localDateTS = ts.getTimeSeries();
    //TODO this normalization should not be done here
    localDateTS = localDateTS.divide(100);
    final FastLongDoubleTimeSeries convertedTS = localDateTS.toFastLongDoubleTimeSeries(DateTimeNumericEncoding.TIME_EPOCH_MILLIS);
    final LocalTime fixingTime = LocalTime.of(11, 0);
    final DoubleTimeSeries<ZonedDateTime> indexTS = new ArrayZonedDateTimeDoubleTimeSeries(new ZonedDateTimeEpochMillisConverter(now.getZone(), fixingTime), convertedTS);
    return definition.toDerivative(now, indexTS, curveNames);
  }

  public InstrumentDerivative convert(final CapFloorCMSSpreadSecurity security, final AnnuityCapFloorCMSSpreadDefinition definition, final ZonedDateTime now, final String[] curveNames,
      final HistoricalTimeSeriesSource dataSource) {
    final ExternalId longId = security.getLongId();
    final LocalDate startDate = DateUtils.previousWeekDay(now.toLocalDate().minusDays(7));
    final HistoricalTimeSeries longTS = dataSource.getHistoricalTimeSeries(MarketDataRequirementNames.MARKET_VALUE, ExternalIdBundle.of(longId), null, null, startDate, true, now.toLocalDate(), false);
    if (longTS == null) {
      throw new OpenGammaRuntimeException("Could not get price time series for " + longId);
    }
    final FastBackedDoubleTimeSeries<LocalDate> localDateLongTS = longTS.getTimeSeries();
    final ExternalId shortId = security.getShortId();
    final HistoricalTimeSeries shortTS = dataSource
        .getHistoricalTimeSeries(MarketDataRequirementNames.MARKET_VALUE, ExternalIdBundle.of(longId), null, null, startDate, true, now.toLocalDate(), false);
    if (shortTS == null) {
      throw new OpenGammaRuntimeException("Could not get price time series for " + shortId);
    }
    final FastBackedDoubleTimeSeries<LocalDate> localDateShortTS = shortTS.getTimeSeries();
    //TODO this normalization should not be done here
    final FastBackedDoubleTimeSeries<LocalDate> localDateSpreadTS = localDateLongTS.subtract(localDateShortTS).divide(100);
    final FastLongDoubleTimeSeries convertedSpreadTS = localDateSpreadTS.toFastLongDoubleTimeSeries(DateTimeNumericEncoding.TIME_EPOCH_MILLIS);
    final LocalTime fixingTime = LocalTime.of(11, 0);
    final DoubleTimeSeries<ZonedDateTime> spreadIndexTS = new ArrayZonedDateTimeDoubleTimeSeries(new ZonedDateTimeEpochMillisConverter(now.getZone(), fixingTime), convertedSpreadTS);
    return definition.toDerivative(now, spreadIndexTS, curveNames);
  }

  @SuppressWarnings("unchecked")
  public InstrumentDerivative convert(final SwapSecurity security, final SwapDefinition definition, final ZonedDateTime now, final String[] curveNames, final HistoricalTimeSeriesSource dataSource) {
    Validate.notNull(security, "security");
    final SwapLeg payLeg = security.getPayLeg();
    final SwapLeg receiveLeg = security.getReceiveLeg();
    final ZonedDateTime swapStartDate = security.getEffectiveDate();
    final DoubleTimeSeries<ZonedDateTime> payLegTS = getIndexTimeSeries(InterestRateInstrumentType.getInstrumentTypeFromSecurity(security), payLeg, swapStartDate, now, dataSource);
    final DoubleTimeSeries<ZonedDateTime> receiveLegTS = getIndexTimeSeries(InterestRateInstrumentType.getInstrumentTypeFromSecurity(security), receiveLeg, swapStartDate, now, dataSource);
    if (payLegTS != null) {
      if (receiveLegTS != null) {
        return definition.toDerivative(now, new DoubleTimeSeries[] {payLegTS, receiveLegTS }, curveNames);
      }
      if (InterestRateInstrumentType.getInstrumentTypeFromSecurity(security) == InterestRateInstrumentType.SWAP_FIXED_CMS) {
        return definition.toDerivative(now, new DoubleTimeSeries[] {payLegTS, payLegTS}, curveNames);
      }
      return definition.toDerivative(now, new DoubleTimeSeries[] {payLegTS}, curveNames);
    }
    if (receiveLegTS != null) {

      if (InterestRateInstrumentType.getInstrumentTypeFromSecurity(security) == InterestRateInstrumentType.SWAP_FIXED_CMS) {
        return definition.toDerivative(now, new DoubleTimeSeries[] {receiveLegTS, receiveLegTS}, curveNames);
      }
      return definition.toDerivative(now, new DoubleTimeSeries[] {receiveLegTS}, curveNames);
    }
    throw new OpenGammaRuntimeException("Could not get fixing series for either the pay or receive leg");
  }

  private DoubleTimeSeries<ZonedDateTime> getIndexTimeSeries(final InterestRateInstrumentType type, final SwapLeg leg, final ZonedDateTime swapEffectiveDate, final ZonedDateTime now,
      final HistoricalTimeSeriesSource dataSource) {
    if (leg instanceof FloatingInterestRateLeg) {
      final FloatingInterestRateLeg floatingLeg = (FloatingInterestRateLeg) leg;
      final ExternalIdBundle id = getIndexIdForSwap(floatingLeg);
<<<<<<< HEAD

      final LocalDate startDate = swapEffectiveDate.toLocalDate().minusDays(7); // To catch first fixing. SwapSecurity does not have this date. 

      final HistoricalTimeSeries ts = dataSource
          .getHistoricalTimeSeries(MarketDataRequirementNames.MARKET_VALUE, id, null, null, startDate, true, now.toLocalDate(), false);
=======
      final LocalDate startDate = swapStartDate.isBefore(now) ? swapStartDate.toLocalDate().minusDays(7) : now.toLocalDate().minusMonths(2);
      final HistoricalTimeSeries ts = dataSource.getHistoricalTimeSeries(MarketDataRequirementNames.MARKET_VALUE, id, null, null, startDate, true, now.toLocalDate(), false);
>>>>>>> be4f5af4
      if (ts == null) {
        throw new OpenGammaRuntimeException("Could not get time series of underlying index " + id.getExternalIds().toString() + " bundle used was " + id);
      }
      if (ts.getTimeSeries().isEmpty()) {
        return ArrayZonedDateTimeDoubleTimeSeries.EMPTY_SERIES;
      }
      FastBackedDoubleTimeSeries<LocalDate> localDateTS = ts.getTimeSeries();
<<<<<<< HEAD
=======
      //TODO this normalization should not be done here
      if (type == InterestRateInstrumentType.SWAP_FIXED_IBOR || type == InterestRateInstrumentType.SWAP_FIXED_CMS || type == InterestRateInstrumentType.SWAP_IBOR_CMS
          || type == InterestRateInstrumentType.SWAP_IBOR_CMS || type == InterestRateInstrumentType.SWAP_CMS_CMS || type == InterestRateInstrumentType.SWAP_FIXED_IBOR_WITH_SPREAD) {
        localDateTS = localDateTS.divide(100);
      } else if (type == InterestRateInstrumentType.SWAP_IBOR_IBOR) { //TODO not really - valid for tenor swaps but we really need to normalize the time series rather than doing it here
        localDateTS = localDateTS.divide(10000);
      } else if (type != InterestRateInstrumentType.SWAP_FIXED_OIS) {
        throw new OpenGammaRuntimeException("Couldn't identify swap type");
      }
>>>>>>> be4f5af4
      final FastLongDoubleTimeSeries convertedTS = localDateTS.toFastLongDoubleTimeSeries(DateTimeNumericEncoding.TIME_EPOCH_MILLIS);
      final LocalTime fixingTime = LocalTime.of(0, 0); // FIXME CASE Converting a daily historical time series to an arbitrary time. Bad idea
      return new ArrayZonedDateTimeDoubleTimeSeries(new ZonedDateTimeEpochMillisConverter(now.getZone(), fixingTime), convertedTS);
    }
    return null;
  }

  private ExternalIdBundle getIndexIdForSwap(final FloatingInterestRateLeg floatingLeg) {
    if (floatingLeg.getFloatingRateType().isIbor()) {
      final ExternalId indexId = floatingLeg.getFloatingReferenceRateId();
      ConventionBundle indexConvention = _conventionSource.getConventionBundle(indexId);
      if (indexConvention == null) {
        throw new OpenGammaRuntimeException("No conventions found for floating reference rate " + indexId); // TODO Confirm this doesn't break many public or demo views
        // indexConvention = _conventionSource.getConventionBundle(ExternalId.of(SecurityUtils.BLOOMBERG_TICKER, indexId.getValue()));
      }
      return indexConvention.getIdentifiers();
    } else if (floatingLeg.getFloatingRateType().equals(FloatingRateType.OIS)) {
      final ExternalId indexId = floatingLeg.getFloatingReferenceRateId();
      ConventionBundle indexConvention = _conventionSource.getConventionBundle(indexId);
      return indexConvention.getIdentifiers();
    } else {
      return ExternalIdBundle.of(floatingLeg.getFloatingReferenceRateId());
    }
  }
}<|MERGE_RESOLUTION|>--- conflicted
+++ resolved
@@ -249,16 +249,11 @@
     if (leg instanceof FloatingInterestRateLeg) {
       final FloatingInterestRateLeg floatingLeg = (FloatingInterestRateLeg) leg;
       final ExternalIdBundle id = getIndexIdForSwap(floatingLeg);
-<<<<<<< HEAD
 
       final LocalDate startDate = swapEffectiveDate.toLocalDate().minusDays(7); // To catch first fixing. SwapSecurity does not have this date. 
 
       final HistoricalTimeSeries ts = dataSource
           .getHistoricalTimeSeries(MarketDataRequirementNames.MARKET_VALUE, id, null, null, startDate, true, now.toLocalDate(), false);
-=======
-      final LocalDate startDate = swapStartDate.isBefore(now) ? swapStartDate.toLocalDate().minusDays(7) : now.toLocalDate().minusMonths(2);
-      final HistoricalTimeSeries ts = dataSource.getHistoricalTimeSeries(MarketDataRequirementNames.MARKET_VALUE, id, null, null, startDate, true, now.toLocalDate(), false);
->>>>>>> be4f5af4
       if (ts == null) {
         throw new OpenGammaRuntimeException("Could not get time series of underlying index " + id.getExternalIds().toString() + " bundle used was " + id);
       }
@@ -266,18 +261,6 @@
         return ArrayZonedDateTimeDoubleTimeSeries.EMPTY_SERIES;
       }
       FastBackedDoubleTimeSeries<LocalDate> localDateTS = ts.getTimeSeries();
-<<<<<<< HEAD
-=======
-      //TODO this normalization should not be done here
-      if (type == InterestRateInstrumentType.SWAP_FIXED_IBOR || type == InterestRateInstrumentType.SWAP_FIXED_CMS || type == InterestRateInstrumentType.SWAP_IBOR_CMS
-          || type == InterestRateInstrumentType.SWAP_IBOR_CMS || type == InterestRateInstrumentType.SWAP_CMS_CMS || type == InterestRateInstrumentType.SWAP_FIXED_IBOR_WITH_SPREAD) {
-        localDateTS = localDateTS.divide(100);
-      } else if (type == InterestRateInstrumentType.SWAP_IBOR_IBOR) { //TODO not really - valid for tenor swaps but we really need to normalize the time series rather than doing it here
-        localDateTS = localDateTS.divide(10000);
-      } else if (type != InterestRateInstrumentType.SWAP_FIXED_OIS) {
-        throw new OpenGammaRuntimeException("Couldn't identify swap type");
-      }
->>>>>>> be4f5af4
       final FastLongDoubleTimeSeries convertedTS = localDateTS.toFastLongDoubleTimeSeries(DateTimeNumericEncoding.TIME_EPOCH_MILLIS);
       final LocalTime fixingTime = LocalTime.of(0, 0); // FIXME CASE Converting a daily historical time series to an arbitrary time. Bad idea
       return new ArrayZonedDateTimeDoubleTimeSeries(new ZonedDateTimeEpochMillisConverter(now.getZone(), fixingTime), convertedTS);
