--- conflicted
+++ resolved
@@ -54,15 +54,6 @@
      _configHelper = new CurveConfigurationSetupHelper();
   }
 
-<<<<<<< HEAD
-=======
-  
-  
-  
-  /**
-   * @throws java.lang.Exception
-   */
->>>>>>> dce20b74
   @After
   public void tearDown() throws Exception {
     _configHelper.tearDown();
@@ -85,13 +76,8 @@
     context.setSecuritySource(_configHelper.getSecSource());
     
     function.init(context);
-<<<<<<< HEAD
-    CompiledFunctionDefinition compiledFunction = function.compile(context, Instant.nowSystemClock());
-    
-=======
     CompiledFunctionDefinition compiledFunction = function.compile(context, curveDate.atStartOfDayInZone(TimeZone.UTC));
 
->>>>>>> dce20b74
     requirements = compiledFunction.getRequirements(context, new ComputationTarget(ComputationTargetType.PRIMITIVE, Currency.getInstance("USD")));
     s_logger.info(requirements.toString());
     assertNotNull(requirements);
@@ -133,16 +119,10 @@
     OpenGammaCompilationContext.setConventionBundleSource(context, new DefaultConventionBundleSource(new InMemoryConventionBundleMaster()));
     
     function.init(context);
-<<<<<<< HEAD
-    CompiledFunctionDefinition compiledFunction = function.compile(context, Instant.nowSystemClock());
-    
-    requirements = compiledFunction.getRequirements(context, new ComputationTarget(ComputationTargetType.PRIMITIVE, Currency.getInstance("USD")));
-=======
     CompiledFunctionDefinition compiledFunction = function.compile(context, curveDate.atStartOfDayInZone(TimeZone.UTC));
 
     requirements = compiledFunction.getRequirements(context, new ComputationTarget(ComputationTargetType.PRIMITIVE, Currency
         .getInstance("USD")));
->>>>>>> dce20b74
     assertNotNull(requirements);
     assertEquals(12, requirements.size());
     Set<Identifier> foundKeys = new TreeSet<Identifier>();
@@ -153,13 +133,8 @@
       assertEquals(ComputationTargetType.PRIMITIVE, requirement.getTargetSpecification().getType());
       foundKeys.add(requirement.getTargetSpecification().getIdentifier());
     }
-<<<<<<< HEAD
-    assertEquals(18, foundKeys.size());
-    
-=======
     assertEquals(12, foundKeys.size());
 
->>>>>>> dce20b74
     ConfigDBInterpolatedYieldCurveDefinitionSource curveDefinitionSource = new ConfigDBInterpolatedYieldCurveDefinitionSource(_configHelper.getConfigSource());
     YieldCurveDefinition curveDefinition = curveDefinitionSource.getDefinition(Currency.getInstance("USD"),curveName);
     ConfigDBInterpolatedYieldCurveSpecificationBuilder curveSpecBuilder = new ConfigDBInterpolatedYieldCurveSpecificationBuilder(_configHelper.getConfigSource());
