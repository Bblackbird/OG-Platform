/**
 * Copyright (C) 2012 - present by OpenGamma Inc. and the OpenGamma group of companies
 *
 * Please see distribution for license.
 */
package com.opengamma.master.cache;

import java.util.Collection;
import java.util.Collections;
import java.util.HashMap;
import java.util.List;
import java.util.Map;

import org.slf4j.Logger;
import org.slf4j.LoggerFactory;
import org.threeten.bp.Instant;

import com.opengamma.DataNotFoundException;
import com.opengamma.core.change.BasicChangeManager;
import com.opengamma.core.change.ChangeEvent;
import com.opengamma.core.change.ChangeListener;
import com.opengamma.core.change.ChangeManager;
import com.opengamma.id.ObjectId;
import com.opengamma.id.ObjectIdentifiable;
import com.opengamma.id.UniqueId;
import com.opengamma.id.VersionCorrection;
import com.opengamma.master.AbstractChangeProvidingMaster;
import com.opengamma.master.AbstractDocument;
import com.opengamma.util.ArgumentChecker;

import net.sf.ehcache.CacheException;
import net.sf.ehcache.CacheManager;
import net.sf.ehcache.Ehcache;
import net.sf.ehcache.Element;
import net.sf.ehcache.config.CacheConfiguration;
import net.sf.ehcache.config.CopyStrategyConfiguration;
import net.sf.ehcache.config.SearchAttribute;
import net.sf.ehcache.config.Searchable;
import net.sf.ehcache.constructs.blocking.SelfPopulatingCache;
import net.sf.ehcache.search.Result;
import net.sf.ehcache.search.Results;

/**
 * A cache decorating a master, mainly intended to reduce the frequency and repetition of queries to the underlying
 * master.
 * <p>
 * The cache is implemented using {@code EHCache}.
 *
 * TODO Check whether misses are cached by SelfPopulatingCache
 * TODO remove redundant cleanCache calls
 * TODO externalise configuration in xml file
 *
 *
 * @param <D> the document type returned by the master
 */
public abstract class AbstractEHCachingMaster<D extends AbstractDocument> implements AbstractChangeProvidingMaster<D> {

  /** Logger. */
  private static final Logger s_logger = LoggerFactory.getLogger(AbstractEHCachingMaster.class);
  /** Cache name. */
  private static final String CACHE_NAME_SUFFIX = "UidToDocumentCache";
  /** Check cached results against results from underlying */
  public static final boolean TEST_AGAINST_UNDERLYING = false; //s_logger.isDebugEnabled();

  /** The underlying master. */
  private final AbstractChangeProvidingMaster<D> _underlying;
  /** The cache manager. */
  private final CacheManager _cacheManager;
  /** Listens for changes in the underlying security source. */
  private final ChangeListener _changeListener;
  /** The local change manager. */
  private final ChangeManager _changeManager;
  /** The document cache indexed by UniqueId. */
  private final Ehcache _uidToDocumentCache;

  /**
   * Creates an instance over an underlying source specifying the cache manager.
   *
   * @param name          the cache name, not empty
   * @param underlying    the underlying source, not null
   * @param cacheManager  the cache manager, not null
   */
  public AbstractEHCachingMaster(final String name, final AbstractChangeProvidingMaster<D> underlying, final CacheManager cacheManager) {
    ArgumentChecker.notEmpty(name, "name");
    ArgumentChecker.notNull(underlying, "underlying");
    ArgumentChecker.notNull(cacheManager, "cacheManager");

    _underlying = underlying;
    _cacheManager = cacheManager;

<<<<<<< HEAD
    // Load cache configuration
    if (cacheManager.getCache(name + CACHE_NAME_SUFFIX) == null) {
      s_logger.warn("Could not load cache configuration for " + name + CACHE_NAME_SUFFIX + ", using defaultCache configuration instead");
      cacheManager.addCache(name + CACHE_NAME_SUFFIX);
    }
    CacheConfiguration cacheConfiguration = cacheManager.getCache(name + CACHE_NAME_SUFFIX).getCacheConfiguration();

    Searchable uidToDocumentCacheSearchable = new Searchable();
    uidToDocumentCacheSearchable.addSearchAttribute(new SearchAttribute().name("ObjectId")
        .expression("value.getObjectId().toString()"));
    uidToDocumentCacheSearchable.addSearchAttribute(new SearchAttribute().name("VersionFromInstant")
        .className("com.opengamma.master.cache.InstantExtractor"));
    uidToDocumentCacheSearchable.addSearchAttribute(new SearchAttribute().name("VersionToInstant")
        .className("com.opengamma.master.cache.InstantExtractor"));
    uidToDocumentCacheSearchable.addSearchAttribute(new SearchAttribute().name("CorrectionFromInstant")
        .className("com.opengamma.master.cache.InstantExtractor"));
    uidToDocumentCacheSearchable.addSearchAttribute(new SearchAttribute().name("CorrectionToInstant")
        .className("com.opengamma.master.cache.InstantExtractor"));
    cacheConfiguration.addSearchable(uidToDocumentCacheSearchable);
=======
    if (cacheManager.getCache(name + CACHE_NAME_SUFFIX) == null) {
      // If cache config not found, set up from scratch
      s_logger.warn("Could not load cache configuration for " + name + CACHE_NAME_SUFFIX
                  + ", building configuration on the fly instead");
      getCacheManager().addCache(new Cache(tweakCacheConfiguration(new CacheConfiguration(name + CACHE_NAME_SUFFIX,
                                                                                          10000))));
    } else {
      // If cache config found, tweak loaded config
      tweakCacheConfiguration(cacheManager.getCache(name + CACHE_NAME_SUFFIX).getCacheConfiguration());
    }
>>>>>>> 83dd8618


<<<<<<< HEAD
    _uidToDocumentCache = new SelfPopulatingCache(_cacheManager.getCache(name + CACHE_NAME_SUFFIX),
                                                  new UidToDocumentCacheEntryFactory<>(_underlying));
    _cacheManager.replaceCacheWithDecoratedCache(_cacheManager.getCache(name + CACHE_NAME_SUFFIX), getUidToDocumentCache());
=======

    // Create the self-populating cache decorator
    _uidToDocumentCache = new SelfPopulatingCache(_cacheManager.getCache(name + CACHE_NAME_SUFFIX),
                                                  new UidToDocumentCacheEntryFactory<>(_underlying));
    getCacheManager().replaceCacheWithDecoratedCache(_cacheManager.getCache(name + CACHE_NAME_SUFFIX),
                                                     getUidToDocumentCache());

>>>>>>> 83dd8618

    // Listen to change events from underlying, clean this cache accordingly and relay events to our change listeners
    _changeManager = new BasicChangeManager();
    _changeListener = new ChangeListener() {
      @Override
      public void entityChanged(ChangeEvent event) {
        final ObjectId oid = event.getObjectId();
        final Instant versionFrom = event.getVersionFrom();
        final Instant versionTo = event.getVersionTo();
        cleanCaches(oid, versionFrom, versionTo);
        _changeManager.entityChanged(event.getType(), event.getObjectId(),
            event.getVersionFrom(), event.getVersionTo(), event.getVersionInstant());
      }
    };
    underlying.changeManager().addChangeListener(_changeListener);
  }

  private CacheConfiguration tweakCacheConfiguration(CacheConfiguration cacheConfiguration) {

    // Set searchable index
    Searchable uidToDocumentCacheSearchable = new Searchable();
    uidToDocumentCacheSearchable.addSearchAttribute(new SearchAttribute().name("ObjectId")
        .expression("value.getObjectId().toString()"));
    uidToDocumentCacheSearchable.addSearchAttribute(new SearchAttribute().name("VersionFromInstant")
        .className("com.opengamma.master.cache.InstantExtractor"));
    uidToDocumentCacheSearchable.addSearchAttribute(new SearchAttribute().name("VersionToInstant")
                                                        .className("com.opengamma.master.cache.InstantExtractor"));
    uidToDocumentCacheSearchable.addSearchAttribute(new SearchAttribute().name("CorrectionFromInstant")
                                                        .className("com.opengamma.master.cache.InstantExtractor"));
    uidToDocumentCacheSearchable.addSearchAttribute(new SearchAttribute().name("CorrectionToInstant")
                                                        .className("com.opengamma.master.cache.InstantExtractor"));
    cacheConfiguration.addSearchable(uidToDocumentCacheSearchable);

    // Make copies of cached objects
    CopyStrategyConfiguration copyStrategyConfiguration = new CopyStrategyConfiguration();
    copyStrategyConfiguration.setClass("com.opengamma.master.cache.JodaBeanCopyStrategy");
    cacheConfiguration.addCopyStrategy(copyStrategyConfiguration);
    cacheConfiguration.setCopyOnRead(true);
    cacheConfiguration.setCopyOnWrite(true);

    return cacheConfiguration;
  }

  //-------------------------------------------------------------------------

  @Override
  public D get(ObjectIdentifiable objectId, VersionCorrection versionCorrection) {
    ArgumentChecker.notNull(objectId, "objectId");
    ArgumentChecker.notNull(versionCorrection, "versionCorrection");

    // Search through attributes for specified oid, versions/corrections
    Results results = getUidToDocumentCache().createQuery()
        .includeKeys().includeValues()
        .includeAttribute(getUidToDocumentCache().getSearchAttribute("ObjectId"))
        .includeAttribute(getUidToDocumentCache().getSearchAttribute("VersionFromInstant"))
        .includeAttribute(getUidToDocumentCache().getSearchAttribute("VersionToInstant"))
        .includeAttribute(getUidToDocumentCache().getSearchAttribute("CorrectionFromInstant"))
        .includeAttribute(getUidToDocumentCache().getSearchAttribute("CorrectionToInstant"))
        .addCriteria(getUidToDocumentCache().getSearchAttribute("ObjectId").eq(objectId.toString()))
        .addCriteria(getUidToDocumentCache().getSearchAttribute("VersionFromInstant")
                         .le(versionCorrection.withLatestFixed(InstantExtractor.MAX_INSTANT).getVersionAsOf().toString()))
        .addCriteria(getUidToDocumentCache().getSearchAttribute("VersionToInstant")
                         .ge(versionCorrection.withLatestFixed(InstantExtractor.MAX_INSTANT).getVersionAsOf().toString()))
        .addCriteria(getUidToDocumentCache().getSearchAttribute("CorrectionFromInstant")
                         .le(versionCorrection.withLatestFixed(InstantExtractor.MAX_INSTANT).getCorrectedTo().toString()))
        .addCriteria(getUidToDocumentCache().getSearchAttribute("CorrectionToInstant")
                       .ge(versionCorrection.withLatestFixed(InstantExtractor.MAX_INSTANT).getCorrectedTo().toString()))
        .execute();

    // Found a matching cached document
    if (results.size() == 1 && results.all().get(0).getValue() != null) {

      D result = (D) results.all().get(0).getValue();

      // Debug: check result against underlying
      if (TEST_AGAINST_UNDERLYING) {
        D check = getUnderlying().get(objectId, versionCorrection);
        if (!result.equals(check)) {
          s_logger.error(getUidToDocumentCache().getName() + " returned:\n" + result + "\nbut the underlying master returned:\n" + check);
        }
      }

      // Return cached value
      return result;

    // No cached document found, fetch from underlying by oid/vc instead
    // Note: no self-populating by oid/vc, and no caching of misses by oid/vc
    } else if (results.size() == 0) {
      // Get from underlying by oid/vc, throwing exception if not there
      D result = _underlying.get(objectId, versionCorrection);

      // Explicitly insert in cache
      getUidToDocumentCache().put(new Element(result.getUniqueId(), result));

      return result;

    // Invalid result
    } else {
      throw new DataNotFoundException("Unable to uniquely identify a document with the specified ObjectId/VersionCorrection");
    }
  }

  @Override
  public D get(UniqueId uniqueId) {
    ArgumentChecker.notNull(uniqueId, "uniqueId");

    // Get from cache, which in turn self-populates from the underlying master
    Element element;
    try {
      element = getUidToDocumentCache().get(uniqueId);
    } catch (CacheException e) {
      throw new DataNotFoundException(e.getMessage());
    }

    if (element != null && element.getObjectValue() != null) {

      // Debug: check result against underlying
      if (TEST_AGAINST_UNDERLYING) {
        D check = getUnderlying().get(uniqueId);
        if (!((D) element.getObjectValue()).equals(check)) {
          s_logger.error(getUidToDocumentCache().getName() + " returned:\n" + ((D) element.getObjectValue()) + "\nbut the underlying master returned:\n"  + check);
        }
      }

      return (D) element.getObjectValue();
    } else {
      throw new DataNotFoundException("No document found with the specified UniqueId");
    }
  }

  @Override
  public Map<UniqueId, D> get(Collection<UniqueId> uniqueIds) {
    ArgumentChecker.notNull(uniqueIds, "uniqueIds");

    Map<UniqueId, D> result = new HashMap<>();
    for (UniqueId uniqueId : uniqueIds) {
      try {
        D object = get(uniqueId);
        result.put(uniqueId, object);
      } catch (DataNotFoundException ex) {
        // do nothing
      }
    }

    return result;
  }

  //-------------------------------------------------------------------------

  @Override
  public D add(D document) {
    ArgumentChecker.notNull(document, "document");

    // Add document to underlying master
    D result = getUnderlying().add(document);

    // Store document in UniqueId cache
    getUidToDocumentCache().put(new Element(result.getUniqueId(), result));

    return result;
  }

  @Override
  public D update(D document) {
    ArgumentChecker.notNull(document, "document");
    ArgumentChecker.notNull(document.getObjectId(), "document.objectId");

    // Flush previous latest version (and all its corrections) from cache
    cleanCaches(document.getObjectId(), Instant.now(), InstantExtractor.MAX_INSTANT);

    // Update document in underlying master
    D result = getUnderlying().update(document);

    // Store document in UniqueId cache
    getUidToDocumentCache().put(new Element(result.getUniqueId(), result));

    return result;
  }

  @Override
  public void remove(ObjectIdentifiable objectId) {
    ArgumentChecker.notNull(objectId, "objectId");

    // Remove document from underlying master
    getUnderlying().remove(objectId);

    // Adjust version/correction validity of latest version in Oid cache
    // Note: cleanCaches is already triggered by underlying master, so this is probably redundant
    cleanCaches(objectId.getObjectId(), Instant.now(), null);
  }

  @Override
  public D correct(D document) {
    ArgumentChecker.notNull(document, "document");
    ArgumentChecker.notNull(document.getUniqueId(), "document.uniqueId");

    // Flush the previous latest correction from cache
    getUidToDocumentCache().remove(document.getUniqueId());

    // Correct document in underlying master
    D result = getUnderlying().correct(document);

    // Store latest correction in UniqueId cache
    getUidToDocumentCache().put(new Element(result.getUniqueId(), result));

    return result;
  }

  @Override
  public List<UniqueId> replaceVersion(UniqueId uniqueId, List<D> replacementDocuments) {
    ArgumentChecker.notNull(uniqueId, "uniqueId");
    ArgumentChecker.notNull(replacementDocuments, "replacementDocuments");

    // Flush the original version from cache
    getUidToDocumentCache().remove(uniqueId);

    // Replace version in underlying master
    List<UniqueId> results = getUnderlying().replaceVersion(uniqueId, replacementDocuments);

    // Don't cache replacementDocuments, whose version, correction instants may have been altered by underlying master

    return results;
  }

  @Override
  public List<UniqueId> replaceAllVersions(ObjectIdentifiable objectId, List<D> replacementDocuments) {
    ArgumentChecker.notNull(objectId, "objectId");
    ArgumentChecker.notNull(replacementDocuments, "replacementDocuments");

    // Flush all existing versions from cache
    cleanCaches(objectId.getObjectId(), null, null);

    // Replace all versions in underlying master
    List<UniqueId> results = getUnderlying().replaceAllVersions(objectId, replacementDocuments);

    // Don't cache replacementDocuments, whose version, correction instants may have been altered by underlying master

    return results;
  }

  @Override
  public List<UniqueId> replaceVersions(ObjectIdentifiable objectId, List<D> replacementDocuments) {
    ArgumentChecker.notNull(objectId, "objectId");
    ArgumentChecker.notNull(replacementDocuments, "replacementDocuments");

    // Flush all existing versions from cache
    cleanCaches(objectId.getObjectId(), null, null);

    // Replace versions in underlying master
    List<UniqueId> results = getUnderlying().replaceVersions(objectId, replacementDocuments);

    // Don't cache replacementDocuments, whose version, correction instants may have been altered by underlying master

    return results;
  }

  @Override
  public UniqueId replaceVersion(D replacementDocument) {
    ArgumentChecker.notNull(replacementDocument, "replacementDocument");

    final List<UniqueId> result =
        replaceVersion(replacementDocument.getUniqueId(), Collections.singletonList(replacementDocument));
    if (result.isEmpty()) {
      return null;
    } else {
      return result.get(0);
    }
  }

  @Override
  public void removeVersion(UniqueId uniqueId) {
    replaceVersion(uniqueId, Collections.<D>emptyList());
  }

  @Override
  public UniqueId addVersion(ObjectIdentifiable objectId, D documentToAdd) {
    final List<UniqueId> result = replaceVersions(objectId, Collections.singletonList(documentToAdd));
    if (result.isEmpty()) {
      return null;
    } else {
      return result.get(0);
    }
  }

  //-------------------------------------------------------------------------

  private void cleanCaches(ObjectId objectId, Instant fromVersion, Instant toVersion) {

    Results results = getUidToDocumentCache().createQuery().includeKeys()
        .includeAttribute(getUidToDocumentCache().getSearchAttribute("ObjectId"))
        .includeAttribute(getUidToDocumentCache().getSearchAttribute("VersionFromInstant"))
        .includeAttribute(getUidToDocumentCache().getSearchAttribute("VersionToInstant"))
        .addCriteria(getUidToDocumentCache().getSearchAttribute("ObjectId")
                         .eq(objectId.toString()))
        .addCriteria(getUidToDocumentCache().getSearchAttribute("VersionFromInstant")
                         .le((fromVersion != null ? fromVersion : InstantExtractor.MIN_INSTANT).toString()))
        .addCriteria(getUidToDocumentCache().getSearchAttribute("VersionToInstant")
                         .ge((toVersion != null ? toVersion : InstantExtractor.MAX_INSTANT).toString()))
        .execute();

    for (Result result : results.all()) {
      getUidToDocumentCache().remove(result.getKey());
    }
  }

  /**
   * Call this at the end of a unit test run to clear the state of EHCache.
   * It should not be part of a generic lifecycle method.
   */
  public void shutdown() {
    getUnderlying().changeManager().removeChangeListener(_changeListener);
    getCacheManager().removeCache(getUidToDocumentCache().getName());
  }

  //-------------------------------------------------------------------------

  /**
   * Gets the underlying source of items.
   *
   * @return the underlying source of items, not null
   */
  protected AbstractChangeProvidingMaster<D> getUnderlying() {
    return _underlying;
  }

  /**
   * Gets the cache manager.
   *
   * @return the cache manager, not null
   */
  protected CacheManager getCacheManager() {
    return _cacheManager;
  }

  /**
   * Gets the document by UniqueId cache.
   *
   * @return the cache, not null
   */
  protected Ehcache getUidToDocumentCache() {
    return _uidToDocumentCache;
  }

  @Override
  public ChangeManager changeManager() {
    return _changeManager;
  }

  //-------------------------------------------------------------------------

  @Override
  public String toString() {
    return getClass().getSimpleName() + "[" + getUnderlying() + "]";
  }

}<|MERGE_RESOLUTION|>--- conflicted
+++ resolved
@@ -28,6 +28,7 @@
 import com.opengamma.master.AbstractDocument;
 import com.opengamma.util.ArgumentChecker;
 
+import net.sf.ehcache.Cache;
 import net.sf.ehcache.CacheException;
 import net.sf.ehcache.CacheManager;
 import net.sf.ehcache.Ehcache;
@@ -88,27 +89,6 @@
     _underlying = underlying;
     _cacheManager = cacheManager;
 
-<<<<<<< HEAD
-    // Load cache configuration
-    if (cacheManager.getCache(name + CACHE_NAME_SUFFIX) == null) {
-      s_logger.warn("Could not load cache configuration for " + name + CACHE_NAME_SUFFIX + ", using defaultCache configuration instead");
-      cacheManager.addCache(name + CACHE_NAME_SUFFIX);
-    }
-    CacheConfiguration cacheConfiguration = cacheManager.getCache(name + CACHE_NAME_SUFFIX).getCacheConfiguration();
-
-    Searchable uidToDocumentCacheSearchable = new Searchable();
-    uidToDocumentCacheSearchable.addSearchAttribute(new SearchAttribute().name("ObjectId")
-        .expression("value.getObjectId().toString()"));
-    uidToDocumentCacheSearchable.addSearchAttribute(new SearchAttribute().name("VersionFromInstant")
-        .className("com.opengamma.master.cache.InstantExtractor"));
-    uidToDocumentCacheSearchable.addSearchAttribute(new SearchAttribute().name("VersionToInstant")
-        .className("com.opengamma.master.cache.InstantExtractor"));
-    uidToDocumentCacheSearchable.addSearchAttribute(new SearchAttribute().name("CorrectionFromInstant")
-        .className("com.opengamma.master.cache.InstantExtractor"));
-    uidToDocumentCacheSearchable.addSearchAttribute(new SearchAttribute().name("CorrectionToInstant")
-        .className("com.opengamma.master.cache.InstantExtractor"));
-    cacheConfiguration.addSearchable(uidToDocumentCacheSearchable);
-=======
     if (cacheManager.getCache(name + CACHE_NAME_SUFFIX) == null) {
       // If cache config not found, set up from scratch
       s_logger.warn("Could not load cache configuration for " + name + CACHE_NAME_SUFFIX
@@ -119,14 +99,8 @@
       // If cache config found, tweak loaded config
       tweakCacheConfiguration(cacheManager.getCache(name + CACHE_NAME_SUFFIX).getCacheConfiguration());
     }
->>>>>>> 83dd8618
-
-
-<<<<<<< HEAD
-    _uidToDocumentCache = new SelfPopulatingCache(_cacheManager.getCache(name + CACHE_NAME_SUFFIX),
-                                                  new UidToDocumentCacheEntryFactory<>(_underlying));
-    _cacheManager.replaceCacheWithDecoratedCache(_cacheManager.getCache(name + CACHE_NAME_SUFFIX), getUidToDocumentCache());
-=======
+
+
 
     // Create the self-populating cache decorator
     _uidToDocumentCache = new SelfPopulatingCache(_cacheManager.getCache(name + CACHE_NAME_SUFFIX),
@@ -134,7 +108,6 @@
     getCacheManager().replaceCacheWithDecoratedCache(_cacheManager.getCache(name + CACHE_NAME_SUFFIX),
                                                      getUidToDocumentCache());
 
->>>>>>> 83dd8618
 
     // Listen to change events from underlying, clean this cache accordingly and relay events to our change listeners
     _changeManager = new BasicChangeManager();
