--- conflicted
+++ resolved
@@ -694,15 +694,9 @@
       // TODO Auto-generated method stub
       return null;
     }
-<<<<<<< HEAD
 
     @Override
     public String visitCouponIborGearingDefinition(final CouponIborGearingDefinition payment, final T data) {
-=======
-    
-        @Override
-    public String visitCouponIborGearing(CouponIborGearingDefinition payment, T data) {
->>>>>>> d24a8270
       // TODO Auto-generated method stub
       return null;
     }
