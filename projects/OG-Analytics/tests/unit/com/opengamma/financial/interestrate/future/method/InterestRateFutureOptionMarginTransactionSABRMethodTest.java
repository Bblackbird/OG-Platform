/**
 * Copyright (C) 2011 - present by OpenGamma Inc. and the OpenGamma group of companies
 * 
 * Please see distribution for license.
 */
package com.opengamma.financial.interestrate.future.method;

import static org.testng.AssertJUnit.assertEquals;

import javax.time.calendar.Period;
import javax.time.calendar.ZonedDateTime;

import org.testng.annotations.Test;

import com.opengamma.financial.convention.businessday.BusinessDayConvention;
import com.opengamma.financial.convention.businessday.BusinessDayConventionFactory;
import com.opengamma.financial.convention.calendar.Calendar;
import com.opengamma.financial.convention.calendar.MondayToFridayCalendar;
import com.opengamma.financial.convention.daycount.DayCount;
import com.opengamma.financial.convention.daycount.DayCountFactory;
import com.opengamma.financial.instrument.future.InterestRateFutureSecurityDefinition;
import com.opengamma.financial.instrument.index.IborIndex;
import com.opengamma.financial.interestrate.PresentValueSABRCalculator;
import com.opengamma.financial.interestrate.TestsDataSets;
import com.opengamma.financial.interestrate.YieldCurveBundle;
import com.opengamma.financial.interestrate.future.definition.InterestRateFutureOptionMarginSecurity;
import com.opengamma.financial.interestrate.future.definition.InterestRateFutureOptionMarginTransaction;
import com.opengamma.financial.interestrate.future.definition.InterestRateFutureSecurity;
import com.opengamma.financial.model.option.definition.SABRInterestRateDataBundle;
import com.opengamma.financial.model.option.definition.SABRInterestRateParameters;
import com.opengamma.financial.schedule.ScheduleCalculator;
import com.opengamma.util.money.Currency;
import com.opengamma.util.time.DateUtil;

/**
 * Tests the method for interest rate future option with SABR volatility parameter surfaces.
 */
public class InterestRateFutureOptionMarginTransactionSABRMethodTest {
  //EURIBOR 3M Index
  private static final Period TENOR = Period.ofMonths(3);
  private static final int SETTLEMENT_DAYS = 2;
  private static final Calendar CALENDAR = new MondayToFridayCalendar("A");
  private static final DayCount DAY_COUNT_INDEX = DayCountFactory.INSTANCE.getDayCount("Actual/360");
  private static final BusinessDayConvention BUSINESS_DAY = BusinessDayConventionFactory.INSTANCE.getBusinessDayConvention("Modified Following");
  private static final boolean IS_EOM = true;
  private static final Currency CUR = Currency.USD;
  private static final IborIndex IBOR_INDEX = new IborIndex(CUR, TENOR, SETTLEMENT_DAYS, CALENDAR, DAY_COUNT_INDEX, BUSINESS_DAY, IS_EOM);
  // Future
  private static final ZonedDateTime SPOT_LAST_TRADING_DATE = DateUtil.getUTCDate(2012, 9, 19);
  private static final ZonedDateTime LAST_TRADING_DATE = ScheduleCalculator.getAdjustedDate(SPOT_LAST_TRADING_DATE, CALENDAR, -SETTLEMENT_DAYS);
  private static final double NOTIONAL = 1000000.0; // 1m
  private static final double FUTURE_FACTOR = 0.25;
  private static final String NAME = "EDU2";
  private static final InterestRateFutureSecurityDefinition EDU2_DEFINITION = new InterestRateFutureSecurityDefinition(LAST_TRADING_DATE, IBOR_INDEX, NOTIONAL, FUTURE_FACTOR, NAME);
  private static final ZonedDateTime REFERENCE_DATE = DateUtil.getUTCDate(2010, 8, 18);
  private static final String DISCOUNTING_CURVE_NAME = "Funding";
  private static final String FORWARD_CURVE_NAME = "Forward";
  private static final String[] CURVES = {DISCOUNTING_CURVE_NAME, FORWARD_CURVE_NAME};
  private static final InterestRateFutureSecurity EDU2 = EDU2_DEFINITION.toDerivative(REFERENCE_DATE, CURVES);
  // Option 
  private static final ZonedDateTime EXPIRATION_DATE = DateUtil.getUTCDate(2011, 9, 16);
  private static final DayCount ACT_ACT = DayCountFactory.INSTANCE.getDayCount("Actual/Actual ISDA");
  private static final double EXPIRATION_TIME = ACT_ACT.getDayCountFraction(REFERENCE_DATE, EXPIRATION_DATE);
  private static final double STRIKE = 0.9850;
  private static final boolean IS_CALL = true;
  private static final InterestRateFutureOptionMarginSecurity OPTION_EDU2 = new InterestRateFutureOptionMarginSecurity(EDU2, EXPIRATION_TIME, STRIKE, IS_CALL);
  // Transaction
  private static final int QUANTITY = -123;
  private static final double TRADE_PRICE = 0.0050;

  private static final InterestRateFutureOptionMarginTransactionSABRMethod METHOD = new InterestRateFutureOptionMarginTransactionSABRMethod();
  private static final InterestRateFutureOptionMarginSecuritySABRMethod METHOD_SECURITY = new InterestRateFutureOptionMarginSecuritySABRMethod();

  private static final YieldCurveBundle CURVES_BUNDLE = TestsDataSets.createCurves1();
  private static final SABRInterestRateParameters SABR_PARAMETER = TestsDataSets.createSABR1();
  private static final SABRInterestRateDataBundle SABR_BUNDLE = new SABRInterestRateDataBundle(SABR_PARAMETER, CURVES_BUNDLE);
  private static final PresentValueSABRCalculator PVC = PresentValueSABRCalculator.getInstance();

  @Test
  /**
   * Test the present value from the quoted option price.
   */
  public void presentValueFromOptionPrice() {
    final double priceQuoted = 0.01;
    final InterestRateFutureOptionMarginTransaction transactionNoPremium = new InterestRateFutureOptionMarginTransaction(OPTION_EDU2, QUANTITY, TRADE_PRICE);
    final double pv = METHOD.presentValueFromPrice(transactionNoPremium, priceQuoted).getAmount();
    final double pvExpected = (priceQuoted - TRADE_PRICE) * QUANTITY * NOTIONAL * FUTURE_FACTOR;
    assertEquals("Future option: present value from quoted price", pvExpected, pv);
  }

  @Test
  /**
   * Test the present value from the future price.
   */
  public void presentValueFromFuturePrice() {
    final YieldCurveBundle curves = TestsDataSets.createCurves1();
    final SABRInterestRateParameters sabrParameter = TestsDataSets.createSABR1();
    final SABRInterestRateDataBundle sabrBundle = new SABRInterestRateDataBundle(sabrParameter, curves);
    final double priceFuture = 0.9905;
    final InterestRateFutureOptionMarginTransaction transactionNoPremium = new InterestRateFutureOptionMarginTransaction(OPTION_EDU2, QUANTITY, TRADE_PRICE);
    final double pv = METHOD.presentValueFromFuturePrice(transactionNoPremium, sabrBundle, priceFuture).getAmount();
    final double priceSecurity = METHOD_SECURITY.optionPriceFromFuturePrice(OPTION_EDU2, sabrBundle, priceFuture);
    final double pvExpected = (priceSecurity - TRADE_PRICE) * QUANTITY * NOTIONAL * FUTURE_FACTOR;
    assertEquals("Future option: present value from future price", pvExpected, pv, 1.0E-2);
  }

  @Test
  /**
   * Test the present value from the future price.
   */
  public void presentValue() {
<<<<<<< HEAD
    final InterestRateFutureSecurityDiscountingMethod methodFuture = InterestRateFutureSecurityDiscountingMethod.getInstance();
    final double priceFuture = methodFuture.price(EDU2, CURVES_BUNDLE);
=======
    final InterestRateFutureSecurityDiscountingMethod methodFuture = new InterestRateFutureSecurityDiscountingMethod();
    final double priceFuture = methodFuture.priceFromCurves(EDU2, CURVES_BUNDLE);
>>>>>>> fc5d2c22
    final InterestRateFutureOptionMarginTransaction transactionNoPremium = new InterestRateFutureOptionMarginTransaction(OPTION_EDU2, QUANTITY, TRADE_PRICE);
    final double pvNoPremium = METHOD.presentValue(transactionNoPremium, SABR_BUNDLE).getAmount();
    final double pvNoPremiumExpected = METHOD.presentValueFromFuturePrice(transactionNoPremium, SABR_BUNDLE, priceFuture).getAmount();
    assertEquals("Future option: present value", pvNoPremiumExpected, pvNoPremium);
  }

  @Test
  /**
   * Test the present value from the method and from the calculator.
   */
  public void presentValueMethodVsCalculator() {
    final InterestRateFutureOptionMarginTransaction transactionNoPremium = new InterestRateFutureOptionMarginTransaction(OPTION_EDU2, QUANTITY, 0.0);
    final double pvNoPremiumMethod = METHOD.presentValue(transactionNoPremium, SABR_BUNDLE).getAmount();
    final double pvNoPremiumCalculator = PVC.visit(transactionNoPremium, SABR_BUNDLE);
    assertEquals("Future option: present value: Method vs Calculator", pvNoPremiumMethod, pvNoPremiumCalculator);
  }

}<|MERGE_RESOLUTION|>--- conflicted
+++ resolved
@@ -109,13 +109,8 @@
    * Test the present value from the future price.
    */
   public void presentValue() {
-<<<<<<< HEAD
     final InterestRateFutureSecurityDiscountingMethod methodFuture = InterestRateFutureSecurityDiscountingMethod.getInstance();
-    final double priceFuture = methodFuture.price(EDU2, CURVES_BUNDLE);
-=======
-    final InterestRateFutureSecurityDiscountingMethod methodFuture = new InterestRateFutureSecurityDiscountingMethod();
     final double priceFuture = methodFuture.priceFromCurves(EDU2, CURVES_BUNDLE);
->>>>>>> fc5d2c22
     final InterestRateFutureOptionMarginTransaction transactionNoPremium = new InterestRateFutureOptionMarginTransaction(OPTION_EDU2, QUANTITY, TRADE_PRICE);
     final double pvNoPremium = METHOD.presentValue(transactionNoPremium, SABR_BUNDLE).getAmount();
     final double pvNoPremiumExpected = METHOD.presentValueFromFuturePrice(transactionNoPremium, SABR_BUNDLE, priceFuture).getAmount();
