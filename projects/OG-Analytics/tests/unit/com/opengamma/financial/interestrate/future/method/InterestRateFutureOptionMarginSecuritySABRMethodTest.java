--- conflicted
+++ resolved
@@ -111,19 +111,11 @@
    */
   public void priceStandard() {
     final double expirationTime = ACT_ACT.getDayCountFraction(REFERENCE_DATE, LAST_TRADING_DATE);
-<<<<<<< HEAD
     final InterestRateFutureOptionMarginSecurity optionEDU2Standard = new InterestRateFutureOptionMarginSecurity(EDU2, expirationTime, STRIKE, IS_CALL);
     final double priceOption = METHOD.optionPrice(optionEDU2Standard, SABR_BUNDLE);
     final InterestRateFutureSecurityDiscountingMethod methodFuture = InterestRateFutureSecurityDiscountingMethod.getInstance();
-    final double priceFuture = methodFuture.price(EDU2, CURVES_BUNDLE);
+    final double priceFuture = methodFuture.priceFromCurves(EDU2, CURVES_BUNDLE);
     final double priceOptionExpected = METHOD.optionPriceFromFuturePrice(optionEDU2Standard, SABR_BUNDLE, priceFuture);
-=======
-    InterestRateFutureOptionMarginSecurity optionEDU2Standard = new InterestRateFutureOptionMarginSecurity(EDU2, expirationTime, STRIKE, IS_CALL);
-    double priceOption = METHOD.optionPrice(optionEDU2Standard, SABR_BUNDLE);
-    InterestRateFutureSecurityDiscountingMethod methodFuture = new InterestRateFutureSecurityDiscountingMethod();
-    double priceFuture = methodFuture.priceFromCurves(EDU2, CURVES_BUNDLE);
-    double priceOptionExpected = METHOD.optionPriceFromFuturePrice(optionEDU2Standard, SABR_BUNDLE, priceFuture);
->>>>>>> fc5d2c22
     assertEquals("Future option with SABR volatilities: option price", priceOptionExpected, priceOption);
   }
 
