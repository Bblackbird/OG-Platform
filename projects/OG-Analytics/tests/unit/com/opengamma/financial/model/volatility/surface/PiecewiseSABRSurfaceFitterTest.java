--- conflicted
+++ resolved
@@ -15,18 +15,14 @@
 import com.opengamma.financial.model.option.pricing.analytic.formula.EuropeanVanillaOption;
 import com.opengamma.financial.model.volatility.BlackFormulaRepository;
 import com.opengamma.financial.model.volatility.local.DupireLocalVolatilityCalculator;
+import com.opengamma.financial.model.volatility.local.LocalVolatilitySurface;
 import com.opengamma.financial.model.volatility.smile.fitting.PiecewiseSABRFitter;
 import com.opengamma.math.curve.InterpolatedDoublesCurve;
 import com.opengamma.math.function.Function;
 import com.opengamma.math.function.Function1D;
 import com.opengamma.math.interpolation.CombinedInterpolatorExtrapolator;
-<<<<<<< HEAD
-import com.opengamma.math.interpolation.CombinedInterpolatorExtrapolatorFactory;
-import com.opengamma.math.interpolation.Interpolator1DFactory;
-=======
 import com.opengamma.math.interpolation.DoubleQuadraticInterpolator1D;
 import com.opengamma.math.interpolation.LinearExtrapolator1D;
->>>>>>> c2025c8c
 import com.opengamma.math.rootfinding.BisectionSingleRootFinder;
 import com.opengamma.math.rootfinding.BracketRoot;
 import com.opengamma.math.surface.FunctionalDoublesSurface;
@@ -38,13 +34,9 @@
 public class PiecewiseSABRSurfaceFitterTest {
   DupireLocalVolatilityCalculator DUPIRE = new DupireLocalVolatilityCalculator();
 
-<<<<<<< HEAD
-  private static final CombinedInterpolatorExtrapolator EXTRAPOLATOR_1D = CombinedInterpolatorExtrapolatorFactory.getInterpolator(Interpolator1DFactory.NATURAL_CUBIC_SPLINE, Interpolator1DFactory.FLAT_EXTRAPOLATOR);
-=======
   private static final DoubleQuadraticInterpolator1D INTERPOLATOR_1D = new DoubleQuadraticInterpolator1D();
   private static final CombinedInterpolatorExtrapolator EXTRAPOLATOR_1D = new CombinedInterpolatorExtrapolator(INTERPOLATOR_1D, new LinearExtrapolator1D(INTERPOLATOR_1D));
 
->>>>>>> c2025c8c
   //Instrument used for Vega/Greeks Reports
   private static final double EXAMPLE_EXPIRY = 0.5;
   private static final double EXAMPLE_STRIKE = 1.4;
@@ -173,28 +165,10 @@
   @Test
   (enabled = false)
   public void printSurface() {
-<<<<<<< HEAD
-    final BlackVolatilitySurfaceStrike surfaceK = SURFACE_FITTER.getImpliedVolatilitySurface(true, false, LAMBDA / 10);
-    final BlackVolatilitySurfaceMoneyness surfaceM = SURFACE_FITTER.getImpliedVolatilityMoneynessSurface(true, false, LAMBDA / 10);
-    //PDEUtilityTools.printSurface("vol surface", surface.getSurface(), 0, 10, 0.2, 2.0, 200, 100);
-    //final LocalVolatilitySurfaceMoneyness lv = DUPIRE.getLocalVolatility(surfaceM);
-    //PDEUtilityTools.printSurface("LV surface", lv.getSurface(), 0, 10, 0.2, 2.0, 200, 100);
-    final double[] t = new double[20];
-    final double[] sigmaK = new double[20];
-    final double[] sigmaM = new double[20];
-    // double[] sigmaLV = new double[20];
-    for (int i = 0; i < 20; i++) {
-      t[i] = 4.95 + 0.1 * i / 19.;
-      sigmaK[i] = surfaceK.getVolatility(t[i], EXAMPLE_STRIKE);
-      sigmaM[i] = surfaceM.getVolatility(t[i], EXAMPLE_STRIKE);
-      System.out.println(t[i] + "\t" + sigmaK[i]+"\t"+sigmaM[i]);
-    }
-=======
-    BlackVolatilitySurfaceMoneyness surface = SURFACE_FITTER.getImpliedVolatilityMoneynessSurface(true, true, true);
+    final BlackVolatilitySurfaceMoneyness surface = SURFACE_FITTER.getImpliedVolatilityMoneynessSurface(true, true, true);
     PDEUtilityTools.printSurface("vol surface", surface.getSurface(), 0, 10, 0.2, 3.0, 200, 100);
-    LocalVolatilitySurfaceMoneyness lv = DUPIRE.getLocalVolatility(surface);
+    final LocalVolatilitySurfaceMoneyness lv = DUPIRE.getLocalVolatility(surface);
     PDEUtilityTools.printSurface("LV surface", lv.getSurface(), 0, 10, 0.2, 3.0, 200, 100);
->>>>>>> c2025c8c
 
   }
 
@@ -217,32 +191,17 @@
    */
   @Test
   (enabled = false)
-<<<<<<< HEAD
-  public void printMoneynessSurface() {
-    final double xMin = 4 / Math.sqrt(1 + LAMBDA * EXPIRIES[0]) * Math.log(STRIKES[0][0] / FORWARDS[0]);
-    final double xMax = 4 / Math.sqrt(1 + LAMBDA * EXPIRIES[0]) * Math.log(STRIKES[0][STRIKES[0].length - 1] / FORWARDS[0]);
-
-    final BlackVolatilitySurfaceStrike surface = SURFACE_FITTER.getImpliedVolatilitySurface(true, false, LAMBDA);
-    final Surface<Double, Double, Double> moneyNessSurface = toModifiedMoneynessSurface(surface.getSurface());
-    PDEUtilityTools.printSurface("moneyness surface", moneyNessSurface, 0, 10, xMin, xMax, 200, 100);
-
-    final LocalVolatilitySurfaceStrike lv = DUPIRE.getLocalVolatility(surface, FORWARD_CURVE);
-
-    final Surface<Double, Double, Double> lvMoneyNessSurface = toModifiedMoneynessSurface(lv.getSurface());
-    PDEUtilityTools.printSurface("LV moneyness surface", lvMoneyNessSurface, 0.0001, 10, xMin, xMax, 200, 100);
-=======
   public void printDeltaProxySurface() {
     final double xMin = -0.5;
     final double xMax = 0.5;
-    BlackVolatilitySurfaceMoneyness surface = SURFACE_FITTER.getImpliedVolatilityMoneynessSurface(true, true, true);
-    Surface<Double, Double, Double> moneyNessSurface = toDeltaProxySurface(surface);
+    final BlackVolatilitySurfaceMoneyness surface = SURFACE_FITTER.getImpliedVolatilityMoneynessSurface(true, true, true);
+    final Surface<Double, Double, Double> moneyNessSurface = toDeltaProxySurface(surface);
     PDEUtilityTools.printSurface("moneyness surface", moneyNessSurface, 0, 10, xMin, xMax, 200, 100);
 
-    LocalVolatilitySurfaceMoneyness lv = DUPIRE.getLocalVolatility(surface);
-
-    Surface<Double, Double, Double> lvMoneyNessSurface = toDeltaProxySurface(lv);
+    final LocalVolatilitySurfaceMoneyness lv = DUPIRE.getLocalVolatility(surface);
+
+    final Surface<Double, Double, Double> lvMoneyNessSurface = toDeltaProxySurface(lv);
     PDEUtilityTools.printSurface("LV moneyness surface", lvMoneyNessSurface, 0.0, 10, xMin, xMax, 200, 100);
->>>>>>> c2025c8c
   }
 
   @Test
@@ -278,7 +237,7 @@
   @Test
   (enabled = false)
   public void smileDynamic() {
-    PrintStream ps = System.out;
+    final PrintStream ps = System.out;
     CAL.smileDynamic(ps, EXAMPLE_EXPIRY, 0.1);
   }
 
@@ -321,23 +280,6 @@
 
   private Surface<Double, Double, Double> toDeltaProxySurface(final LocalVolatilitySurface<?> lv) {
 
-    Function<Double, Double> func = new Function<Double, Double>() {
-
-      @Override
-      public Double evaluate(Double... tx) {
-        final double t = tx[0];
-        final double x = tx[1];
-        final double f = FORWARD_CURVE.getForward(t);
-        final double k = f * Math.exp(-x * Math.sqrt(t));
-        return lv.getVolatility(t, k);
-      }
-    };
-
-    return FunctionalDoublesSurface.from(func);
-  }
-
-  private Surface<Double, Double, Double> toDeltaProxySurface(final BlackVolatilitySurface<?> lv) {
-
     final Function<Double, Double> func = new Function<Double, Double>() {
 
       @Override
@@ -352,4 +294,21 @@
 
     return FunctionalDoublesSurface.from(func);
   }
+
+  private Surface<Double, Double, Double> toDeltaProxySurface(final BlackVolatilitySurface<?> lv) {
+
+    final Function<Double, Double> func = new Function<Double, Double>() {
+
+      @Override
+      public Double evaluate(final Double... tx) {
+        final double t = tx[0];
+        final double x = tx[1];
+        final double f = FORWARD_CURVE.getForward(t);
+        final double k = f * Math.exp(-x * Math.sqrt(t));
+        return lv.getVolatility(t, k);
+      }
+    };
+
+    return FunctionalDoublesSurface.from(func);
+  }
 }