--- conflicted
+++ resolved
@@ -34,7 +34,7 @@
 import com.opengamma.util.money.MultipleCurrencyAmount;
 
 /**
- * Calculates the payment amounts due on the valuation date (|time to payment|<small). 
+ * Calculates the payment amounts due on the valuation date (|time to payment|<small).
  */
 public final class TodayPaymentCalculator extends InstrumentDerivativeVisitorAdapter<Object, MultipleCurrencyAmount> {
   /**
@@ -82,18 +82,9 @@
     return (Math.abs(paymentTime) < Math.abs(_timeLimit) && _timeLimit * paymentTime >= 0);
   }
 
-  @Override
-<<<<<<< HEAD
-  public MultipleCurrencyAmount visit(final InstrumentDerivative derivative) {
-    ArgumentChecker.notNull(derivative, "derivative");
-    return derivative.accept(this);
-  }
-
   //     -----     Deposit     -----
 
   @Override
-=======
->>>>>>> ea5732c5
   public MultipleCurrencyAmount visitCash(final Cash deposit) {
     ArgumentChecker.notNull(deposit, "instrument");
     MultipleCurrencyAmount cash = MultipleCurrencyAmount.of(deposit.getCurrency(), 0.0);
