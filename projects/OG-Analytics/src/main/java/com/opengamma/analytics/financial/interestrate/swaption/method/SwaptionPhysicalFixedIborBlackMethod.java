/**
 * Copyright (C) 2011 - present by OpenGamma Inc. and the OpenGamma group of companies
 *
 * Please see distribution for license.
 */
package com.opengamma.analytics.financial.interestrate.swaption.method;

import java.util.HashMap;
import java.util.Map;

import com.opengamma.analytics.financial.instrument.index.GeneratorAttributeIR;
import com.opengamma.analytics.financial.instrument.index.GeneratorInstrument;
import com.opengamma.analytics.financial.instrument.index.GeneratorSwapFixedIbor;
import com.opengamma.analytics.financial.interestrate.InstrumentDerivative;
import com.opengamma.analytics.financial.interestrate.InterestRateCurveSensitivity;
import com.opengamma.analytics.financial.interestrate.ParRateCalculator;
import com.opengamma.analytics.financial.interestrate.ParRateCurveSensitivityCalculator;
import com.opengamma.analytics.financial.interestrate.PresentValueBlackSwaptionSensitivity;
import com.opengamma.analytics.financial.interestrate.YieldCurveBundle;
import com.opengamma.analytics.financial.interestrate.method.PricingMethod;
import com.opengamma.analytics.financial.interestrate.swap.method.SwapFixedCouponDiscountingMethod;
import com.opengamma.analytics.financial.interestrate.swaption.derivative.SwaptionPhysicalFixedIbor;
import com.opengamma.analytics.financial.model.option.definition.YieldCurveWithBlackSwaptionBundle;
import com.opengamma.analytics.financial.model.option.pricing.analytic.formula.BlackFunctionData;
import com.opengamma.analytics.financial.model.option.pricing.analytic.formula.BlackPriceFunction;
import com.opengamma.analytics.financial.model.option.pricing.analytic.formula.EuropeanVanillaOption;
import com.opengamma.analytics.financial.model.volatility.BlackFormulaRepository;
import com.opengamma.analytics.math.function.Function1D;
import com.opengamma.financial.convention.calendar.Calendar;
import com.opengamma.financial.convention.daycount.DayCount;
import com.opengamma.util.ArgumentChecker;
import com.opengamma.util.money.CurrencyAmount;
import com.opengamma.util.tuple.DoublesPair;

/**
 *  Class used to compute the price and sensitivity of a physical delivery swaption with Black model.
 *  The implied Black volatilities are expiry and underlying maturity dependent.
 *  The swap underlying the swaption should be a Fixed for Ibor (without spread) swap.
 *  @deprecated Use {@link SwaptionPhysicalFixedIborBlackMethod}
 */
@Deprecated
public final class SwaptionPhysicalFixedIborBlackMethod implements PricingMethod {

  /**
   * The method unique instance.
   */
  private static final SwaptionPhysicalFixedIborBlackMethod INSTANCE = new SwaptionPhysicalFixedIborBlackMethod();

  /**
   * Return the unique instance of the class.
   * @return The instance.
   */
  public static SwaptionPhysicalFixedIborBlackMethod getInstance() {
    return INSTANCE;
  }

  /**
   * Private constructor.
   */
  private SwaptionPhysicalFixedIborBlackMethod() {
  }

  /**
   * The par rate sensitivity calculator.
   */
  private static final ParRateCurveSensitivityCalculator PRSC = ParRateCurveSensitivityCalculator.getInstance();
  /**
   * The par rate calculator.
   */
  private static final ParRateCalculator PRC = ParRateCalculator.getInstance();
  /**
   * The swap method.
   */
  private static final SwapFixedCouponDiscountingMethod METHOD_SWAP = SwapFixedCouponDiscountingMethod.getInstance();

  /**
   * Computes the present value of a physical delivery European swaption in the Black model.
   * @param swaption The swaption.
   * @param curveBlack The curves with Black volatility data.
   * @return The present value.
   */
  public CurrencyAmount presentValue(final SwaptionPhysicalFixedIbor swaption, final YieldCurveWithBlackSwaptionBundle curveBlack) {
    ArgumentChecker.notNull(swaption, "Swaption");
    ArgumentChecker.notNull(curveBlack, "Curves with Black volatility");
    final GeneratorInstrument<GeneratorAttributeIR> generatorSwap = curveBlack.getBlackParameters().getGeneratorSwap();
    final GeneratorSwapFixedIbor fixedIborGenerator = (GeneratorSwapFixedIbor) generatorSwap;
    final Calendar calendar = fixedIborGenerator.getCalendar();
    final DayCount fixedLegDayCount = fixedIborGenerator.getFixedLegDayCount();
    final double pvbpModified = METHOD_SWAP.presentValueBasisPoint(swaption.getUnderlyingSwap(), fixedLegDayCount,
        calendar, curveBlack);
    final double forwardModified = PRC.visitFixedCouponSwap(swaption.getUnderlyingSwap(), fixedLegDayCount, curveBlack, calendar);
    final double strikeModified = METHOD_SWAP.couponEquivalent(swaption.getUnderlyingSwap(), pvbpModified, curveBlack);
    final double maturity = swaption.getMaturityTime();
    final EuropeanVanillaOption option = new EuropeanVanillaOption(strikeModified, swaption.getTimeToExpiry(), swaption.isCall());
    // Implementation note: option required to pass the strike (in case the swap has non-constant coupon).
    final BlackPriceFunction blackFunction = new BlackPriceFunction();
    final double volatility = curveBlack.getBlackParameters().getVolatility(swaption.getTimeToExpiry(), maturity);
    final BlackFunctionData dataBlack = new BlackFunctionData(forwardModified, pvbpModified, volatility);
    final Function1D<BlackFunctionData, Double> func = blackFunction.getPriceFunction(option);
    final double pv = func.evaluate(dataBlack) * (swaption.isLong() ? 1.0 : -1.0);
    return CurrencyAmount.of(swaption.getCurrency(), pv);
  }

  /**
   * Computes the present value of a physical delivery European swaption in the Black model.
   * @param swaption The swaption.
   * @param curveBlack The curves with Black volatility data.
   * @return The present value.
   */
  public double forward(final SwaptionPhysicalFixedIbor swaption, final YieldCurveWithBlackSwaptionBundle curveBlack) {
    ArgumentChecker.notNull(swaption, "Swaption");
    ArgumentChecker.notNull(curveBlack, "Curves with Black volatility");
    final GeneratorInstrument<GeneratorAttributeIR> generatorSwap = curveBlack.getBlackParameters().getGeneratorSwap();
    final GeneratorSwapFixedIbor fixedIborGenerator = (GeneratorSwapFixedIbor) generatorSwap;
    final Calendar calendar = fixedIborGenerator.getCalendar();
    final DayCount fixedLegDayCount = fixedIborGenerator.getFixedLegDayCount();
    return PRC.visitFixedCouponSwap(swaption.getUnderlyingSwap(), fixedLegDayCount, curveBlack, calendar);
  }

  @Override
  public CurrencyAmount presentValue(final InstrumentDerivative instrument, final YieldCurveBundle curves) {
    ArgumentChecker.isTrue(instrument instanceof SwaptionPhysicalFixedIbor, "Physical delivery swaption");
    ArgumentChecker.isTrue(curves instanceof YieldCurveWithBlackSwaptionBundle, "Bundle should contain Black Swaption data");
    return presentValue((SwaptionPhysicalFixedIbor) instrument, (YieldCurveWithBlackSwaptionBundle) curves);
  }

  /**
   * Computes the implied Black volatility of the vanilla swaption.
   * @param swaption The swaption.
   * @param curves The yield curve bundle.
   * @return The implied volatility.
   */
  public double impliedVolatility(final SwaptionPhysicalFixedIbor swaption, final YieldCurveBundle curves) {
    ArgumentChecker.notNull(curves, "Curves");
    ArgumentChecker.isTrue(curves instanceof YieldCurveWithBlackSwaptionBundle, "Yield curve bundle should contain Black swaption data");
    final YieldCurveWithBlackSwaptionBundle curvesBlack = (YieldCurveWithBlackSwaptionBundle) curves;
    ArgumentChecker.notNull(swaption, "Forex option");
    final double tenor = swaption.getMaturityTime();
    final double volatility = curvesBlack.getBlackParameters().getVolatility(swaption.getTimeToExpiry(), tenor);
    return volatility;
  }

  /**
   * Computes the present value rate sensitivity to rates of a physical delivery European swaption in the SABR model.
   * @param swaption The swaption.
   * @param curveBlack The curves with Black volatility data.
   * @return The present value curve sensitivity.
   */
  public InterestRateCurveSensitivity presentValueCurveSensitivity(final SwaptionPhysicalFixedIbor swaption, final YieldCurveWithBlackSwaptionBundle curveBlack) {
    ArgumentChecker.notNull(swaption, "Swaption");
    ArgumentChecker.notNull(curveBlack, "Curves with Black volatility");
    final GeneratorInstrument<GeneratorAttributeIR> generatorSwap = curveBlack.getBlackParameters().getGeneratorSwap();
    final GeneratorSwapFixedIbor fixedIborGenerator = (GeneratorSwapFixedIbor) generatorSwap;
    final Calendar calendar = fixedIborGenerator.getCalendar();
    final DayCount dayCountModification = fixedIborGenerator.getFixedLegDayCount();
    final double pvbpModified = METHOD_SWAP.presentValueBasisPoint(swaption.getUnderlyingSwap(), dayCountModification, calendar, curveBlack);
    final double forwardModified = PRC.visitFixedCouponSwap(swaption.getUnderlyingSwap(), dayCountModification, curveBlack, calendar);
    final double strikeModified = METHOD_SWAP.couponEquivalent(swaption.getUnderlyingSwap(), pvbpModified, curveBlack);
    final double maturity = swaption.getMaturityTime();
    // Derivative of the forward and pvbp with respect to the rates.
    final InterestRateCurveSensitivity pvbpModifiedDr = METHOD_SWAP.presentValueBasisPointCurveSensitivity(swaption.getUnderlyingSwap(), dayCountModification, calendar, curveBlack);
    final InterestRateCurveSensitivity forwardModifiedDr = new InterestRateCurveSensitivity(PRSC.visitFixedCouponSwap(swaption.getUnderlyingSwap(), dayCountModification, curveBlack));
    // Implementation note: strictly speaking, the strike equivalent is curve dependent; that dependency is ignored.
    final EuropeanVanillaOption option = new EuropeanVanillaOption(strikeModified, swaption.getTimeToExpiry(), swaption.isCall());
    // Implementation note: option required to pass the strike (in case the swap has non-constant coupon).
    final BlackPriceFunction blackFunction = new BlackPriceFunction();
    final double volatility = curveBlack.getBlackParameters().getVolatility(swaption.getTimeToExpiry(), maturity);
    final BlackFunctionData dataBlack = new BlackFunctionData(forwardModified, 1.0, volatility);
    final double[] bsAdjoint = blackFunction.getPriceAdjoint(option, dataBlack);
    InterestRateCurveSensitivity result = pvbpModifiedDr.multipliedBy(bsAdjoint[0]);
    result = result.plus(forwardModifiedDr.multipliedBy(pvbpModified * bsAdjoint[1]));
    if (!swaption.isLong()) {
      result = result.multipliedBy(-1);
    }
    return result;
  }

  /**
   * Computes the present value sensitivity to the Black volatility (also called vega) of a physical delivery European swaption in the Black swaption model.
   * @param swaption The swaption.
   * @param curveBlack The curves with Black volatility data.
   * @return The present value Black sensitivity.
   */
  public PresentValueBlackSwaptionSensitivity presentValueBlackSensitivity(final SwaptionPhysicalFixedIbor swaption, final YieldCurveWithBlackSwaptionBundle curveBlack) {
    ArgumentChecker.notNull(swaption, "Swaption");
    ArgumentChecker.notNull(curveBlack, "Curves with Black volatility");
    final GeneratorInstrument<GeneratorAttributeIR> generatorSwap = curveBlack.getBlackParameters().getGeneratorSwap();
    final GeneratorSwapFixedIbor fixedIborGenerator = (GeneratorSwapFixedIbor) generatorSwap;
    final Calendar calendar = fixedIborGenerator.getCalendar();
    final DayCount dayCountModification = fixedIborGenerator.getFixedLegDayCount();
    final double pvbpModified = METHOD_SWAP.presentValueBasisPoint(swaption.getUnderlyingSwap(), dayCountModification, calendar,
        curveBlack);
    final double forwardModified = PRC.visitFixedCouponSwap(swaption.getUnderlyingSwap(), dayCountModification, curveBlack, calendar);
    final double strikeModified = METHOD_SWAP.couponEquivalent(swaption.getUnderlyingSwap(), pvbpModified, curveBlack);
    final double maturity = swaption.getMaturityTime();
    final EuropeanVanillaOption option = new EuropeanVanillaOption(strikeModified, swaption.getTimeToExpiry(), swaption.isCall());
    // Implementation note: option required to pass the strike (in case the swap has non-constant coupon).
    final DoublesPair point = DoublesPair.of(swaption.getTimeToExpiry(), maturity);
    final BlackPriceFunction blackFunction = new BlackPriceFunction();
    final double volatility = curveBlack.getBlackParameters().getVolatility(point);
    final BlackFunctionData dataBlack = new BlackFunctionData(forwardModified, 1.0, volatility);
    final double[] bsAdjoint = blackFunction.getPriceAdjoint(option, dataBlack);
    final Map<DoublesPair, Double> sensitivity = new HashMap<>();
    sensitivity.put(point, bsAdjoint[2] * pvbpModified * (swaption.isLong() ? 1.0 : -1.0));
    return new PresentValueBlackSwaptionSensitivity(sensitivity, curveBlack.getBlackParameters().getGeneratorSwap());
  }

  /**
   * Compute first derivative of present value with respect to forward rate
   * @param swaption The swaption.
   * @param curveBlack The curves with Black volatility data.
   * @return The forward delta
   */
  public double forwardDeltaTheoretical(final SwaptionPhysicalFixedIbor swaption, final YieldCurveWithBlackSwaptionBundle curveBlack) {
    ArgumentChecker.notNull(swaption, "Swaption");
    ArgumentChecker.notNull(curveBlack, "Curves with Black volatility");
    final GeneratorInstrument<GeneratorAttributeIR> generatorSwap = curveBlack.getBlackParameters().getGeneratorSwap();
    final GeneratorSwapFixedIbor fixedIborGenerator = (GeneratorSwapFixedIbor) generatorSwap;
    final Calendar calendar = fixedIborGenerator.getCalendar();
    final DayCount fixedLegDayCount = fixedIborGenerator.getFixedLegDayCount();
    final double pvbpModified = METHOD_SWAP.presentValueBasisPoint(swaption.getUnderlyingSwap(), fixedLegDayCount,
        calendar, curveBlack);
    final double forwardModified = PRC.visitFixedCouponSwap(swaption.getUnderlyingSwap(), fixedLegDayCount, curveBlack, calendar);
    final double strikeModified = METHOD_SWAP.couponEquivalent(swaption.getUnderlyingSwap(), pvbpModified, curveBlack);
    final double maturity = swaption.getMaturityTime();
    // Implementation note: option required to pass the strike (in case the swap has non-constant coupon).
    final double volatility = curveBlack.getBlackParameters().getVolatility(swaption.getTimeToExpiry(), maturity);

    final double expiry = swaption.getTimeToExpiry();
    return BlackFormulaRepository.delta(forwardModified, strikeModified, expiry, volatility, swaption.isCall()) * (swaption.isLong() ? 1.0 : -1.0);
<<<<<<< HEAD
  }

  /**
   * Calculates the delta
=======
  }

  /**
   * Calculates the delta
   * @param swaption The swaption, not null
   * @param curves Yield curves and swaption volatility surface, not null
   * @return The delta
   */
  public CurrencyAmount delta(final SwaptionPhysicalFixedIbor swaption, final YieldCurveWithBlackSwaptionBundle curves) {
    ArgumentChecker.notNull(swaption, "Swaption");
    ArgumentChecker.notNull(curves, "Curves with Black volatility");
    final GeneratorInstrument<GeneratorAttributeIR> generatorSwap = curves.getBlackParameters().getGeneratorSwap();
    final GeneratorSwapFixedIbor fixedIborGenerator = (GeneratorSwapFixedIbor) generatorSwap;
    final Calendar calendar = fixedIborGenerator.getCalendar();
    final DayCount dayCountModification = fixedIborGenerator.getFixedLegDayCount();
    final double forwardModified = PRC.visitFixedCouponSwap(swaption.getUnderlyingSwap(), dayCountModification, curves, calendar);
    final double sign = swaption.isLong() ? 1.0 : -1.0;
    return CurrencyAmount.of(swaption.getCurrency(), forwardDeltaTheoretical(swaption, curves) * forwardModified * sign);
  }

  /**
   * Computes the gamma of the swaption. The gamma is the second order derivative of the option present value to the spot fx rate.
   * @param swaption The Forex option.
   * @param curves The yield curve bundle.
   * @return The gamma.
   */
  public CurrencyAmount gamma(final SwaptionPhysicalFixedIbor swaption, final YieldCurveWithBlackSwaptionBundle curves) {
    ArgumentChecker.notNull(curves, "Curves");
    final double gamma = forwardGammaTheoretical(swaption, curves);
    final GeneratorInstrument<GeneratorAttributeIR> generatorSwap = curves.getBlackParameters().getGeneratorSwap();
    final GeneratorSwapFixedIbor fixedIborGenerator = (GeneratorSwapFixedIbor) generatorSwap;
    final Calendar calendar = fixedIborGenerator.getCalendar();
    final DayCount dayCountModification = fixedIborGenerator.getFixedLegDayCount();
    final double forwardModified = PRC.visitFixedCouponSwap(swaption.getUnderlyingSwap(), dayCountModification, curves, calendar);
    final double sign = swaption.isLong() ? 1.0 : -1.0;
    return CurrencyAmount.of(swaption.getCurrency(), gamma * forwardModified * forwardModified * sign);
  }

  /**
   * Calculates the theta
>>>>>>> 4cc733b8
   * @param swaption The swaption, not null
   * @param curves Yield curves and swaption volatility surface, not null
   * @return The delta
   */
<<<<<<< HEAD
  public CurrencyAmount delta(final SwaptionPhysicalFixedIbor swaption, final YieldCurveWithBlackSwaptionBundle curves) {
    ArgumentChecker.notNull(swaption, "Swaption");
    ArgumentChecker.notNull(curves, "Curves with Black volatility");
=======
  public CurrencyAmount theta(final SwaptionPhysicalFixedIbor swaption, final YieldCurveWithBlackSwaptionBundle curves) {
    ArgumentChecker.notNull(swaption, "Swaption");
    ArgumentChecker.notNull(curves, "Curves with Black volatility");
    /**
>>>>>>> 4cc733b8
    final GeneratorInstrument<GeneratorAttributeIR> generatorSwap = curves.getBlackParameters().getGeneratorSwap();
    final GeneratorSwapFixedIbor fixedIborGenerator = (GeneratorSwapFixedIbor) generatorSwap;
    final Calendar calendar = fixedIborGenerator.getCalendar();
    final DayCount dayCountModification = fixedIborGenerator.getFixedLegDayCount();
    final double forwardModified = PRC.visitFixedCouponSwap(swaption.getUnderlyingSwap(), dayCountModification, curves, calendar);
<<<<<<< HEAD
    final double sign = swaption.isLong() ? 1.0 : -1.0;
    return CurrencyAmount.of(swaption.getCurrency(), forwardDeltaTheoretical(swaption, curves) * forwardModified * sign);
  }

  /**
   * Computes the gamma of the swaption. The gamma is the second order derivative of the option present value to the spot fx rate.
   * @param swaption The Forex option.
   * @param curves The yield curve bundle.
   * @return The gamma.
   */
  public CurrencyAmount gamma(final SwaptionPhysicalFixedIbor swaption, final YieldCurveWithBlackSwaptionBundle curves) {
    ArgumentChecker.notNull(curves, "Curves");
    final double gamma = forwardGammaTheoretical(swaption, curves);
    final GeneratorInstrument<GeneratorAttributeIR> generatorSwap = curves.getBlackParameters().getGeneratorSwap();
    final GeneratorSwapFixedIbor fixedIborGenerator = (GeneratorSwapFixedIbor) generatorSwap;
    final Calendar calendar = fixedIborGenerator.getCalendar();
    final DayCount dayCountModification = fixedIborGenerator.getFixedLegDayCount();
    final double forwardModified = PRC.visitFixedCouponSwap(swaption.getUnderlyingSwap(), dayCountModification, curves, calendar);
    final double sign = swaption.isLong() ? 1.0 : -1.0;
    return CurrencyAmount.of(swaption.getCurrency(), gamma * forwardModified * forwardModified * sign);
  }

  /**
   * Calculates the theta
   * @param swaption The swaption, not null
   * @param curves Yield curves and swaption volatility surface, not null
   * @return The delta
   */
  public CurrencyAmount theta(final SwaptionPhysicalFixedIbor swaption, final YieldCurveWithBlackSwaptionBundle curves) {
    ArgumentChecker.notNull(swaption, "Swaption");
    ArgumentChecker.notNull(curves, "Curves with Black volatility");
    final GeneratorInstrument<GeneratorAttributeIR> generatorSwap = curves.getBlackParameters().getGeneratorSwap();
    final GeneratorSwapFixedIbor fixedIborGenerator = (GeneratorSwapFixedIbor) generatorSwap;
    final Calendar calendar = fixedIborGenerator.getCalendar();
    final DayCount dayCountModification = fixedIborGenerator.getFixedLegDayCount();
    final double forwardModified = PRC.visitFixedCouponSwap(swaption.getUnderlyingSwap(), dayCountModification, curves, calendar);
    final double sign = swaption.isLong() ? 1.0 : -1.0;
    return CurrencyAmount.of(swaption.getCurrency(), forwardThetaTheoretical(swaption, curves) * forwardModified * sign);
=======
    */
    final double sign = swaption.isLong() ? 1.0 : -1.0;
//    return CurrencyAmount.of(swaption.getCurrency(), forwardThetaTheoretical(swaption, curves) * forwardModified * sign);
    return CurrencyAmount.of(swaption.getCurrency(), forwardThetaTheoretical(swaption, curves) * sign);
>>>>>>> 4cc733b8
  }

  /**
   * Compute second derivative of present value with respect to forward rate
   * @param swaption The swaption.
   * @param curveBlack The curves with Black volatility data.
   * @return The forward gamma
   */
  public double forwardGammaTheoretical(final SwaptionPhysicalFixedIbor swaption, final YieldCurveWithBlackSwaptionBundle curveBlack) {
    ArgumentChecker.notNull(swaption, "Swaption");
    ArgumentChecker.notNull(curveBlack, "Curves with Black volatility");
    final GeneratorInstrument<GeneratorAttributeIR> generatorSwap = curveBlack.getBlackParameters().getGeneratorSwap();
    final GeneratorSwapFixedIbor fixedIborGenerator = (GeneratorSwapFixedIbor) generatorSwap;
    final Calendar calendar = fixedIborGenerator.getCalendar();
    final DayCount fixedLegDayCount = fixedIborGenerator.getFixedLegDayCount();
    final double pvbpModified = METHOD_SWAP.presentValueBasisPoint(swaption.getUnderlyingSwap(), fixedLegDayCount,
        calendar, curveBlack);
    final double forwardModified = PRC.visitFixedCouponSwap(swaption.getUnderlyingSwap(), fixedLegDayCount, curveBlack, calendar);
    final double strikeModified = METHOD_SWAP.couponEquivalent(swaption.getUnderlyingSwap(), pvbpModified, curveBlack);
    final double maturity = swaption.getMaturityTime();
    // Implementation note: option required to pass the strike (in case the swap has non-constant coupon).
    final double volatility = curveBlack.getBlackParameters().getVolatility(swaption.getTimeToExpiry(), maturity);

    final double expiry = swaption.getTimeToExpiry();
    return BlackFormulaRepository.gamma(forwardModified, strikeModified, expiry, volatility) * (swaption.isLong() ? 1.0 : -1.0);
  }

  /**
   * Compute minus of first derivative of present value with respect to time, setting drift term to be 0
   * @param swaption The swaption.
   * @param curveBlack The curves with Black volatility data.
   * @return The driftless theta
   */
  public double driftlessThetaTheoretical(final SwaptionPhysicalFixedIbor swaption, final YieldCurveWithBlackSwaptionBundle curveBlack) {
    ArgumentChecker.notNull(swaption, "Swaption");
    ArgumentChecker.notNull(curveBlack, "Curves with Black volatility");
    final GeneratorInstrument<GeneratorAttributeIR> generatorSwap = curveBlack.getBlackParameters().getGeneratorSwap();
    final GeneratorSwapFixedIbor fixedIborGenerator = (GeneratorSwapFixedIbor) generatorSwap;
    final Calendar calendar = fixedIborGenerator.getCalendar();
    final DayCount fixedLegDayCount = fixedIborGenerator.getFixedLegDayCount();
    final double pvbpModified = METHOD_SWAP.presentValueBasisPoint(swaption.getUnderlyingSwap(), fixedLegDayCount,
        calendar, curveBlack);
    final double forwardModified = PRC.visitFixedCouponSwap(swaption.getUnderlyingSwap(), fixedLegDayCount, curveBlack, calendar);
    final double strikeModified = METHOD_SWAP.couponEquivalent(swaption.getUnderlyingSwap(), pvbpModified, curveBlack);
    final double maturity = swaption.getMaturityTime();
    // Implementation note: option required to pass the strike (in case the swap has non-constant coupon).
    final double volatility = curveBlack.getBlackParameters().getVolatility(swaption.getTimeToExpiry(), maturity);

    final double expiry = swaption.getTimeToExpiry();
    return BlackFormulaRepository.driftlessTheta(forwardModified, strikeModified, expiry, volatility) * (swaption.isLong() ? 1.0 : -1.0);
  }

  /**
   * Compute minus of first derivative of present value with respect to time
   * @param swaption The swaption.
   * @param curveBlack The curves with Black volatility data.
   * @return The forward theta
   */
  public double forwardThetaTheoretical(final SwaptionPhysicalFixedIbor swaption, final YieldCurveWithBlackSwaptionBundle curveBlack) {
    ArgumentChecker.notNull(swaption, "Swaption");
    ArgumentChecker.notNull(curveBlack, "Curves with Black volatility");
    final GeneratorInstrument<GeneratorAttributeIR> generatorSwap = curveBlack.getBlackParameters().getGeneratorSwap();
    final GeneratorSwapFixedIbor fixedIborGenerator = (GeneratorSwapFixedIbor) generatorSwap;
    final Calendar calendar = fixedIborGenerator.getCalendar();
    final DayCount fixedLegDayCount = fixedIborGenerator.getFixedLegDayCount();
    final double pvbpModified = METHOD_SWAP.presentValueBasisPoint(swaption.getUnderlyingSwap(), fixedLegDayCount,
        calendar, curveBlack);
    final double forwardModified = PRC.visitFixedCouponSwap(swaption.getUnderlyingSwap(), fixedLegDayCount, curveBlack, calendar);
    final double strikeModified = METHOD_SWAP.couponEquivalent(swaption.getUnderlyingSwap(), pvbpModified, curveBlack);
    final double maturity = swaption.getMaturityTime();
    // Implementation note: option required to pass the strike (in case the swap has non-constant coupon).
    final double volatility = curveBlack.getBlackParameters().getVolatility(swaption.getTimeToExpiry(), maturity);

    final double expiry = swaption.getTimeToExpiry();
    final boolean isCall = swaption.isCall();
<<<<<<< HEAD

    return forwardModified * BlackFormulaRepository.price(forwardModified, strikeModified, expiry, volatility, isCall) * (swaption.isLong() ? 1.0 : -1.0) +
        BlackFormulaRepository.driftlessTheta(forwardModified, strikeModified, expiry, volatility) * (swaption.isLong() ? 1.0 : -1.0);
=======
    final double notional = Math.abs(swaption.getUnderlyingSwap().getFixedLeg().getNthPayment(1).getNotional());
    return //notional * forwardModified * BlackFormulaRepository.price(forwardModified, strikeModified, expiry, volatility, isCall) * (swaption.isLong() ? 1.0 : -1.0) +
        pvbpModified * BlackFormulaRepository.driftlessTheta(forwardModified, strikeModified, expiry, volatility); // * (swaption.isLong() ? 1.0 : -1.0);
>>>>>>> 4cc733b8
  }

  /**
   * Compute first derivative of present value with respect to volatility
   * @param swaption The swaption.
   * @param curveBlack The curves with Black volatility data.
   * @return The forward vega
   */
  public double forwardVegaTheoretical(final SwaptionPhysicalFixedIbor swaption, final YieldCurveWithBlackSwaptionBundle curveBlack) {
    ArgumentChecker.notNull(swaption, "Swaption");
    ArgumentChecker.notNull(curveBlack, "Curves with Black volatility");
    final GeneratorInstrument<GeneratorAttributeIR> generatorSwap = curveBlack.getBlackParameters().getGeneratorSwap();
    final GeneratorSwapFixedIbor fixedIborGenerator = (GeneratorSwapFixedIbor) generatorSwap;
    final Calendar calendar = fixedIborGenerator.getCalendar();
    final DayCount fixedLegDayCount = fixedIborGenerator.getFixedLegDayCount();
    final double pvbpModified = METHOD_SWAP.presentValueBasisPoint(swaption.getUnderlyingSwap(), fixedLegDayCount,
        calendar, curveBlack);
    final double forwardModified = PRC.visitFixedCouponSwap(swaption.getUnderlyingSwap(), fixedLegDayCount, curveBlack, calendar);
    final double strikeModified = METHOD_SWAP.couponEquivalent(swaption.getUnderlyingSwap(), pvbpModified, curveBlack);
    final double maturity = swaption.getMaturityTime();
    // Implementation note: option required to pass the strike (in case the swap has non-constant coupon).
    final double volatility = curveBlack.getBlackParameters().getVolatility(swaption.getTimeToExpiry(), maturity);

    final double expiry = swaption.getTimeToExpiry();

    return BlackFormulaRepository.vega(forwardModified, strikeModified, expiry, volatility) * (swaption.isLong() ? 1.0 : -1.0);
  }

}<|MERGE_RESOLUTION|>--- conflicted
+++ resolved
@@ -228,12 +228,6 @@
 
     final double expiry = swaption.getTimeToExpiry();
     return BlackFormulaRepository.delta(forwardModified, strikeModified, expiry, volatility, swaption.isCall()) * (swaption.isLong() ? 1.0 : -1.0);
-<<<<<<< HEAD
-  }
-
-  /**
-   * Calculates the delta
-=======
   }
 
   /**
@@ -274,71 +268,15 @@
 
   /**
    * Calculates the theta
->>>>>>> 4cc733b8
    * @param swaption The swaption, not null
    * @param curves Yield curves and swaption volatility surface, not null
    * @return The delta
    */
-<<<<<<< HEAD
-  public CurrencyAmount delta(final SwaptionPhysicalFixedIbor swaption, final YieldCurveWithBlackSwaptionBundle curves) {
+  public CurrencyAmount theta(final SwaptionPhysicalFixedIbor swaption, final YieldCurveWithBlackSwaptionBundle curves) {
     ArgumentChecker.notNull(swaption, "Swaption");
     ArgumentChecker.notNull(curves, "Curves with Black volatility");
-=======
-  public CurrencyAmount theta(final SwaptionPhysicalFixedIbor swaption, final YieldCurveWithBlackSwaptionBundle curves) {
-    ArgumentChecker.notNull(swaption, "Swaption");
-    ArgumentChecker.notNull(curves, "Curves with Black volatility");
-    /**
->>>>>>> 4cc733b8
-    final GeneratorInstrument<GeneratorAttributeIR> generatorSwap = curves.getBlackParameters().getGeneratorSwap();
-    final GeneratorSwapFixedIbor fixedIborGenerator = (GeneratorSwapFixedIbor) generatorSwap;
-    final Calendar calendar = fixedIborGenerator.getCalendar();
-    final DayCount dayCountModification = fixedIborGenerator.getFixedLegDayCount();
-    final double forwardModified = PRC.visitFixedCouponSwap(swaption.getUnderlyingSwap(), dayCountModification, curves, calendar);
-<<<<<<< HEAD
     final double sign = swaption.isLong() ? 1.0 : -1.0;
-    return CurrencyAmount.of(swaption.getCurrency(), forwardDeltaTheoretical(swaption, curves) * forwardModified * sign);
-  }
-
-  /**
-   * Computes the gamma of the swaption. The gamma is the second order derivative of the option present value to the spot fx rate.
-   * @param swaption The Forex option.
-   * @param curves The yield curve bundle.
-   * @return The gamma.
-   */
-  public CurrencyAmount gamma(final SwaptionPhysicalFixedIbor swaption, final YieldCurveWithBlackSwaptionBundle curves) {
-    ArgumentChecker.notNull(curves, "Curves");
-    final double gamma = forwardGammaTheoretical(swaption, curves);
-    final GeneratorInstrument<GeneratorAttributeIR> generatorSwap = curves.getBlackParameters().getGeneratorSwap();
-    final GeneratorSwapFixedIbor fixedIborGenerator = (GeneratorSwapFixedIbor) generatorSwap;
-    final Calendar calendar = fixedIborGenerator.getCalendar();
-    final DayCount dayCountModification = fixedIborGenerator.getFixedLegDayCount();
-    final double forwardModified = PRC.visitFixedCouponSwap(swaption.getUnderlyingSwap(), dayCountModification, curves, calendar);
-    final double sign = swaption.isLong() ? 1.0 : -1.0;
-    return CurrencyAmount.of(swaption.getCurrency(), gamma * forwardModified * forwardModified * sign);
-  }
-
-  /**
-   * Calculates the theta
-   * @param swaption The swaption, not null
-   * @param curves Yield curves and swaption volatility surface, not null
-   * @return The delta
-   */
-  public CurrencyAmount theta(final SwaptionPhysicalFixedIbor swaption, final YieldCurveWithBlackSwaptionBundle curves) {
-    ArgumentChecker.notNull(swaption, "Swaption");
-    ArgumentChecker.notNull(curves, "Curves with Black volatility");
-    final GeneratorInstrument<GeneratorAttributeIR> generatorSwap = curves.getBlackParameters().getGeneratorSwap();
-    final GeneratorSwapFixedIbor fixedIborGenerator = (GeneratorSwapFixedIbor) generatorSwap;
-    final Calendar calendar = fixedIborGenerator.getCalendar();
-    final DayCount dayCountModification = fixedIborGenerator.getFixedLegDayCount();
-    final double forwardModified = PRC.visitFixedCouponSwap(swaption.getUnderlyingSwap(), dayCountModification, curves, calendar);
-    final double sign = swaption.isLong() ? 1.0 : -1.0;
-    return CurrencyAmount.of(swaption.getCurrency(), forwardThetaTheoretical(swaption, curves) * forwardModified * sign);
-=======
-    */
-    final double sign = swaption.isLong() ? 1.0 : -1.0;
-//    return CurrencyAmount.of(swaption.getCurrency(), forwardThetaTheoretical(swaption, curves) * forwardModified * sign);
     return CurrencyAmount.of(swaption.getCurrency(), forwardThetaTheoretical(swaption, curves) * sign);
->>>>>>> 4cc733b8
   }
 
   /**
@@ -413,16 +351,7 @@
     final double volatility = curveBlack.getBlackParameters().getVolatility(swaption.getTimeToExpiry(), maturity);
 
     final double expiry = swaption.getTimeToExpiry();
-    final boolean isCall = swaption.isCall();
-<<<<<<< HEAD
-
-    return forwardModified * BlackFormulaRepository.price(forwardModified, strikeModified, expiry, volatility, isCall) * (swaption.isLong() ? 1.0 : -1.0) +
-        BlackFormulaRepository.driftlessTheta(forwardModified, strikeModified, expiry, volatility) * (swaption.isLong() ? 1.0 : -1.0);
-=======
-    final double notional = Math.abs(swaption.getUnderlyingSwap().getFixedLeg().getNthPayment(1).getNotional());
-    return //notional * forwardModified * BlackFormulaRepository.price(forwardModified, strikeModified, expiry, volatility, isCall) * (swaption.isLong() ? 1.0 : -1.0) +
-        pvbpModified * BlackFormulaRepository.driftlessTheta(forwardModified, strikeModified, expiry, volatility); // * (swaption.isLong() ? 1.0 : -1.0);
->>>>>>> 4cc733b8
+    return pvbpModified * BlackFormulaRepository.driftlessTheta(forwardModified, strikeModified, expiry, volatility);
   }
 
   /**
