/**
 * Copyright (C) 2011 - present by OpenGamma Inc. and the OpenGamma group of companies
 * 
 * Please see distribution for license.
 */
package com.opengamma.analytics.financial.provider.calculator.issuer;

import com.opengamma.analytics.financial.interestrate.InstrumentDerivative;
import com.opengamma.analytics.financial.interestrate.InstrumentDerivativeVisitorSameMethodAdapter;
import com.opengamma.analytics.financial.interestrate.bond.definition.BillSecurity;
import com.opengamma.analytics.financial.interestrate.bond.definition.BillTransaction;
import com.opengamma.analytics.financial.interestrate.bond.definition.BondFixedSecurity;
import com.opengamma.analytics.financial.interestrate.bond.definition.BondIborSecurity;
import com.opengamma.analytics.financial.interestrate.bond.provider.BillSecurityDiscountingMethod;
import com.opengamma.analytics.financial.interestrate.bond.provider.BillTransactionDiscountingMethod;
import com.opengamma.analytics.financial.interestrate.bond.provider.BondSecurityDiscountingMethod;
import com.opengamma.analytics.financial.interestrate.cash.derivative.DepositCounterpart;
import com.opengamma.analytics.financial.interestrate.cash.provider.DepositCounterpartDiscountingMethod;
import com.opengamma.analytics.financial.interestrate.future.derivative.BondFuture;
import com.opengamma.analytics.financial.interestrate.future.provider.BondFutureDiscountingMethod;
import com.opengamma.analytics.financial.provider.calculator.discounting.PresentValueDiscountingCalculator;
import com.opengamma.analytics.financial.provider.description.IssuerProviderInterface;
import com.opengamma.util.money.MultipleCurrencyAmount;

/**
 * Calculates the present value of an ...
 */
public final class PresentValueIssuerCalculator extends InstrumentDerivativeVisitorSameMethodAdapter<IssuerProviderInterface, MultipleCurrencyAmount> {

  /**
   * The unique instance of the calculator.
   */
  private static final PresentValueIssuerCalculator INSTANCE = new PresentValueIssuerCalculator();

  /**
   * Gets the calculator instance.
   * @return The calculator.
   */
  public static PresentValueIssuerCalculator getInstance() {
    return INSTANCE;
  }

  /**
   * Constructor.
   */
  private PresentValueIssuerCalculator() {
  }

  /**
   * Pricing methods.
   */
  private static final DepositCounterpartDiscountingMethod METHOD_DEPO_CTPY = DepositCounterpartDiscountingMethod.getInstance();
  private static final BillSecurityDiscountingMethod METHOD_BILL_SEC = BillSecurityDiscountingMethod.getInstance();
  private static final BillTransactionDiscountingMethod METHOD_BILL_TR = BillTransactionDiscountingMethod.getInstance();
  private static final BondSecurityDiscountingMethod METHOD_BOND_SEC = BondSecurityDiscountingMethod.getInstance();
  private static final BondFutureDiscountingMethod METHOD_BNDFUT_DSC = BondFutureDiscountingMethod.getInstance();

  /**
   * Composite calculator.
   */
  private static final PresentValueDiscountingCalculator PVDC = PresentValueDiscountingCalculator.getInstance();

  @Override
  public MultipleCurrencyAmount visit(final InstrumentDerivative derivative, final IssuerProviderInterface issuercurves) {
    try {
      return derivative.accept(this, issuercurves);
    } catch (final Exception e) {
      return derivative.accept(PVDC, issuercurves.getMulticurveProvider());
    }
  }

  //     -----     Deposit     -----

  @Override
  public MultipleCurrencyAmount visitDepositCounterpart(final DepositCounterpart deposit, final IssuerProviderInterface issuercurves) {
    return METHOD_DEPO_CTPY.presentValue(deposit, issuercurves);
  }

  //     -----     Bond/Bill     -----

  @Override
  public MultipleCurrencyAmount visitBillSecurity(final BillSecurity bill, final IssuerProviderInterface issuercurves) {
    return METHOD_BILL_SEC.presentValue(bill, issuercurves);
  }

  @Override
  public MultipleCurrencyAmount visitBillTransaction(final BillTransaction bill, final IssuerProviderInterface issuercurves) {
    return METHOD_BILL_TR.presentValue(bill, issuercurves);
  }

  @Override
  public MultipleCurrencyAmount visitBondFixedSecurity(final BondFixedSecurity bond, final IssuerProviderInterface issuercurves) {
    return METHOD_BOND_SEC.presentValue(bond, issuercurves);
  }

  @Override
  public MultipleCurrencyAmount visitBondIborSecurity(final BondIborSecurity bond, final IssuerProviderInterface issuercurves) {
    return METHOD_BOND_SEC.presentValue(bond, issuercurves);
  }

<<<<<<< HEAD
  @Override
  public MultipleCurrencyAmount visit(final InstrumentDerivative derivative) {
    throw new UnsupportedOperationException();
=======
  //     -----     Futures     -----

  @Override
  public MultipleCurrencyAmount visitBondFuture(final BondFuture futures, final IssuerProviderInterface issuercurves) {
    return METHOD_BNDFUT_DSC.presentValue(futures, issuercurves);
>>>>>>> ecdd881b
  }

}<|MERGE_RESOLUTION|>--- conflicted
+++ resolved
@@ -98,17 +98,15 @@
     return METHOD_BOND_SEC.presentValue(bond, issuercurves);
   }
 
-<<<<<<< HEAD
-  @Override
-  public MultipleCurrencyAmount visit(final InstrumentDerivative derivative) {
-    throw new UnsupportedOperationException();
-=======
   //     -----     Futures     -----
 
   @Override
   public MultipleCurrencyAmount visitBondFuture(final BondFuture futures, final IssuerProviderInterface issuercurves) {
     return METHOD_BNDFUT_DSC.presentValue(futures, issuercurves);
->>>>>>> ecdd881b
   }
 
+  @Override
+  public MultipleCurrencyAmount visit(final InstrumentDerivative derivative) {
+    throw new UnsupportedOperationException();
+  }
 }