--- conflicted
+++ resolved
@@ -25,8 +25,8 @@
 import com.opengamma.util.tuple.DoublesPair;
 
 /**
- * Calculator of the cash flow equivalent sensitivity to the curve. The result is a map of <Double, PresentValueSensitivity>. 
- * The cash flow equivalent sensitivity is represented by the double which is the time of the cash flow and the PresentValueSensitivity which is the sensitivity of the 
+ * Calculator of the cash flow equivalent sensitivity to the curve. The result is a map of <Double, PresentValueSensitivity>.
+ * The cash flow equivalent sensitivity is represented by the double which is the time of the cash flow and the PresentValueSensitivity which is the sensitivity of the
  * cash flow at that date.
  */
 public class CashFlowEquivalentCurveSensitivityCalculator extends InstrumentDerivativeVisitorAdapter<YieldCurveBundle, Map<Double, InterestRateCurveSensitivity>> {
@@ -108,12 +108,7 @@
     final double paymentTime = payment.getPaymentTime();
     final double beta = forwardCurve.getDiscountFactor(fixingStartTime) / forwardCurve.getDiscountFactor(fixingEndTime) * discountingCurve.getDiscountFactor(paymentTime)
         / discountingCurve.getDiscountFactor(fixingStartTime);
-<<<<<<< HEAD
-    double betaBar = payment.getNotional() * payment.getPaymentYearFraction() / payment.getFixingAccrualFactor();
-=======
-    final double betaBar = payment.getNotional() * payment.getPaymentYearFraction() / payment.getFixingYearFraction();
->>>>>>> ea5732c5
-
+    final double betaBar = payment.getNotional() * payment.getPaymentYearFraction() / payment.getFixingAccrualFactor();
     final Map<Double, InterestRateCurveSensitivity> result = new HashMap<Double, InterestRateCurveSensitivity>();
     final Map<String, List<DoublesPair>> resultPVS = new HashMap<String, List<DoublesPair>>();
     final List<DoublesPair> listForward = new ArrayList<DoublesPair>();
