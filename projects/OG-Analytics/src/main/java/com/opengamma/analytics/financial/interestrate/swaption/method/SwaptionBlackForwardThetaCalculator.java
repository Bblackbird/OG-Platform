--- conflicted
+++ resolved
@@ -62,11 +62,6 @@
     ArgumentChecker.notNull(curves, "curves");
     if (curves instanceof YieldCurveWithBlackSwaptionBundle) {
       final YieldCurveWithBlackSwaptionBundle curvesBlack = (YieldCurveWithBlackSwaptionBundle) curves;
-<<<<<<< HEAD
-      //      return PHYSICAL_SWAPTION.forwardThetaTheoretical(swaption, curvesBlack);
-=======
-//      return PHYSICAL_SWAPTION.forwardThetaTheoretical(swaption, curvesBlack);
->>>>>>> f7a7f2e4
       return PHYSICAL_SWAPTION.driftlessThetaTheoretical(swaption, curvesBlack);
     }
     throw new UnsupportedOperationException("The SwaptionBlackForwardThetaCalculator visitor visitSwaptionPhysicalFixedIbor requires a YieldCurveWithBlackSwaptionBundle as data.");
