/**
 * Copyright (C) 2011 - present by OpenGamma Inc. and the OpenGamma group of companies
 * 
 * Please see distribution for license.
 */
package com.opengamma.analytics.financial.montecarlo;

import org.apache.commons.lang.Validate;

import com.opengamma.analytics.financial.interestrate.InstrumentDerivativeVisitorAdapter;
import com.opengamma.analytics.financial.interestrate.annuity.derivative.AnnuityCouponIborRatchet;
import com.opengamma.analytics.financial.interestrate.payments.derivative.CapFloorIbor;
import com.opengamma.analytics.financial.interestrate.payments.derivative.CouponFixed;
import com.opengamma.analytics.financial.interestrate.payments.derivative.CouponIborGearing;
import com.opengamma.analytics.financial.interestrate.payments.derivative.CouponIborRatchet;
import com.opengamma.analytics.financial.interestrate.swap.method.SwapFixedCouponDiscountingMethod;
import com.opengamma.analytics.financial.interestrate.swaption.derivative.SwaptionCashFixedIbor;
import com.opengamma.analytics.financial.interestrate.swaption.derivative.SwaptionPhysicalFixedIbor;

/**
 * Computes the total instrument price over different paths (the sum of prices over the different paths, not its average). 
 * The data bundle contains the different Ibor rates paths and the instrument reference amounts. The numeraire is the last time in the LMM description.
 */
public class MonteCarloIborRateCalculator extends InstrumentDerivativeVisitorAdapter<MonteCarloIborRateDataBundle, Double> {

  /**
   * The unique instance of the calculator.
   */
  private static final MonteCarloIborRateCalculator INSTANCE = new MonteCarloIborRateCalculator();

  /**
   * Gets the calculator instance.
   * @return The calculator.
   */
  public static MonteCarloIborRateCalculator getInstance() {
    return INSTANCE;
  }

  /**
   * Constructor.
   */
  MonteCarloIborRateCalculator() {
  }

  /**
   * The swap method.
   */
  private static final SwapFixedCouponDiscountingMethod METHOD_SWAP = SwapFixedCouponDiscountingMethod.getInstance();

  @Override
  public Double visitCapFloorIbor(final CapFloorIbor payment, final MonteCarloIborRateDataBundle mcResults) {
    Validate.isTrue(mcResults.getPathIborRate().length == 1, "Only one decision date for cap/floor.");
    final double[][] pathIborRate = mcResults.getPathIborRate()[0];
    final double[] impactAmount = mcResults.getImpactAmount()[0];
    final int[] impactIndex = mcResults.getImpactIndex()[0];
    double price = 0;
    final int nbPath = pathIborRate[0].length;
    final int nbPeriod = pathIborRate.length;
    final double[] ibor = new double[nbPath];
    double payoff;
    final double[] discounting = new double[nbPath];
    final double omega = (payment.isCap() ? 1.0 : -1.0);
    for (int looppath = 0; looppath < nbPath; looppath++) {
      ibor[looppath] = impactAmount[0] * pathIborRate[impactIndex[0]][looppath] + (impactAmount[0] - 1.0) / payment.getFixingYearFraction();
      // Ibor in the right convention; path in Dsc curve
      payoff = Math.max(omega * (ibor[looppath] - payment.getStrike()), 0);
      discounting[looppath] = 1.0;
      for (int loopdsc = impactIndex[2]; loopdsc < nbPeriod; loopdsc++) {
        discounting[looppath] *= (1.0 + pathIborRate[loopdsc][looppath] * mcResults.getDelta()[loopdsc]);
      }
      price += payoff * discounting[looppath];
    }
    price *= payment.getNotional() * payment.getPaymentYearFraction();
    return price;
  }

  @Override
  public Double visitSwaptionPhysicalFixedIbor(final SwaptionPhysicalFixedIbor swaption, final MonteCarloIborRateDataBundle mcResults) {
    final double[][] pathIborRate = mcResults.getPathIborRate()[0];
    final double[] impactAmount = mcResults.getImpactAmount()[0];
    final int[] impactIndex = mcResults.getImpactIndex()[0];
    final int nbImpact = impactIndex.length;
    final int nbPath = pathIborRate[0].length;
    final int nbPeriod = pathIborRate.length;
    final double[][] discounting = new double[nbPath][nbPeriod + 1];
    double price = 0.0;
    final double[] pricePath = new double[nbPath];
    for (int looppath = 0; looppath < nbPath; looppath++) {
      discounting[looppath][nbPeriod] = 1.0;
      for (int loopdsc = nbPeriod - 1; loopdsc >= 0; loopdsc--) {
        discounting[looppath][loopdsc] = discounting[looppath][loopdsc + 1] * (1.0 + pathIborRate[loopdsc][looppath] * mcResults.getDelta()[loopdsc]);
      }
      for (int loopimpact = 0; loopimpact < nbImpact; loopimpact++) {
        pricePath[looppath] += impactAmount[impactIndex[loopimpact]] * discounting[looppath][impactIndex[loopimpact]];
      }
      price += Math.max(pricePath[looppath], 0);
    }
    return price * (swaption.isLong() ? 1.0 : -1.0);
  }

  @Override
  public Double visitSwaptionCashFixedIbor(final SwaptionCashFixedIbor swaption, final MonteCarloIborRateDataBundle mcResults) {
    final double strike = swaption.getStrike();
    final double[][] pathIborRate = mcResults.getPathIborRate()[0];
    final double[] impactAmount = mcResults.getImpactAmount()[0];
    final int[] impactIndex = mcResults.getImpactIndex()[0];
    int nbFixed = 0; // The number of fixed coupons.
    while (impactIndex[nbFixed] < impactIndex[nbFixed + 1]) {
      nbFixed++;
    }
    nbFixed++;
    final int nbImpact = impactIndex.length;
    final int nbPath = pathIborRate[0].length;
    final int nbPeriod = pathIborRate.length;
    final double[][] discounting = new double[nbPath][nbPeriod + 1];
    double price = 0.0;
    final double omega = (swaption.getUnderlyingSwap().getFixedLeg().isPayer() ? 1.0 : -1.0);
    for (int looppath = 0; looppath < nbPath; looppath++) {
      double fixedPath = 0.0;
      double floatPath = 0.0;
      double swapRatePath = 0.0;
      discounting[looppath][nbPeriod] = 1.0;
      for (int loopdsc = nbPeriod - 1; loopdsc >= 0; loopdsc--) {
        discounting[looppath][loopdsc] = discounting[looppath][loopdsc + 1] * (1.0 + pathIborRate[loopdsc][looppath] * mcResults.getDelta()[loopdsc]);
      }
      for (int loopfixed = 0; loopfixed < nbFixed; loopfixed++) {
        fixedPath += impactAmount[loopfixed] * discounting[looppath][impactIndex[loopfixed]];
      }
      for (int loopfloat = nbFixed; loopfloat < nbImpact; loopfloat++) {
        floatPath += impactAmount[loopfloat] * discounting[looppath][impactIndex[loopfloat]];
      }
      swapRatePath = -floatPath / fixedPath;
      final double annuityCashPath = METHOD_SWAP.getAnnuityCash(swaption.getUnderlyingSwap(), swapRatePath);
      price += annuityCashPath * Math.max(omega * (swapRatePath - strike), 0.0) * discounting[looppath][impactIndex[nbFixed]];
    }
    return price * (swaption.isLong() ? 1.0 : -1.0);
  }

  @Override
  public Double visitAnnuityCouponIborRatchet(final AnnuityCouponIborRatchet annuity, final MonteCarloIborRateDataBundle mcResults) {
    final int nbCpn = annuity.getNumberOfPayments();
    final double[][][] pathIborRate = mcResults.getPathIborRate(); //    Size: nbJump x nbPeriodLMM x nbPath
    final int nbPath = pathIborRate[0][0].length;
    final int nbPeriod = pathIborRate[0].length;
    final double[][] impactAmount = mcResults.getImpactAmount(); // impact - amount
    final int[][] impactIndex = mcResults.getImpactIndex(); // impact - index
    final double[] delta = mcResults.getDelta();
    // Discount factors
    final double[][][] discounting = new double[nbCpn][nbPeriod + 1][nbPath];
    for (int loopcpn = 0; loopcpn < nbCpn; loopcpn++) { //nbCpn
      for (int looppath = 0; looppath < nbPath; looppath++) {
        discounting[loopcpn][nbPeriod][looppath] = 1.0;
        for (int loopdsc = nbPeriod - 1; loopdsc >= 0; loopdsc--) {
          discounting[loopcpn][loopdsc][looppath] = discounting[loopcpn][loopdsc + 1][looppath] * (1.0 + pathIborRate[loopcpn][loopdsc][looppath] * delta[loopdsc]);
        }
      }
    }
    // Coupons and annuity value
    final double[][] cpnRate = new double[nbCpn][nbPath];
    final double[] annuityPathValue = new double[nbPath];
    double ibor;
    for (int loopcpn = 0; loopcpn < nbCpn; loopcpn++) { //nbCpn
      if (annuity.isFixed()[loopcpn]) { // Coupon already fixed: only one cash flow
        final CouponFixed cpn = (CouponFixed) annuity.getNthPayment(loopcpn);
        for (int looppath = 0; looppath < nbPath; looppath++) {
          cpnRate[loopcpn][looppath] = cpn.getFixedRate();
          annuityPathValue[looppath] += impactAmount[loopcpn][0] * discounting[loopcpn][impactIndex[loopcpn][0]][looppath];
        }
      } else {
        if (annuity.getNthPayment(loopcpn) instanceof CouponIborRatchet) {
          final CouponIborRatchet cpn = (CouponIborRatchet) annuity.getNthPayment(loopcpn);
          for (int looppath = 0; looppath < nbPath; looppath++) {
            ibor = (-impactAmount[loopcpn][0] * discounting[loopcpn][impactIndex[loopcpn][0]][looppath] / (impactAmount[loopcpn][1] * discounting[loopcpn][impactIndex[loopcpn][1]][looppath]) - 1.0)
<<<<<<< HEAD
                / cpn.getFixingAccrualFactor();
            double cpnMain = cpn.getMainCoefficients()[0] * cpnRate[loopcpn - 1][looppath] + cpn.getMainCoefficients()[1] * ibor + cpn.getMainCoefficients()[2];
            double cpnFloor = cpn.getFloorCoefficients()[0] * cpnRate[loopcpn - 1][looppath] + cpn.getFloorCoefficients()[1] * ibor + cpn.getFloorCoefficients()[2];
            double cpnCap = cpn.getCapCoefficients()[0] * cpnRate[loopcpn - 1][looppath] + cpn.getCapCoefficients()[1] * ibor + cpn.getCapCoefficients()[2];
=======
                / cpn.getFixingYearFraction();
            final double cpnMain = cpn.getMainCoefficients()[0] * cpnRate[loopcpn - 1][looppath] + cpn.getMainCoefficients()[1] * ibor + cpn.getMainCoefficients()[2];
            final double cpnFloor = cpn.getFloorCoefficients()[0] * cpnRate[loopcpn - 1][looppath] + cpn.getFloorCoefficients()[1] * ibor + cpn.getFloorCoefficients()[2];
            final double cpnCap = cpn.getCapCoefficients()[0] * cpnRate[loopcpn - 1][looppath] + cpn.getCapCoefficients()[1] * ibor + cpn.getCapCoefficients()[2];
>>>>>>> ea5732c5
            cpnRate[loopcpn][looppath] = Math.min(Math.max(cpnFloor, cpnMain), cpnCap);
            annuityPathValue[looppath] += cpnRate[loopcpn][looppath] * cpn.getPaymentYearFraction() * cpn.getNotional() * discounting[loopcpn][impactIndex[loopcpn][1]][looppath];
          }
        } else {
          final CouponIborGearing cpn = (CouponIborGearing) annuity.getNthPayment(loopcpn); // Only possible for the first coupon
          for (int looppath = 0; looppath < nbPath; looppath++) {
            ibor = (-impactAmount[0][0] * discounting[loopcpn][impactIndex[loopcpn][0]][looppath] / (impactAmount[0][1] * discounting[loopcpn][impactIndex[loopcpn][1]][looppath]) - 1.0)
                / cpn.getFixingAccrualFactor();
            cpnRate[loopcpn][looppath] = cpn.getFactor() * ibor + cpn.getSpread();
            annuityPathValue[looppath] += cpnRate[loopcpn][looppath] * cpn.getPaymentYearFraction() * cpn.getNotional() * discounting[loopcpn][impactIndex[loopcpn][1]][looppath];
          }
        }
      }
    }
    double price = 0.0;
    for (int looppath = 0; looppath < nbPath; looppath++) {
      price += annuityPathValue[looppath];
    }
    return price;
  }

}<|MERGE_RESOLUTION|>--- conflicted
+++ resolved
@@ -18,7 +18,7 @@
 import com.opengamma.analytics.financial.interestrate.swaption.derivative.SwaptionPhysicalFixedIbor;
 
 /**
- * Computes the total instrument price over different paths (the sum of prices over the different paths, not its average). 
+ * Computes the total instrument price over different paths (the sum of prices over the different paths, not its average).
  * The data bundle contains the different Ibor rates paths and the instrument reference amounts. The numeraire is the last time in the LMM description.
  */
 public class MonteCarloIborRateCalculator extends InstrumentDerivativeVisitorAdapter<MonteCarloIborRateDataBundle, Double> {
@@ -171,17 +171,10 @@
           final CouponIborRatchet cpn = (CouponIborRatchet) annuity.getNthPayment(loopcpn);
           for (int looppath = 0; looppath < nbPath; looppath++) {
             ibor = (-impactAmount[loopcpn][0] * discounting[loopcpn][impactIndex[loopcpn][0]][looppath] / (impactAmount[loopcpn][1] * discounting[loopcpn][impactIndex[loopcpn][1]][looppath]) - 1.0)
-<<<<<<< HEAD
                 / cpn.getFixingAccrualFactor();
-            double cpnMain = cpn.getMainCoefficients()[0] * cpnRate[loopcpn - 1][looppath] + cpn.getMainCoefficients()[1] * ibor + cpn.getMainCoefficients()[2];
-            double cpnFloor = cpn.getFloorCoefficients()[0] * cpnRate[loopcpn - 1][looppath] + cpn.getFloorCoefficients()[1] * ibor + cpn.getFloorCoefficients()[2];
-            double cpnCap = cpn.getCapCoefficients()[0] * cpnRate[loopcpn - 1][looppath] + cpn.getCapCoefficients()[1] * ibor + cpn.getCapCoefficients()[2];
-=======
-                / cpn.getFixingYearFraction();
             final double cpnMain = cpn.getMainCoefficients()[0] * cpnRate[loopcpn - 1][looppath] + cpn.getMainCoefficients()[1] * ibor + cpn.getMainCoefficients()[2];
             final double cpnFloor = cpn.getFloorCoefficients()[0] * cpnRate[loopcpn - 1][looppath] + cpn.getFloorCoefficients()[1] * ibor + cpn.getFloorCoefficients()[2];
             final double cpnCap = cpn.getCapCoefficients()[0] * cpnRate[loopcpn - 1][looppath] + cpn.getCapCoefficients()[1] * ibor + cpn.getCapCoefficients()[2];
->>>>>>> ea5732c5
             cpnRate[loopcpn][looppath] = Math.min(Math.max(cpnFloor, cpnMain), cpnCap);
             annuityPathValue[looppath] += cpnRate[loopcpn][looppath] * cpn.getPaymentYearFraction() * cpn.getNotional() * discounting[loopcpn][impactIndex[loopcpn][1]][looppath];
           }
