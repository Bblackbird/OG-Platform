--- conflicted
+++ resolved
@@ -83,13 +83,8 @@
       temp[i++] = _yInterpolator.getNodeSensitivitiesForValue(entry.getValue(), value.getSecond());
       xData.put(entry.getKey(), _yInterpolator.interpolate(entry.getValue(), value.getSecond()));
     }
-<<<<<<< HEAD
     //this is the sensitivity of the point to the points projected onto y columns
-    final double[] xSense = _xInterpolator.getNodeSensitivitiesForValue(_xInterpolator.getDataBundle(xData), value.getKey());
-=======
-    //this is the sensitivity of the point to the points projected onto y columns 
-    double[] xSense = _xInterpolator.getNodeSensitivitiesForValue(_xInterpolator.getDataBundle(xData), value._1());
->>>>>>> 1b433850
+    final double[] xSense = _xInterpolator.getNodeSensitivitiesForValue(_xInterpolator.getDataBundle(xData), value._1());
     ArgumentChecker.isTrue(xSense.length == dataBundle.size(), "Number of x sensitivities {} must be equal to the data bundle size {}", xSense.length, dataBundle.size());
     final Map<DoublesPair, Double> res = new HashMap<>();
 
