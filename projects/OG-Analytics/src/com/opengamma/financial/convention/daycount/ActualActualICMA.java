--- conflicted
+++ resolved
@@ -29,19 +29,11 @@
   }
 
   @Override
-<<<<<<< HEAD
   public double getAccruedInterest(final ZonedDateTime previousCouponDate, final ZonedDateTime date, final ZonedDateTime nextCouponDate, final double coupon, final double paymentsPerYear) {
     return getAccruedInterest(previousCouponDate, date, nextCouponDate, coupon, paymentsPerYear, StubType.NONE);
   }
 
   public double getAccruedInterest(final ZonedDateTime previousCouponDate, final ZonedDateTime date, final ZonedDateTime nextCouponDate, final double coupon, final double paymentsPerYear,
-=======
-  public double getAccruedInterest(final ZonedDateTime previousCouponDate, final ZonedDateTime date, final ZonedDateTime nextCouponDate, final double coupon, final int paymentsPerYear) {
-    return getAccruedInterest(previousCouponDate, date, nextCouponDate, coupon, paymentsPerYear, StubType.NONE);
-  }
-
-  public double getAccruedInterest(final ZonedDateTime previousCouponDate, final ZonedDateTime date, final ZonedDateTime nextCouponDate, final double coupon, final int paymentsPerYear,
->>>>>>> c0fe8b23
       final StubType stubType) {
     testDates(previousCouponDate, date, nextCouponDate);
     Validate.notNull(stubType, "stub type");
