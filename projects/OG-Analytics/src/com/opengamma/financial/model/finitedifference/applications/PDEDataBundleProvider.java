/**
 * Copyright (C) 2011 - present by OpenGamma Inc. and the OpenGamma group of companies
 * 
 * Please see distribution for license.
 */
package com.opengamma.financial.model.finitedifference.applications;

import org.apache.commons.lang.Validate;

import com.opengamma.financial.model.finitedifference.ConvectionDiffusionPDEDataBundle;
import com.opengamma.financial.model.finitedifference.CoupledPDEDataBundle;
import com.opengamma.financial.model.finitedifference.ExtendedConvectionDiffusionPDEDataBundle;
import com.opengamma.financial.model.finitedifference.ExtendedCoupledPDEDataBundle;
import com.opengamma.financial.model.interestrate.curve.ForwardCurve;
import com.opengamma.financial.model.volatility.BlackFormulaRepository;
import com.opengamma.financial.model.volatility.local.LocalVolatilitySurface;
import com.opengamma.financial.model.volatility.surface.AbsoluteLocalVolatilitySurface;
<<<<<<< HEAD
import com.opengamma.financial.model.volatility.surface.LocalVolatilityMoneynessSurface;
=======
>>>>>>> a3c1de6e
import com.opengamma.financial.model.volatility.surface.LocalVolatilitySurfaceConverter;
import com.opengamma.financial.model.volatility.surface.LocalVolatilitySurfaceMoneyness;
import com.opengamma.financial.model.volatility.surface.LocalVolatilitySurfaceStrike;
import com.opengamma.math.function.Function;
import com.opengamma.math.function.Function1D;
import com.opengamma.math.statistics.distribution.NormalDistribution;
import com.opengamma.math.surface.ConstantDoublesSurface;
import com.opengamma.math.surface.FunctionalDoublesSurface;

/**
 * 
 */
public class PDEDataBundleProvider {

  /**
   * Sets up a standard Black-Scholes PDE
   *  $$\frac{\partial V}{\partial \tau} - \frac{\sigma^2 s^2}{2} \frac{\partial^2 V}{\partial s^2} -rs \frac{\partial V}{\partial s} + rV = 0$$
   *  where the 'time' term $\tau$ is time to maturity, so the initial state is at $\tau = 0$ is a standard option payoff
   * @param vol The volatility
   * @param rate The rate
   * @param strike The strike
   * @param isCall is a call
   * @return a convection data bundle
   */
  public ConvectionDiffusionPDEDataBundle getBackwardsBlackScholes(final double vol, final double rate, final double strike, final boolean isCall) {

    final Function<Double, Double> a = new Function<Double, Double>() {
      @Override
      public Double evaluate(final Double... ts) {
        Validate.isTrue(ts.length == 2);
        final double s = ts[1];
        final double temp = s * vol;
        return -0.5 * temp * temp;
      }
    };

    final Function<Double, Double> b = new Function<Double, Double>() {
      @Override
      public Double evaluate(final Double... ts) {
        Validate.isTrue(ts.length == 2);
        final double s = ts[1];
        return -s * rate;
      }
    };

    return new ConvectionDiffusionPDEDataBundle(FunctionalDoublesSurface.from(a), FunctionalDoublesSurface.from(b), ConstantDoublesSurface.from(rate), new EuropeanPayoff(strike, isCall));
  }

  public ConvectionDiffusionPDEDataBundle getBackwardsBlackScholesSpecial(final double vol, final double rate, final double strike) {

    final Function<Double, Double> a = new Function<Double, Double>() {
      @Override
      public Double evaluate(final Double... ts) {
        Validate.isTrue(ts.length == 2);
        final double s = ts[1];
        final double temp = s * vol;
        return -0.5 * temp * temp;
      }
    };

    final Function<Double, Double> b = new Function<Double, Double>() {
      @Override
      public Double evaluate(final Double... ts) {
        Validate.isTrue(ts.length == 2);
        final double t = ts[0];
        final double s = ts[1];
        if (s == 0) {
          return 0.0;
        }
        final double df = Math.exp(-t * rate);
        final double forward = s / df;
        final double price = df * BlackFormulaRepository.price(forward, strike, t, vol, true);
        double dOverP;
        if (price == 0.0) {
          final double sigmaRootT = vol * Math.sqrt(t);
          final double d1 = Math.log(forward / strike) / sigmaRootT + 0.5 * sigmaRootT;
          final double d2 = d1 - sigmaRootT;
          dOverP = (1 + d2 * d2) / sigmaRootT / forward / (sigmaRootT - 2 * d1);
        } else {
          final double delta = BlackFormulaRepository.delta(forward, strike, t, vol, true);
          dOverP = delta / price;
        }
        final double temp = s * vol;
        return -(temp * temp * dOverP + s * rate);
      }
    };

    final Function1D<Double, Double> constant = new Function1D<Double, Double>() {

      @Override
      public Double evaluate(final Double x) {
        return 1.0;
      }
    };

    return new ConvectionDiffusionPDEDataBundle(FunctionalDoublesSurface.from(a), FunctionalDoublesSurface.from(b), ConstantDoublesSurface.from(0), constant);
  }

  public ConvectionDiffusionPDEDataBundle getBackwardsBlackScholesSpecial2(final double vol, final double rate) {
    final Function<Double, Double> a = new Function<Double, Double>() {
      @Override
      public Double evaluate(final Double... ts) {
        Validate.isTrue(ts.length == 2);
        final double s = ts[1];
        final double temp = s * vol;
        return -0.5 * temp * temp;
      }
    };

    final Function<Double, Double> b = new Function<Double, Double>() {
      @Override
      public Double evaluate(final Double... ts) {
        Validate.isTrue(ts.length == 2);
        final double s = ts[1];
        return -s * rate;
      }
    };

    final Function1D<Double, Double> constant = new Function1D<Double, Double>() {

      @Override
      public Double evaluate(final Double x) {
        return 0.0;
      }
    };

    return new ConvectionDiffusionPDEDataBundle(FunctionalDoublesSurface.from(a), FunctionalDoublesSurface.from(b), ConstantDoublesSurface.from(rate), constant);

  }

  /**
   * Set up a Black-Scholes PDE where the space variable is the log of the spot $x=\ln(s)$
   * $$\frac{\partial V}{\partial \tau} - \frac{\sigma^2}{2} \frac{\partial^2 V}{\partial x^2} -(\frac{\sigma^2}{2}+r) \frac{\partial V}{\partial x} + rV = 0$$
   * @param vol  The volatility
   * @param rate The rate
   * @param strike The strike
   * @param isCall is a call
   * @return a convection data bundle
   */
  public ConvectionDiffusionPDEDataBundle getBackwardsLogBlackScholes(final double vol, final double rate, final double strike, final boolean isCall) {

    final double a = -vol * vol / 2;
    final double b = -a - rate;

    final Function1D<Double, Double> payoff = new Function1D<Double, Double>() {

      @Override
      public Double evaluate(final Double x) {
        final double s = Math.exp(x);
        if (isCall) {
          return Math.max(s - strike, 0);
        }
        return Math.max(strike - s, 0);

      }
    };

    return new ConvectionDiffusionPDEDataBundle(ConstantDoublesSurface.from(a), ConstantDoublesSurface.from(b), ConstantDoublesSurface.from(rate), payoff);
  }

  /**
   * This models the forward process $df = \sigma f^\beta dW$ where $f(t,T) = \mathbb{E^T}[s_T|\mathcal{F}_t]$ and is a Martingale.
   * The corresponding PDE for the option price is $$\frac{\partial V}{\partial \tau} - \frac{(\sigma^*)^2 f^{2\beta}}{2} \frac{\partial^2 V}{\partial f^2} + rV = 0$$
   * The term $r$ is yield to maturity - it can be set to zero and a discount factor applied to the option price instead.
   * @param vol The volatility
   * @param rate The yield to maturity
   * @param strike The strike
   * @param beta The beta
   * @param isCall Is a call
   * @return A convection data bundle
   */
  public ConvectionDiffusionPDEDataBundle getBackwardsCEV(final double vol, final double rate, final double strike, final double beta, final boolean isCall) {
    Validate.isTrue(beta >= 0.0, "Need beta >=0");

    final Function<Double, Double> a = new Function<Double, Double>() {
      @Override
      public Double evaluate(final Double... ts) {
        Validate.isTrue(ts.length == 2);
        final double s = ts[1];
        final double temp = vol * Math.pow(s, beta);
        return -0.5 * temp * temp;
      }
    };

    return new ConvectionDiffusionPDEDataBundle(FunctionalDoublesSurface.from(a), ConstantDoublesSurface.from(0.0), ConstantDoublesSurface.from(rate), new EuropeanPayoff(strike, isCall));
  }

  /**
   * Set up a backwardsPDE for a model where the underlying follows the SDE $ ds = \mu(t)sdt + \sigma(t,s) s^{\beta} dW$, with local volatility
   *  $\sigma(t,s)$. The resulting PDE is $$\frac{\partial V}{\partial \tau} - \sigma(t,s)\frac{s^{2\beta}}{2} \frac{\partial^2 V}{\partial s^2}
   *  -\mu(t)s \frac{\partial V}{\partial s} + \mu(t) V = 0$$
   *  As usual with the backwards PDEs, 'time' is time-to-maturity ($\tau$) and thus starts at zero (i.e. at maturity). The initial condition is a European option payoff
   *  (so $V(0,s) = (\omega(s-k))^+$), where $\omega$ is +1 for call and -1 for put). Real (i.e. calendar) time, $t$, appears in the local volatility and drift terms with
   *  $t = T - \tau$ where $T$ is the maturity. The solution at $t = 0$ $(\tau=T)$ is the option price for a particular spot.
   * @param forward The forward curve TODO the assumption here is that the drift $\mu(t)$ is the same as the short rate used for discounting (both of which are taken off
   * the forward curve)- this is fine for non-dividend paying equity but not for FX
   * @param strike The strike
   * @param maturity The maturity (in years)
   * @param beta The CEV parameter
   * @param isCall True for call
   * @param localVol Local Volatility
   * @return A convection diffusion data bundle
   */
  public ConvectionDiffusionPDEDataBundle getBackwardsLocalVol(final ForwardCurve forward, final double strike, final double maturity, final double beta, final boolean isCall,
      final AbsoluteLocalVolatilitySurface localVol) {
    Validate.isTrue(beta >= 0.0, "Need beta >=0");
    final Function<Double, Double> a = new Function<Double, Double>() {
      @Override
      public Double evaluate(final Double... ts) {
        Validate.isTrue(ts.length == 2);
        final double tau = ts[0];
        final double s = ts[1];
        final double t = maturity - tau;
        final double temp = Math.pow(s, beta) * localVol.getVolatility(t, s);
        return -0.5 * temp * temp;
      }
    };

    final Function<Double, Double> b = new Function<Double, Double>() {
      @Override
      public Double evaluate(final Double... ts) {
        Validate.isTrue(ts.length == 2);
        final double tau = ts[0];
        final double s = ts[1];
        final double t = maturity - tau;
        return -s * forward.getDrift(t);
      }
    };

    final Function<Double, Double> c = new Function<Double, Double>() {
      @Override
      public Double evaluate(final Double... ts) {
        Validate.isTrue(ts.length == 2);
        final double tau = ts[0];
        final double t = maturity - tau;
        return forward.getDrift(t);
      }
    };

    final Function1D<Double, Double> payoff = new Function1D<Double, Double>() {

      @Override
      public Double evaluate(final Double x) {
        if (isCall) {
          return Math.max(0, x - strike);
        }
        return Math.max(0, strike - x);
      }
    };

    return new ConvectionDiffusionPDEDataBundle(FunctionalDoublesSurface.from(a), FunctionalDoublesSurface.from(b), FunctionalDoublesSurface.from(c), payoff);
  }

  /**
   * Classic (i.e. formulated in terms of constant instantaneous short rates) backwards PDE setup for option price under
   * a local volatility. The state variables are time-to-maturity and (spot) value of the underlying
   * @param rate The risk free rate (domestic risk free rate in FX case)
   * @param yield The dividend yield (for equity) or foreign risk free (for FX)
   * @param strike The strike
   * @param maturity the time-to-maturity
   * @param isCall true for call
   * @param localVol A local volatility surface - gives the instantaneous (log-normal) volatility as a function of time and
   * the value of the underlying at that time
   * @return The data to run through a PDE solver that will give the time-zero option price as a function of the time-zero
   * value of the underlying
   */
  public ConvectionDiffusionPDEDataBundle getBackwardsLocalVol(final double rate, final double yield, final double strike,
      final double maturity, final boolean isCall, final LocalVolatilitySurfaceStrike localVol) {

    final Function<Double, Double> a = new Function<Double, Double>() {
      @Override
      public Double evaluate(final Double... ts) {
        Validate.isTrue(ts.length == 2);
        final double tau = ts[0];
        final double s = ts[1];
        final double t = maturity - tau;
        final double temp = s * localVol.getVolatility(t, s);
        return -0.5 * temp * temp;
      }
    };

    final Function<Double, Double> b = new Function<Double, Double>() {
      @Override
      public Double evaluate(final Double... ts) {
        Validate.isTrue(ts.length == 2);
        final double s = ts[1];

        return -s * (rate - yield);
      }
    };

    final Function1D<Double, Double> payoff = new Function1D<Double, Double>() {

      @Override
      public Double evaluate(final Double x) {
        if (isCall) {
          return Math.max(0, x - strike);
        }
        return Math.max(0, strike - x);
      }
    };

    return new ConvectionDiffusionPDEDataBundle(FunctionalDoublesSurface.from(a), FunctionalDoublesSurface.from(b),
        ConstantDoublesSurface.from(rate), payoff);
  }

  /**
   * Backwards PDE setup for option price under a local volatility. The state variables are time-to-maturity and
   * forward value of the underlying. <b>Note</b> the option price will be the forward (non-discounted) price.
   * @param strike The strike
   * @param maturity the time-to-maturity
   * @param isCall true for call
   * @param localVol A local volatility surface - gives the instantaneous (log-normal) volatility as a function of time and
   * the value of the underlying at that time
   * @param forwardCurve the time-zero forward curve, F(0,T), for the underlying
   * @return The data to run through a PDE solver that will give the time-zero forward option price as a function of the time-zero
   * value of the underlying
   */
  public ConvectionDiffusionPDEDataBundle getBackwardsLocalVol(final double strike, final double maturity, final boolean isCall,
      final LocalVolatilitySurfaceStrike localVol, final ForwardCurve forwardCurve) {

    final double fT = forwardCurve.getForward(maturity);

    final Function<Double, Double> a = new Function<Double, Double>() {
      @Override
      public Double evaluate(final Double... tf) {
        Validate.isTrue(tf.length == 2);
        final double tau = tf[0];
        final double f = tf[1];
        final double t = maturity - tau;
        final double ft = forwardCurve.getForward(t);

        final double temp = f * localVol.getVolatility(t, f * ft / fT);
        return -0.5 * temp * temp;
      }
    };

    final Function1D<Double, Double> payoff = new Function1D<Double, Double>() {

      @Override
      public Double evaluate(final Double f) {
        if (isCall) {
          return Math.max(0, f - strike);
        }
        return Math.max(0, strike - f);
      }
    };

    return new ConvectionDiffusionPDEDataBundle(FunctionalDoublesSurface.from(a), ConstantDoublesSurface.from(0), ConstantDoublesSurface.from(0), payoff);
  }

  /**
<<<<<<< HEAD
   * @deprecated Do not use this method
   * @param strike The strike
   * @param maturity The maturity
   * @param isCall Is a call
   * @param localVol The local volatility surface
   * @return A data bundle
   */
  @Deprecated
=======
   * Backwards PDE setup for option price under a local volatility parameterised by moneyness. The state variables are time-to-maturity and
   * forward value of the underlying. <b>Note</b> the option price will be the forward (non-discounted) price.
   * @param strike The strike
   * @param maturity the time-to-maturity
   * @param isCall true for call
   * @param localVol A local volatility surface - gives the instantaneous (log-normal) volatility as a function of time and
   * the moneyness at that time
   * @return The data to run through a PDE solver that will give the time-zero forward option price as a function of the time-zero
   * value of the underlying
   */
>>>>>>> a3c1de6e
  public ConvectionDiffusionPDEDataBundle getBackwardsLocalVol(final double strike, final double maturity, final boolean isCall,
      final LocalVolatilitySurfaceMoneyness localVol) {

    final ForwardCurve fc = localVol.getForwardCurve();
    final double f0 = fc.getForward(maturity);
    final Function<Double, Double> a = new Function<Double, Double>() {
      @Override
      public Double evaluate(final Double... tf) {
        Validate.isTrue(tf.length == 2);
        final double tau = tf[0];
        final double f = tf[1];
        final double t = maturity - tau;
        final double x = f / f0;

        final double temp = f * localVol.getVolatilityForMoneyness(t, x);
        return -0.5 * temp * temp;
      }
    };

    final Function1D<Double, Double> payoff = new Function1D<Double, Double>() {

      @Override
      public Double evaluate(final Double x) {
        if (isCall) {
          return Math.max(0, x - strike);
        }
        return Math.max(0, strike - x);
      }
    };

    return new ConvectionDiffusionPDEDataBundle(FunctionalDoublesSurface.from(a), ConstantDoublesSurface.from(0), ConstantDoublesSurface.from(0), payoff);
  }

  public ConvectionDiffusionPDEDataBundle getForwardLocalVol(final ForwardCurve forward, final double beta, final boolean isCall,
      final AbsoluteLocalVolatilitySurface localVol) {
    Validate.isTrue(beta >= 0.0, "Need beta >=0");
    final Function<Double, Double> a = new Function<Double, Double>() {
      @Override
      public Double evaluate(final Double... tk) {
        Validate.isTrue(tk.length == 2);
        final double t = tk[0];
        final double k = tk[1];

        final double temp = Math.pow(k, beta) * localVol.getVolatility(t, k);
        //debug
        if (Double.isNaN(temp)) {
          System.out.println("problem with a: " + temp);
        }
        return -0.5 * temp * temp;
      }
    };

    final Function<Double, Double> b = new Function<Double, Double>() {
      @Override
      public Double evaluate(final Double... tk) {
        Validate.isTrue(tk.length == 2);
        final double t = tk[0];
        final double k = tk[1];
        final double res = k * forward.getDrift(t);
        //debug
        if (Double.isNaN(res)) {
          System.out.println("problem with b: " + res);
        }
        return res;
      }
    };

    final Function1D<Double, Double> payoff = new Function1D<Double, Double>() {

      @Override
      public Double evaluate(final Double k) {
        if (isCall) {
          return Math.max(0, forward.getSpot() - k);
        }
        return Math.max(0, k - forward.getSpot());
      }
    };

    return new ConvectionDiffusionPDEDataBundle(FunctionalDoublesSurface.from(a), FunctionalDoublesSurface.from(b), ConstantDoublesSurface.from(0), payoff);
  }

  /**
   * Set up for running forward PDE with local volatility parameterised by moneyness (i.e. m = strike/forward). The option
   * prices will be in a normalised form, and will have to be multiplied by the discount factor AND the forward to recover
   * the actual option price
   * @param localVol A local volatility surface
   * @param forwardCurve the forward curve
   * @param isCall True for call
   * @return The data to run through a PDE solver that will give the modified option price (the true option price is this
   * multiplied by the discount factor AND the forward) as a function of expiry and <b>moneyness</b>
   */
  public ConvectionDiffusionPDEDataBundle getForwardLocalVol(final LocalVolatilitySurfaceStrike localVol, final ForwardCurve forwardCurve,
      final boolean isCall) {
<<<<<<< HEAD
    final LocalVolatilityMoneynessSurface lvm = LocalVolatilitySurfaceConverter.toMoneynessSurface(localVol, forwardCurve);
=======
    LocalVolatilitySurfaceMoneyness lvm = LocalVolatilitySurfaceConverter.toMoneynessSurface(localVol, forwardCurve);
>>>>>>> a3c1de6e
    return getForwardLocalVol(lvm, isCall);
  }

  /**
   * Set up for running forward PDE with local volatility parameterised by moneyness (i.e. m = strike/forward). The option
   * prices will be in a normalised form, and will have to be multiplied by the discount factor AND the forward to recover
   * the actual option price
   * @param localVol A local volatility surface parametrised by expiry and moneyness (=strike/forward)
   * @param isCall True for call
   * @return The data to run through a PDE solver that will give the modified option price (the true option price is this
   * multiplied by the discount factor AND the forward) as a function of expiry and <b>moneyness</b>
   */
  public ConvectionDiffusionPDEDataBundle getForwardLocalVol(final LocalVolatilitySurfaceMoneyness localVol,
      final boolean isCall) {

    final Function<Double, Double> a = new Function<Double, Double>() {
      @Override
      public Double evaluate(final Double... tx) {
        Validate.isTrue(tx.length == 2);
        final double t = tx[0];
        final double m = tx[1];

        final double vol = localVol.getVolatilityForMoneyness(t, m);
        final double temp = m * vol;
        return -0.5 * temp * temp;
      }
    };

    final Function1D<Double, Double> payoff = new Function1D<Double, Double>() {

      @Override
      public Double evaluate(final Double m) {
        if (isCall) {
          return Math.max(0, 1 - m);
        }
        return Math.max(0, m - 1);
      }
    };

    return new ConvectionDiffusionPDEDataBundle(FunctionalDoublesSurface.from(a), ConstantDoublesSurface.from(0), ConstantDoublesSurface.from(0), payoff);
  }

  /**
   * *
   * Classic (i.e. formulated in terms of constant instantaneous short rates) forward PDE setup for option price under
   * a local volatility. The state variables are time-to-maturity and strike
   * @param rate The risk free rate (domestic risk free rate in FX case)
   * @param yield The dividend yield (for equity) or foreign risk free (for FX)
   * @param spot The spot value of the underlying
   * @param isCall true for call
   * @param localVol A local volatility surface - gives the instantaneous (log-normal) volatility as a function of time and
   * the value of the underlying at that time
   * @return The data to run through a PDE solver that will give the option price as a function of strike and expiry
   */
  public ConvectionDiffusionPDEDataBundle getForwardLocalVol(final double rate, final double yield, final double spot,
      final boolean isCall, final LocalVolatilitySurfaceStrike localVol) {

    final Function<Double, Double> a = new Function<Double, Double>() {
      @Override
      public Double evaluate(final Double... tk) {
        Validate.isTrue(tk.length == 2);
        final double t = tk[0];
        final double k = tk[1];
        final double vol = localVol.getVolatility(t, k);
        final double temp = k * vol;
        return -0.5 * temp * temp;
      }
    };

    final Function<Double, Double> b = new Function<Double, Double>() {
      @Override
      public Double evaluate(final Double... tk) {
        Validate.isTrue(tk.length == 2);
        final double k = tk[1];

        return k * (rate - yield);
      }
    };

    final Function1D<Double, Double> payoff = new Function1D<Double, Double>() {

      @Override
      public Double evaluate(final Double k) {
        if (isCall) {
          return Math.max(0, spot - k);
        }
        return Math.max(0, k - spot);
      }
    };

    return new ConvectionDiffusionPDEDataBundle(FunctionalDoublesSurface.from(a), FunctionalDoublesSurface.from(b), ConstantDoublesSurface.from(yield), payoff);
  }

  public ConvectionDiffusionPDEDataBundle getForwardLocalVolMoneyness(final double spot, final boolean isCall,
      final LocalVolatilitySurfaceStrike localVol) {
    final double lambda = 100;

    final Function<Double, Double> a = new Function<Double, Double>() {
      @Override
      public Double evaluate(final Double... tx) {
        Validate.isTrue(tx.length == 2);
        final double t = tx[0];
        final double x = tx[1];

        final double l1 = 1 + lambda * t;
        final double l2 = Math.sqrt(l1);
        final double k = spot * Math.exp(-x / l2);
        final double temp = localVol.getVolatility(t, k);
        return -0.5 * temp * temp / l1;
      }
    };

    final Function<Double, Double> b = new Function<Double, Double>() {
      @Override
      public Double evaluate(final Double... tx) {
        Validate.isTrue(tx.length == 2);
        final double t = tx[0];
        final double x = tx[1];

        final double l1 = 1 + lambda * t;
        final double l2 = Math.sqrt(l1);
        final double k = spot * Math.exp(-x / l2);
        final double vol = localVol.getVolatility(t, k);
        return -0.5 * (lambda * x / l1 - vol * vol / l2);
      }
    };

    final Function1D<Double, Double> payoff = new Function1D<Double, Double>() {

      @Override
      public Double evaluate(final Double x) {

        final double k = spot * Math.exp(-x);
        if (isCall) {
          return Math.max(0, spot - k);
        }
        return Math.max(0, k - spot);
      }
    };

    return new ConvectionDiffusionPDEDataBundle(FunctionalDoublesSurface.from(a), FunctionalDoublesSurface.from(b), ConstantDoublesSurface.from(0), payoff);
  }

  public ExtendedConvectionDiffusionPDEDataBundle getFokkerPlank(final ForwardCurve forward, final double beta, final AbsoluteLocalVolatilitySurface localVol) {

    final Function<Double, Double> a = new Function<Double, Double>() {
      @Override
      public Double evaluate(final Double... ts) {
        Validate.isTrue(ts.length == 2);
        return -1.0;
      }
    };

    final Function<Double, Double> aStar = new Function<Double, Double>() {
      @Override
      public Double evaluate(final Double... ts) {
        Validate.isTrue(ts.length == 2);
        final double t = ts[0];
        final double s = ts[1];
        final double temp = localVol.getVolatility(t, s) * Math.pow(s, beta);

        return 0.5 * temp * temp;
      }
    };

    final Function<Double, Double> b = new Function<Double, Double>() {
      @Override
      public Double evaluate(final Double... ts) {
        Validate.isTrue(ts.length == 2);
        final double t = ts[0];
        final double s = ts[1];
        return s * forward.getDrift(t);
      }
    };

    final Function<Double, Double> bStar = new Function<Double, Double>() {
      @Override
      public Double evaluate(final Double... ts) {
        Validate.isTrue(ts.length == 2);
        return 1.0;
      }
    };

    final Function<Double, Double> c = new Function<Double, Double>() {
      @Override
      public Double evaluate(final Double... ts) {
        Validate.isTrue(ts.length == 2);
        final double t = ts[0];

        return forward.getDrift(t);
      }
    };

    //using a log-normal distribution with a very small Standard deviation as a proxy for a Dirac delta
    final Function1D<Double, Double> initialCondition = new Function1D<Double, Double>() {
      private final double _volRootTOffset = 0.01;

      @Override
      public Double evaluate(final Double s) {
        if (s == 0) {
          return 0.0;
        }
        final double x = Math.log(s / forward.getSpot());
        final NormalDistribution dist = new NormalDistribution(0, _volRootTOffset);
        return dist.getPDF(x) / s;
      }
    };

    return new ExtendedConvectionDiffusionPDEDataBundle(FunctionalDoublesSurface.from(a), FunctionalDoublesSurface.from(b), FunctionalDoublesSurface.from(c), FunctionalDoublesSurface.from(aStar),
        FunctionalDoublesSurface.from(bStar), initialCondition);

  }

  /**
   * Set up a backwards coupled PDE for a model where the underlying follows the SDE $ds = \mu(t)sdt + \sigma_i s^{\beta} dW$, with local volatility overlay
   *  $\sigma(t,s)$ and level $\sigma_i $ which takes on one of two values depending on the state of the continuous 2-state hidden Markov chain. The
   *  resulting pair of PDEs is $$\begin{eqnarray}
   *  \frac{\partial V_1}{\partial \tau} - \frac{\sigma_1^2 s^{2\beta}}{2} \frac{\partial^2 V_1}{\partial s^2}
   *  -\mu(t)s \frac{\partial V_1}{\partial s} + (\mu(t) + \lambda_{12})V_1 - \lambda_{12} V_2= 0 \\
   *  \frac{\partial V_2}{\partial \tau} - \frac{\sigma_2^2 s^{2\beta}}{2} \frac{\partial^2 V_2}{\partial s^2} -\mu(t)s \frac{\partial V_2}{\partial s}
   *  + (\mu(t) + \lambda_{21})V_2 - \lambda_{21} V_1= 0
   *  \end{eqnarray}$$
   *  As usual with the backwards PDEs, 'time' is time-to-maturity ($\tau$) and thus starts at zero (i.e. at maturity). The initial condition is a call payoff (so
   *  $V_1(0,s) = V_2(0,s) = (s-k)^+$). Real (i.e. calendar) time, $t$, appears in the drift term with $t = T - \tau$ where $T$
   *  is the maturity. The solution at $t=0$ $(\tau=T)$ for $V_1$ and $V_2$ is the option price if the Markov chain started in state 1 or 2. If the
   *  initial state of the Markov chain is unknown (but the probability of being in a state is known), then the option price is the probability weighting of the two solutions.
   * @param forward The forward curve
   * @param strike The strike
   * @param maturity The option maturity (in years)
   * @param data Data relating to the Markov chain
   * @return a pair of convection diffusion data bundles
   */
  public CoupledPDEDataBundle[] getCoupledBackwardsPair(final ForwardCurve forward, final double strike, final double maturity, final TwoStateMarkovChainDataBundle data) {
    final AbsoluteLocalVolatilitySurface localVolOverlay = new AbsoluteLocalVolatilitySurface(ConstantDoublesSurface.from(1.0));
    return getCoupledBackwardsPair(forward, strike, maturity, data, localVolOverlay);
  }

  /**
   * Set up a backwards coupled PDE for a model where the underlying follows the SDE $ ds = \mu(t)sdt + \sigma(t,s)\sigma_i s^{\beta} dW$, with local volatility overlay
   *  $\sigma(t,s)$ and level $\sigma_i $ which takes on one of two values depending on the state of the continuous 2-state hidden Markov chain. The
   *  resulting pair of PDEs is $$\begin{eqnarray}
   *  \frac{\partial V_1}{\partial \tau} - \sigma(t,s)\frac{\sigma_1^2 s^{2\beta}}{2} \frac{\partial^2 V_1}{\partial s^2}
   *  -\mu(t)s \frac{\partial V_1}{\partial s} + (\mu(t) + \lambda_{12})V_1 - \lambda_{12} V_2= 0 \\
   * \frac{\partial V_2}{\partial \tau} - \sigma(t,s)\frac{\sigma_2^2 s^{2\beta}}{2} \frac{\partial^2 V_2}{\partial s^2} -\mu(t)s \frac{\partial V_2}{\partial s}
   * + (\mu(t) + \lambda_{21})V_2 - \lambda_{21} V_1= 0
   * \end{eqnarray}$$
   *  As usual with the backwards PDEs, 'time' is time-to-maturity ($\tau$) and thus starts at zero (i.e. at maturity). The initial condition is a call payoff (so
   *  $V_1(0,s) = V_2(0,s) = (s-k)^+$). Real (i.e. calendar) time, $t$, appears in the local volatility and drift terms with $t = T - \tau$ where $T$
   *  is the maturity. The solution at $t = 0$ $(\tau=T)$ for $V_1$ and $V_2$ is the option price if the Markov chain started in state 1 or 2. If the
   *  initial state of the Markov chain is unknown (but the probability of being in a state is know), then the option price is the probability weighting of the two solutions.
   * @param forward The forward curve
   * @param strike The strike
   * @param maturity The option maturity (in years)
   * @param data Data relating to the Markov chain
   * @param localVolOverlay The local vol term
   * @return a pair of convection diffusion data bundles
   */
  public CoupledPDEDataBundle[] getCoupledBackwardsPair(final ForwardCurve forward, final double strike, final double maturity, final TwoStateMarkovChainDataBundle data,
      final AbsoluteLocalVolatilitySurface localVolOverlay) {
    Validate.notNull(forward, "null forward");
    Validate.notNull(data, "null data");
    Validate.notNull(localVolOverlay, "null localVolOverlay");

    final CoupledPDEDataBundle[] res = new CoupledPDEDataBundle[2];
    res[0] = getCoupledBackwardsPDE(forward, data.getVol1(), strike, maturity, data.getLambda12(), data.getBeta1(), localVolOverlay);
    res[1] = getCoupledBackwardsPDE(forward, data.getVol2(), strike, maturity, data.getLambda21(), data.getBeta2(), localVolOverlay);
    return res;
  }

  /**
   *  Set up a forward coupled PDE for a model where the underlying follows the SDE $ds = \mu(t)sdt + \sigma_i s^{\beta} dW$, with
   *  level  $\sigma_i$ which takes on one of two values depending on the state of the continuous 2-state hidden Markov chain,
   *  and the payoff is a standard European call. The coupled PDEs are in maturity ($T$) and strike ($k$) coordinates and read
   *   $$\begin{eqnarray}\frac{\partial V_1}{\partial T}  - \frac{\sigma_1^2 k^{2\beta}}{2}
   *   \frac{\partial^2 V_1}{\partial k^2} -\mu(T)k \frac{\partial V_1}{\partial k} + \lambda_{12}V_1 - \lambda_{21} V_2= 0 \\
   *   \frac{\partial V_2}{\partial T}  - \frac{\sigma_2^2 k^{2\beta}}{2}
   *  \frac{\partial^2 V_2}{\partial k^2} -\mu(T)k \frac{\partial V_2}{\partial k} + \lambda_{21}V_2 - \lambda_{12} V_1= 0
   *  \end{eqnarray}$$
   *  The initial condition is $V_1(0,k) = p_1(0)(s_0-k)^+$ and $V_2(0,k) = p_2(0)(s_0-k)^+$ where $p_1(0)$ and $p_2(0)$ are the probabilities
   *  of the Markov chain starting in a given state and $s_0$ is the spot. The option value at a particular maturity ($T$) and strike ($k$) is given by
   *   $V(T,k) = V_1(T,k) + V_2(T,k)$
   * @param forward  The forward curve
   * @param data Data relating to the Markov chain
   * @return a pair of convection diffusion data bundles
   */
  public CoupledPDEDataBundle[] getCoupledForwardPair(final ForwardCurve forward, final TwoStateMarkovChainDataBundle data) {
    final AbsoluteLocalVolatilitySurface localVolOverlay = new AbsoluteLocalVolatilitySurface(ConstantDoublesSurface.from(1.0));
    return getCoupledForwardPair(forward, data, localVolOverlay);
  }

  /**
   *  Set up a forward coupled PDE for a model where the underlying follows the SDE $ ds = \mu(t)sdt + \sigma(t,s)\sigma_i s^{\beta} dW$, with local volatility overlay
   *  $\sigma(t,s)$ and level $\sigma_i $ which takes on one of two values depending on the state of the continuous 2-state hidden Markov chain,
   *  and the payoff is a standard European call. The coupled PDEs are in maturity (T) and strike (k) coordinates and read
   *   $$\begin{eqnarray}\frac{\partial V_1}{\partial T}  - \sigma(T,k)\frac{\sigma_1^2 k^{2\beta}}{2}
   *   \frac{\partial^2 V_1}{\partial k^2} -\mu(T)k \frac{\partial V_1}{\partial k} + \lambda_{12}V_1 - \lambda_{21} V_2= 0 \\
   *   \frac{\partial V_2}{\partial T}  - \sigma(T,k)\frac{\sigma_2^2 k^{2\beta}}{2}
   *  \frac{\partial^2 V_2}{\partial k^2} -\mu(T)k \frac{\partial V_2}{\partial k} + \lambda_{21}V_2 - \lambda_{12} V_1= 0 \end{eqnarray}$$
   *  The initial condition is $V_1(0,k) = p_1(0)(s_0-k)^+$ and $V_2(0,k) = p_2(0)(s_0-k)^+$ where $p_1(0)$ and $p_2(0)$ are the probabilities
   *  of the Markov chain starting in a given state and $s_0$ is the spot. The option value at a particular maturity ($T$) and strike ($k$) is given by
   *   $V(T,k) = V_1(T,k) + V_2(T,k)$
   * @param forward  The forward curve
   * @param data Data relating to the Markov chain
   * @param localVolOverlay The local vol term
   * @return a pair of convection diffusion data bundles
   */
  public CoupledPDEDataBundle[] getCoupledForwardPair(final ForwardCurve forward, final TwoStateMarkovChainDataBundle data, final AbsoluteLocalVolatilitySurface localVolOverlay) {
    Validate.notNull(forward, "null forward");
    Validate.notNull(data, "null data");
    Validate.notNull(localVolOverlay, "null localVolOverlay");

    final CoupledPDEDataBundle[] res = new CoupledPDEDataBundle[2];
    res[0] = getCoupledForwardPDE(forward, data.getVol1(), data.getLambda12(), data.getLambda21(), data.getP0(), data.getBeta1(), localVolOverlay);
    res[1] = getCoupledForwardPDE(forward, data.getVol2(), data.getLambda21(), data.getLambda12(), 1.0 - data.getP0(), data.getBeta2(), localVolOverlay);
    return res;
  }

  /**
   * Set up a coupled Fokker-Plank PDE for a model where the underlying follows the SDE $ ds = \mu(t)sdt + \sigma_i s^{\beta} dW$, with  level
   *  $\sigma_i$ which takes on one of two values depending on the state of the continuous 2-state hidden Markov chain. The resultant PDE is
   *  $$\begin{eqnarray}\frac{\partial \rho_1}{\partial t}  -  \frac{\partial^2 }{\partial s^2}\left[\frac{\sigma_1^2 s^{2\beta}}{2}\rho_1 \right] -
   *  \frac{\partial}{\partial s}\left[\mu(t)s\rho_1\right] + \lambda_{12}\rho_1 - \lambda_{21}\rho_2= 0 \\
   *  \frac{\partial \rho_2}{\partial t}  - \frac{\partial^2 }{\partial s^2}\left[\frac{\sigma_2^2 s^{2\beta}}{2}\rho_2 \right] -
   *  \frac{\partial }{\partial s}\left[\mu(t)s\rho_2\right] + \lambda_{21}\rho_2 - \lambda_{12} \rho_1= 0
   *  \end{eqnarray}$$ where $\rho_i(t,s)$ is the probabilty density
   *  of being in state $i$ with a value of the underlying $s$ at time $t$. The inital state is $\rho_i(0,s) = p_i(0)\delta(s-s_0)$ where $p_i(0)$
   *  is the probability of the Markov chain starting in state $i$ and $s_0$ is the spot. Since a delta function cannot be used directly it is replaced with a
   *  log-normal distrubution (of $s/s_0$) with a standard deviation of 0.01;
   * @param forward The forward curve
   * @param data Data relating to the Markov chain
   * @return a pair of extended convection diffusion data bundles
   */
  public ExtendedCoupledPDEDataBundle[] getCoupledFokkerPlankPair(final ForwardCurve forward, final TwoStateMarkovChainDataBundle data) {
    final AbsoluteLocalVolatilitySurface localVolOverlay = new AbsoluteLocalVolatilitySurface(ConstantDoublesSurface.from(1.0));
    return getCoupledFokkerPlankPair(forward, data, localVolOverlay);
  }

  /**
   * Set up a coupled Fokker-Plank PDE for a model where the underlying follows the SDE $ ds = \mu(t)sdt + \sigma(t,s)\sigma_i s^{\beta} dW$, with local volatility overlay
   *  $\sigma(t,s)$ and level $\sigma_i $ which takes on one of two values depending on the state of the continuous 2-state hidden Markov chain.
   *  The resultant PDE is
   *  $$\begin{eqnarray}\frac{\partial \rho_1}{\partial t} - \frac{\partial^2 }{\partial s^2}\left[ \sigma(t,s)\frac{\sigma_1^2 s^{2\beta}}{2}\rho_1 \right] -
   *  \frac{\partial}{\partial s}\left[\mu(t)s\rho_1\right] + \lambda_{12}\rho_1 - \lambda_{21}\rho_2= 0 \\
   *  \frac{\partial \rho_2}{\partial t} - \frac{\partial^2 }{\partial s^2}\left[ \sigma(t,s)\frac{\sigma_2^2 s^{2\beta}}{2}\rho_2 \right] -
   *  \frac{\partial }{\partial s}\left[\mu(t)s\rho_2\right] + \lambda_{21}\rho_2 - \lambda_{12} \rho_1= 0
   *  \end{eqnarray}$$ where $\rho_i(t,s)$ is the probabilty density
   *  of being in state $i$ with a value of the underlying $s$ at time $t$. The initial state is $\rho_i(0,s) = p_i(0)\delta(s-s_0)$ where $p_i(0)$
   *  is the probability of the Markov chain starting in state $i$ and $s_0$ is the spot. Since a delta function cannot be used directly it is replaced with a
   *  log-normal distrubution (of $s/s_0$) with a standard deviation of 0.01;
   * @param forward The forward curve
   * @param data Data relating to the Markov chain
   * @param localVolOverlay  The local vol term
   * @return a pair of extended convection diffusion data bundles
   */
  public ExtendedCoupledPDEDataBundle[] getCoupledFokkerPlankPair(final ForwardCurve forward, final TwoStateMarkovChainDataBundle data, final AbsoluteLocalVolatilitySurface localVolOverlay) {
    Validate.notNull(forward, "null forward");
    Validate.notNull(data, "null data");
    Validate.notNull(localVolOverlay, "null localVolOverlay");

    final ExtendedCoupledPDEDataBundle[] res = new ExtendedCoupledPDEDataBundle[2];
    res[0] = getCoupledFokkerPlank(forward, data.getVol1(), data.getLambda12(), data.getLambda21(), data.getP0(), data.getBeta1(), localVolOverlay);
    res[1] = getCoupledFokkerPlank(forward, data.getVol2(), data.getLambda21(), data.getLambda12(), 1.0 - data.getP0(), data.getBeta2(), localVolOverlay);

    return res;
  }

  private CoupledPDEDataBundle getCoupledBackwardsPDE(final ForwardCurve forward, final double vol, final double strike, final double maturity, final double lambda, final double beta,
      final AbsoluteLocalVolatilitySurface localVol) {

    final Function<Double, Double> a = new Function<Double, Double>() {
      @Override
      public Double evaluate(final Double... ts) {
        Validate.isTrue(ts.length == 2);
        final double tau = ts[0];
        final double s = ts[1];
        final double t = maturity - tau;
        final double temp = vol * Math.pow(s, beta) * localVol.getVolatility(t, s);
        return -0.5 * temp * temp;
      }
    };

    final Function<Double, Double> b = new Function<Double, Double>() {
      @Override
      public Double evaluate(final Double... ts) {
        Validate.isTrue(ts.length == 2);
        final double tau = ts[0];
        final double s = ts[1];
        final double t = maturity - tau;
        return -s * forward.getDrift(t);
      }
    };

    final Function<Double, Double> c = new Function<Double, Double>() {
      @Override
      public Double evaluate(final Double... ts) {
        Validate.isTrue(ts.length == 2);
        final double tau = ts[0];
        final double t = maturity - tau;
        return forward.getDrift(t) + lambda;
      }
    };

    final Function1D<Double, Double> payoff = new Function1D<Double, Double>() {

      @Override
      public Double evaluate(final Double x) {
        return Math.max(0, x - strike);
      }
    };

    return new CoupledPDEDataBundle(FunctionalDoublesSurface.from(a), FunctionalDoublesSurface.from(b), FunctionalDoublesSurface.from(c), -lambda, payoff);
  }

  private CoupledPDEDataBundle getCoupledForwardPDE(final ForwardCurve forward, final double vol, final double lambda1, final double lambda2, final double initialProb, final double beta,
      final AbsoluteLocalVolatilitySurface localVol) {

    final Function<Double, Double> a = new Function<Double, Double>() {
      @Override
      public Double evaluate(final Double... tk) {
        Validate.isTrue(tk.length == 2);
        final double t = tk[0];
        final double k = tk[1];
        final double temp = vol * Math.pow(k, beta) * localVol.getVolatility(t, k);
        return -0.5 * temp * temp;
      }
    };

    final Function<Double, Double> b = new Function<Double, Double>() {
      @Override
      public Double evaluate(final Double... tk) {
        Validate.isTrue(tk.length == 2);
        final double k = tk[1];
        return k * forward.getDrift(beta);
      }
    };

    final Function<Double, Double> c = new Function<Double, Double>() {
      @Override
      public Double evaluate(final Double... ts) {
        Validate.isTrue(ts.length == 2);
        return lambda1;
      }
    };

    final Function1D<Double, Double> initialCondition = new Function1D<Double, Double>() {

      @Override
      public Double evaluate(final Double k) {
        return initialProb * Math.max(0, forward.getSpot() - k);
      }
    };

    return new CoupledPDEDataBundle(FunctionalDoublesSurface.from(a), FunctionalDoublesSurface.from(b), FunctionalDoublesSurface.from(c), -lambda2, initialCondition);
  }

  private ExtendedCoupledPDEDataBundle getCoupledFokkerPlank(final ForwardCurve forward, final double vol, final double lambda1, final double lambda2, final double initialProb, final double beta,
      final AbsoluteLocalVolatilitySurface localVol) {

    final Function<Double, Double> a = new Function<Double, Double>() {
      @Override
      public Double evaluate(final Double... ts) {
        Validate.isTrue(ts.length == 2);
        return -1.0;
      }
    };

    final Function<Double, Double> aStar = new Function<Double, Double>() {
      @Override
      public Double evaluate(final Double... ts) {
        Validate.isTrue(ts.length == 2);
        final double t = ts[0];
        final double s = ts[1];
        final double temp = localVol.getVolatility(t, s) * vol * Math.pow(s, beta);

        return 0.5 * temp * temp;
      }
    };

    final Function<Double, Double> b = new Function<Double, Double>() {
      @Override
      public Double evaluate(final Double... ts) {
        Validate.isTrue(ts.length == 2);
        final double t = ts[0];
        final double s = ts[1];
        return s * forward.getDrift(t);
      }
    };

    final Function<Double, Double> bStar = new Function<Double, Double>() {
      @Override
      public Double evaluate(final Double... ts) {
        Validate.isTrue(ts.length == 2);
        return 1.0;
      }
    };

    final Function<Double, Double> c = new Function<Double, Double>() {
      @Override
      public Double evaluate(final Double... ts) {
        Validate.isTrue(ts.length == 2);
        final double t = ts[0];

        return forward.getDrift(t) + lambda1;
      }
    };

    //using a log-normal distribution with a very small Standard deviation as a proxy for a Dirac delta
    final Function1D<Double, Double> initialCondition = new Function1D<Double, Double>() {
      private final double _volRootTOffset = 0.01;

      @Override
      public Double evaluate(final Double s) {
        if (s == 0) {
          return 0.0;
        }
        final double x = Math.log(s / forward.getSpot());
        final NormalDistribution dist = new NormalDistribution(0, _volRootTOffset);
        return initialProb * dist.getPDF(x) / s;
      }
    };

    return new ExtendedCoupledPDEDataBundle(FunctionalDoublesSurface.from(a), FunctionalDoublesSurface.from(b), FunctionalDoublesSurface.from(c), FunctionalDoublesSurface.from(aStar),
        FunctionalDoublesSurface.from(bStar), -lambda2, initialCondition);

  }

  private class EuropeanPayoff extends Function1D<Double, Double> {
    private final double _k;
    private final boolean _isCall;

    public EuropeanPayoff(final double strike, final boolean isCall) {
      _k = strike;
      _isCall = isCall;
    }

    @Override
    public Double evaluate(final Double x) {
      if (_isCall) {
        return Math.max(0, x - _k);
      }
      return Math.max(0, _k - x);
    }
  }

}<|MERGE_RESOLUTION|>--- conflicted
+++ resolved
@@ -13,12 +13,7 @@
 import com.opengamma.financial.model.finitedifference.ExtendedCoupledPDEDataBundle;
 import com.opengamma.financial.model.interestrate.curve.ForwardCurve;
 import com.opengamma.financial.model.volatility.BlackFormulaRepository;
-import com.opengamma.financial.model.volatility.local.LocalVolatilitySurface;
 import com.opengamma.financial.model.volatility.surface.AbsoluteLocalVolatilitySurface;
-<<<<<<< HEAD
-import com.opengamma.financial.model.volatility.surface.LocalVolatilityMoneynessSurface;
-=======
->>>>>>> a3c1de6e
 import com.opengamma.financial.model.volatility.surface.LocalVolatilitySurfaceConverter;
 import com.opengamma.financial.model.volatility.surface.LocalVolatilitySurfaceMoneyness;
 import com.opengamma.financial.model.volatility.surface.LocalVolatilitySurfaceStrike;
@@ -371,16 +366,6 @@
   }
 
   /**
-<<<<<<< HEAD
-   * @deprecated Do not use this method
-   * @param strike The strike
-   * @param maturity The maturity
-   * @param isCall Is a call
-   * @param localVol The local volatility surface
-   * @return A data bundle
-   */
-  @Deprecated
-=======
    * Backwards PDE setup for option price under a local volatility parameterised by moneyness. The state variables are time-to-maturity and
    * forward value of the underlying. <b>Note</b> the option price will be the forward (non-discounted) price.
    * @param strike The strike
@@ -391,7 +376,6 @@
    * @return The data to run through a PDE solver that will give the time-zero forward option price as a function of the time-zero
    * value of the underlying
    */
->>>>>>> a3c1de6e
   public ConvectionDiffusionPDEDataBundle getBackwardsLocalVol(final double strike, final double maturity, final boolean isCall,
       final LocalVolatilitySurfaceMoneyness localVol) {
 
@@ -485,11 +469,7 @@
    */
   public ConvectionDiffusionPDEDataBundle getForwardLocalVol(final LocalVolatilitySurfaceStrike localVol, final ForwardCurve forwardCurve,
       final boolean isCall) {
-<<<<<<< HEAD
-    final LocalVolatilityMoneynessSurface lvm = LocalVolatilitySurfaceConverter.toMoneynessSurface(localVol, forwardCurve);
-=======
-    LocalVolatilitySurfaceMoneyness lvm = LocalVolatilitySurfaceConverter.toMoneynessSurface(localVol, forwardCurve);
->>>>>>> a3c1de6e
+    final LocalVolatilitySurfaceMoneyness lvm = LocalVolatilitySurfaceConverter.toMoneynessSurface(localVol, forwardCurve);
     return getForwardLocalVol(lvm, isCall);
   }
 
