--- conflicted
+++ resolved
@@ -41,7 +41,7 @@
    * Constructor of the in-arrears pricing method.
    * @param baseMethod The base method for the pricing of standard cap/floors.
    */
-  public CapFloorIborInArrearsGenericReplicationMethod(PricingMethod baseMethod) {
+  public CapFloorIborInArrearsGenericReplicationMethod(final PricingMethod baseMethod) {
     super();
     this._baseMethod = baseMethod;
   }
@@ -55,12 +55,12 @@
   public CurrencyAmount presentValue(final CapFloorIbor cap, final SABRInterestRateDataBundle sabrData) {
     Validate.notNull(cap);
     Validate.notNull(sabrData);
-    CapFloorIbor capStandard = new CapFloorIbor(cap.getCurrency(), cap.getFixingPeriodEndTime(), cap.getFundingCurveName(), cap.getPaymentYearFraction(), cap.getNotional(), cap.getFixingTime(),
+    final CapFloorIbor capStandard = new CapFloorIbor(cap.getCurrency(), cap.getFixingPeriodEndTime(), cap.getFundingCurveName(), cap.getPaymentYearFraction(), cap.getNotional(), cap.getFixingTime(),
         cap.getFixingPeriodStartTime(), cap.getFixingPeriodEndTime(), cap.getFixingYearFraction(), cap.getForwardCurveName(), cap.getStrike(), cap.isCap());
-    double beta = sabrData.getCurve(cap.getForwardCurveName()).getDiscountFactor(cap.getFixingPeriodStartTime())
+    final double beta = sabrData.getCurve(cap.getForwardCurveName()).getDiscountFactor(cap.getFixingPeriodStartTime())
         / sabrData.getCurve(cap.getForwardCurveName()).getDiscountFactor(cap.getFixingPeriodEndTime()) * sabrData.getCurve(cap.getFundingCurveName()).getDiscountFactor(cap.getFixingPeriodEndTime())
         / sabrData.getCurve(cap.getFundingCurveName()).getDiscountFactor(cap.getFixingPeriodStartTime());
-    double strikePart = (1.0 + cap.getFixingYearFraction() * cap.getStrike()) * _baseMethod.presentValue(capStandard, sabrData).getAmount();
+    final double strikePart = (1.0 + cap.getFixingYearFraction() * cap.getStrike()) * _baseMethod.presentValue(capStandard, sabrData).getAmount();
     final double absoluteTolerance = 1.0;
     final double relativeTolerance = 1E-10;
     final RungeKuttaIntegrator1D integrator = new RungeKuttaIntegrator1D(absoluteTolerance, relativeTolerance, _nbIteration);
@@ -76,12 +76,12 @@
       throw new RuntimeException(e);
     }
     integralPart *= 2.0 * cap.getFixingYearFraction();
-    double pv = (strikePart + integralPart) / beta;
+    final double pv = (strikePart + integralPart) / beta;
     return CurrencyAmount.of(cap.getCurrency(), pv);
   }
 
   @Override
-  public CurrencyAmount presentValue(InterestRateDerivative instrument, YieldCurveBundle curves) {
+  public CurrencyAmount presentValue(final InterestRateDerivative instrument, final YieldCurveBundle curves) {
     Validate.isTrue(instrument instanceof CapFloorIbor, "Cap/Floor on Ibor");
     Validate.isTrue(curves instanceof SABRInterestRateDataBundle, "SABR interest rate data bundle required");
     return presentValue((CapFloorIbor) instrument, (SABRInterestRateDataBundle) curves);
@@ -95,12 +95,7 @@
     /**
      * The base method for the pricing of standard cap/floors.
      */
-<<<<<<< HEAD
-    @SuppressWarnings("hiding")
-    private final PricingMethod _baseMethod;
-=======
     private final PricingMethod _basePricingMethod;
->>>>>>> master
     /**
      * The standard cap/floor used for replication.
      */
@@ -124,7 +119,7 @@
 
     @Override
     public Double evaluate(final Double x) {
-      CapFloorIbor capStrike = _capStandard.withStrike(x);
+      final CapFloorIbor capStrike = _capStandard.withStrike(x);
       return _basePricingMethod.presentValue(capStrike, _sabrData).getAmount();
     }
   }
