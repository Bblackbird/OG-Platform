/**
 * Copyright (C) 2012 - present by OpenGamma Inc. and the OpenGamma group of companies
 * 
 * Please see distribution for license.
 */
package com.opengamma.analytics.financial.credit.cds;

import java.util.NavigableSet;
import java.util.Set;
import java.util.TreeSet;

import javax.time.calendar.ZonedDateTime;

import com.opengamma.OpenGammaRuntimeException;
import com.opengamma.analytics.financial.instrument.cds.CDSDefinition;
import com.opengamma.analytics.financial.instrument.cds.CDSPremiumDefinition;
<<<<<<< HEAD
=======
import com.opengamma.analytics.financial.interestrate.YieldCurveBundle;
import com.opengamma.analytics.financial.interestrate.payments.derivative.CouponFixed;
>>>>>>> 1e388ae9
import com.opengamma.analytics.math.function.Function1D;
import com.opengamma.analytics.math.rootfinding.BrentSingleRootFinder;
import com.opengamma.analytics.math.rootfinding.SingleRootFinder;
import com.opengamma.financial.convention.businessday.BusinessDayConvention;
import com.opengamma.financial.convention.businessday.FollowingBusinessDayConvention;
import com.opengamma.financial.convention.calendar.Calendar;
import com.opengamma.financial.convention.calendar.MondayToFridayCalendar;
import com.opengamma.financial.convention.daycount.ActualThreeSixty;
import com.opengamma.financial.convention.daycount.ActualThreeSixtyFive;
import com.opengamma.financial.convention.daycount.DayCount;
import com.opengamma.financial.convention.frequency.Frequency;
import com.opengamma.financial.convention.frequency.SimpleFrequency;
import com.opengamma.util.money.Currency;
import com.opengamma.util.money.CurrencyAmount;
/**
 * An approximation to the calculation method for the ISDA CDS model
 * 
 * @author Martin Traverse, Niels Stchedroff (Riskcare)
 */
public class CDSApproxISDAMethod {
  
  private static DayCount s_act365 = new ActualThreeSixtyFive();
  
  private static final double PRICING_TIME = 0.0;
  private static final double ONE_DAY_ACT_365F = 1.0 / 365.0;
  private static final double HALF_DAY_ACT_365F = 0.5 / 365.0;
  
  private static class Timeline {
    public final double[] timePoints;
    public final double[] discountFactors;
    
    public Timeline(final double[] timePoints, final double[] discountFactors) {
      this.timePoints = timePoints;
      this.discountFactors = discountFactors;
    }
  }

  /**
   * Calculate the up-front charge of for a CDS. This is what would change hands if the contract were traded.
   * and is effectively its PV.
   * 
   * Step-in date is the date when ownership of protection is assumed and is normally taken as T+1, so a CDS traded
   * on a particular day becomes effective the next day at 00:01. To value an new CDS contract with start date
   * T >= 0, then step-in date = T+1. To value an existing contract at some point T, step-in date = T+1 again
   * but now start date < 0.
   * 
   * @param cds The CDS to be valued
   * @param discountCurve The discount curve
   * @param hazardRateCurve The credit spread curve
   * @param pricingDate The pricing date
   * @param stepinDate The step-in date
   * @param settlementDate the settlement date
   * @param cleanPrice Whether the price is clean (true) or dirty (false)
   * @return PV of the CDS contract
   */
  public double calculateUpfrontCharge(final CDSDerivative cds, final ISDACurve discountCurve, final ISDACurve hazardRateCurve,
    final ZonedDateTime pricingDate, final ZonedDateTime stepinDate, final ZonedDateTime settlementDate, boolean cleanPrice) {
    
    final double settlementTime = getTimeBetween(pricingDate, settlementDate);

    final double offset = cds.isProtectStart() ? ONE_DAY_ACT_365F : 0.0;
    final double offsetPricingTime = -offset;
    final double offsetStepinTime = getTimeBetween(pricingDate, stepinDate) - offset;
    final double offsetMaturityTime = cds.getMaturity() + offset;
    final double protectionStartTime = Math.max(Math.max(cds.getStartTime(), offsetStepinTime), offsetPricingTime);
   
    final Timeline paymentTimeline = buildPaymentTimeline(cds, discountCurve);
    final Timeline accrualTimeline = buildTimeline(cds, discountCurve, hazardRateCurve, cds.getStartTime(), offsetMaturityTime, true);
    final Timeline contingentTimeline = buildTimeline(cds, discountCurve, hazardRateCurve, protectionStartTime, cds.getMaturity(), false);
    
    final double settlementDiscountFactor = discountCurve.getDiscountFactor(settlementTime);
    final double stepinDiscountFactor = offsetStepinTime > 0.0 ? discountCurve.getDiscountFactor(offsetStepinTime) : discountCurve.getDiscountFactor(0.0);
    
    return valueCDS(cds, discountCurve, hazardRateCurve, paymentTimeline, accrualTimeline, contingentTimeline, offsetStepinTime, stepinDiscountFactor, settlementDiscountFactor, cleanPrice);
  }

  public double calculateUpfrontCharge(final CDSDerivative cds, final ISDACurve discountCurve, double flatSpread,
      final ZonedDateTime pricingDate, final ZonedDateTime stepinDate, final ZonedDateTime settlementDate, boolean cleanPrice) {
    
    final double settlementTime = getTimeBetween(pricingDate, settlementDate);

    final double offset = cds.isProtectStart() ? ONE_DAY_ACT_365F : 0.0;
    final double offsetPricingTime = -offset;
    final double offsetStepinTime = getTimeBetween(pricingDate, stepinDate) - offset;
    final double offsetMaturityTime = cds.getMaturity() + offset;
    final double protectionStartTime = Math.max(Math.max(cds.getStartTime(), offsetStepinTime), offsetPricingTime);
   
    final Timeline paymentTimeline = buildPaymentTimeline(cds, discountCurve);
    final Timeline accrualTimeline = buildTimeline(cds, discountCurve, null, cds.getStartTime(), offsetMaturityTime, true);
    final Timeline contingentTimeline = buildTimeline(cds, discountCurve, null, protectionStartTime, cds.getMaturity(), false);
    
    final double settlementDiscountFactor = discountCurve.getDiscountFactor(settlementTime);
    final double stepinDiscountFactor = offsetStepinTime > 0.0 ? discountCurve.getDiscountFactor(offsetStepinTime) : discountCurve.getDiscountFactor(0.0);
       
    final double[] timePoints = {cds.getMaturity()};
    final double[] dataPoints = {flatSpread};

    final ISDACDSCoupon[] premiums = cds.getPremium().getPayments();
    final ZonedDateTime startDate = premiums[0].getAccrualStartDate();
    final ZonedDateTime maturityDate = premiums[premiums.length - 1].getAccrualEndDate();
    final CDSDefinition zeroCDSDefinition = makeZeroCDSDefintion(startDate, maturityDate, dataPoints[0], cds.getRecoveryRate());
    final CDSDerivative zeroCDS = zeroCDSDefinition.toDerivative(pricingDate, "IR_CURVE", "TEMP_CURVE");

    SingleRootFinder<Double, Double> rootFinder = new BrentSingleRootFinder(1E-17);
    
    //double guess = dataPoints[0] / (1 + cds.getRecoveryRate());
    
    dataPoints[0] = rootFinder.getRoot(
      new Function1D<Double, Double>() {
        @Override
        public Double evaluate(Double x) {
          dataPoints[0] = x;   
          ISDACurve tempCurve = new ISDACurve("TEMP_CURVE", timePoints, dataPoints, 0.0);
          return valueCDS(zeroCDS, discountCurve, tempCurve, paymentTimeline, accrualTimeline, contingentTimeline, offsetStepinTime, stepinDiscountFactor, settlementDiscountFactor, true);
        }  
      },
      0.0, 100.0
    );
    
    final ISDACurve hazardRateCurve = new ISDACurve("HAZARD_RATE_CURVE", timePoints, dataPoints, 0.0);
      
    return valueCDS(cds, discountCurve, hazardRateCurve, paymentTimeline, accrualTimeline, contingentTimeline, offsetStepinTime, stepinDiscountFactor, settlementDiscountFactor, cleanPrice);
  }
  
  private CDSDefinition makeZeroCDSDefintion(ZonedDateTime startDate, ZonedDateTime maturity, final double spread, final double recoveryRate) {
    
    final double notional = 1.0;
    
    // TODO: source these values from somewhere
    final Frequency couponFrequency = SimpleFrequency.QUARTERLY;
    final Calendar calendar = new MondayToFridayCalendar("TestCalendar");
    final DayCount dayCount = new ActualThreeSixty();
    final BusinessDayConvention convention = new FollowingBusinessDayConvention();
    
    final CDSPremiumDefinition premiumDefinition = CDSPremiumDefinition.fromISDA(
        Currency.USD, startDate, maturity,
        couponFrequency, calendar, dayCount, convention,
        notional, spread,
        /* protect start */ true);
    
    return new CDSDefinition(premiumDefinition, null, startDate, maturity, notional, spread, recoveryRate, /* accrualOnDefault */ true, /* payOnDefault */ true, /* protectStart */ true, dayCount);
  }
  
  private double valueCDS(CDSDerivative cds, ISDACurve discountCurve, ISDACurve hazardRateCurve, Timeline paymentTimeline, Timeline accrualTimeline, Timeline contingentTimeline,
  final double stepinTime, final double stepinDiscountFactor, final double settlementDiscountFactor, boolean cleanPrice) {
    
    if (stepinTime < PRICING_TIME) {
      throw new OpenGammaRuntimeException("Cannot value a CDS with step-in date before pricing date");
    }
    
    final double contingentLeg = valueContingentLeg(cds, contingentTimeline, hazardRateCurve, settlementDiscountFactor);
    final double feeLeg = valueFeeLeg(cds, paymentTimeline, accrualTimeline, hazardRateCurve, stepinTime, stepinDiscountFactor, settlementDiscountFactor);
    final double dirtyPrice = (contingentLeg - feeLeg) * cds.getNotional();
    
    return cleanPrice ? dirtyPrice + cds.getAccruedInterest() : dirtyPrice;
  }

  /**
   * Value the premium leg of a CDS taken from the step-in date.
   * @param cds The CDS contract being priced
   * @param hazardRateCurve Curve describing the hazard rate function
   * @param stepinDate The step-in date
   * @return PV of the CDS premium leg
   */
  private double valueFeeLeg(final CDSDerivative cds, final Timeline paymentTimeline, final Timeline accrualTimeline, final ISDACurve hazardRateCurve,
    final double stepinTime, final double stepinDiscountFactor, final double settlementDiscountFactor) {
    
    // If the "protect start" flag is set, then the start date of the CDS is protected and observations are made at the start
    // of the day rather than the end. This is modelled by shifting all period start/end dates one day forward,
    // and adding one extra day's protection to the final period
    
    final ISDACDSCoupon[] coupons = cds.getPremium().getPayments();
    final int maturityIndex = coupons.length - 1;
    final double offset = cds.isProtectStart() ? ONE_DAY_ACT_365F : 0.0;
 
    ISDACDSCoupon payment;
    double periodEndTime;
    double amount, survival, discount;
    double result = 0.0;
    
    int startIndex, endIndex = 0;
    
    for (int i = 0; i < coupons.length; i++) {
      
      payment = coupons[i];
      periodEndTime = payment.getAccrualEndTime() - (i < maturityIndex ? offset : 0.0);
      
      amount = payment.getFixedRate() * payment.getPaymentYearFraction();
      survival = hazardRateCurve.getDiscountFactor(periodEndTime);
      discount = paymentTimeline.discountFactors[i];
      result += amount * survival * discount;
      
      if (cds.isAccrualOnDefault()) {
        
        startIndex = endIndex;
        while (accrualTimeline.timePoints[endIndex] < periodEndTime) { ++endIndex; }
          
        result += valueFeeLegAccrualOnDefault(amount, accrualTimeline, hazardRateCurve, startIndex, endIndex, stepinTime, stepinDiscountFactor);
      }
    }
    
    return result / settlementDiscountFactor;
  }

  /**
   * Calculate the accrual-on-default portion of the PV for a specified accrual period.
   * 
   * @param amount Amount of premium that would be accrued over the entire period (in the case of no default)
   * @param timeline The accrual time line, covers the entire CDS (excluding past accrual periods), not just the accrual period being evaluated 
   * @param hazardRateCurve Curve describing the hazard rate function
   * @param startIndex Index in to the time line for the start of the current accrual period
   * @param endIndex Index in to the time line for the end of the current accrual period
   * @param stepinTime Step-in time for the CDS contract
   * @param stepinDiscountFactor Associated discount factor for the step-in time
   * @return Accrual-on-default portion of PV for the accrual period
   */
  private double valueFeeLegAccrualOnDefault(final double amount, final Timeline timeline, final ISDACurve hazardRateCurve, final int startIndex,
    final int endIndex, final double stepinTime, final double stepinDiscountFactor) {
    
    final double startTime = timeline.timePoints[startIndex];
    final double endTime = timeline.timePoints[endIndex];
    final double subStartTime = stepinTime > startTime ? stepinTime : startTime;
    final double accrualRate = amount / (endTime - startTime); // TODO: Handle startTime == endTime

    double t0, t1, dt, survival0, survival1, discount0, discount1;
    double lambda, fwdRate, lambdaFwdRate, valueForTimeStep, value;
    
    t0 = subStartTime - startTime + HALF_DAY_ACT_365F;
    survival0 = hazardRateCurve.getDiscountFactor(subStartTime);
    discount0 = startTime < stepinTime || startTime < PRICING_TIME ? stepinDiscountFactor : timeline.discountFactors[startIndex];
    
    value = 0.0;
    
    for (int i = startIndex + 1; i <= endIndex; ++i) { 
      
      if (timeline.timePoints[i] <= stepinTime) {
        continue;
      }

      t1 = timeline.timePoints[i] - startTime + HALF_DAY_ACT_365F;
      dt = t1 - t0;
      
      survival1 = hazardRateCurve.getDiscountFactor(timeline.timePoints[i]);
      discount1 = timeline.discountFactors[i];

      lambda = Math.log(survival0 / survival1) / dt;
      fwdRate = Math.log(discount0 / discount1) / dt;
      lambdaFwdRate = lambda + fwdRate + 1.0e-50;
      valueForTimeStep = lambda * accrualRate * survival0 * discount0
        * (((t0 + 1.0 / lambdaFwdRate) / lambdaFwdRate) - ((t1 + 1.0 / lambdaFwdRate) / lambdaFwdRate) * survival1 / survival0 * discount1 / discount0);

      value += valueForTimeStep;

      t0 = t1;
      survival0 = survival1;
      discount0 = discount1;
    }

    return value;
  }

  /**
   * Value the contingent leg of a CDS taken from the step-in date.
   * 
   * @param cds The derivative object representing the CDS
   * @param hazardRateCurve Curve describing the hazard rate function
   * @return PV of the CDS default leg
   */
  private double valueContingentLeg(final CDSDerivative cds, final Timeline contingentTimeline, final ISDACurve hazardRateCurve, final double settlementDiscountFactor) {

    final double recoveryRate = cds.getRecoveryRate();
    final double value = cds.isPayOnDefault()
      ? valueContingentLegPayOnDefault(recoveryRate, contingentTimeline, hazardRateCurve)
      : valueContingentLegPayOnMaturity(recoveryRate, contingentTimeline, hazardRateCurve);

    return value / settlementDiscountFactor;
  }

  /**
   * Value the default leg, assuming any possible payout is received at the time of default.
   * 
   * @param recoveryRate Recovery rate of the CDS underlying asset
   * @param timeline The contingent leg time line, bounded by startTime and maturity
   * @param hazardRateCurve Curve describing the hazard rate function
   * @return PV for the default leg
   */
  private double valueContingentLegPayOnDefault(final double recoveryRate, final Timeline timeline, final ISDACurve hazardRateCurve) {
    
    final double maturity = timeline.timePoints[timeline.timePoints.length - 1];
    final double loss = 1.0 - recoveryRate;
    
    if (maturity < PRICING_TIME) {
      return 0.0;
    }
    
    double dt, survival0, survival1, discount0, discount1;
    double lambda, fwdRate, valueForTimeStep, value;
    
    survival1 = hazardRateCurve.getDiscountFactor(timeline.timePoints[0]);
    discount1 = timeline.timePoints[0] > PRICING_TIME ? timeline.discountFactors[0] : 1.0;
    value = 0.0;

    for (int i = 1; i < timeline.timePoints.length; ++i) {
      
      dt = timeline.timePoints[i] - timeline.timePoints[i - 1];

      survival0 = survival1;
      discount0 = discount1;
      survival1 = hazardRateCurve.getDiscountFactor(timeline.timePoints[i]);
      discount1 = timeline.discountFactors[i];

      lambda = Math.log(survival0 / survival1) / dt;
      fwdRate = Math.log(discount0 / discount1) / dt;
      valueForTimeStep = ((loss * lambda) / (lambda + fwdRate)) * (1.0 - Math.exp(-(lambda + fwdRate) * dt)) * survival0 * discount0;

      value += valueForTimeStep;
    }

    return value;
  }
  
  /**
   * Value the default leg, assuming any possible payout is received at maturity.
   * 
   * @param recoveryRate Recovery rate of the CDS underlying asset
   * @param timeline The contingent leg time line, bounded by startTime and maturity
   * @param hazardRateCurve Curve describing the hazard rate function
   * @return PV for the default leg
   */
  private double valueContingentLegPayOnMaturity(final double recoveryRate, final Timeline timeline, final ISDACurve hazardRateCurve) {
    
    final int maturityIndex = timeline.timePoints.length - 1; 
    
    if (timeline.timePoints[maturityIndex] < PRICING_TIME) {
      return 0.0;
    }
    
    final double loss = 1.0 - recoveryRate;
    final double survival0 = hazardRateCurve.getDiscountFactor(timeline.timePoints[0]);
    final double survival1 = hazardRateCurve.getDiscountFactor(timeline.timePoints[maturityIndex]);
    final double discount = timeline.discountFactors[maturityIndex];
    
    return (survival0 - survival1) * discount * loss;
  }
  
  
  private Timeline buildTimeline(CDSDerivative cds, ISDACurve discountCurve, ISDACurve hazardRateCurve, double startTime, double endTime, boolean includeSchedule) {
    
    NavigableSet<Double> allTimePoints = new TreeSet<Double>();
    
    final double[] discountCurveTimePoints = discountCurve.getTimePoints();
    for (int i = 0; i < discountCurveTimePoints.length; ++i) {
      allTimePoints.add(new Double(discountCurveTimePoints[i]));
    }
    
    if (hazardRateCurve != null) {
      final double[] hazardRateCurveTimePoints = hazardRateCurve.getTimePoints();
      for (int i = 0; i < hazardRateCurveTimePoints.length; ++i) {
        allTimePoints.add(new Double(hazardRateCurveTimePoints[i]));
      }
    } else {
      allTimePoints.add(new Double(cds.getMaturity()));
    }
    
    allTimePoints.add(new Double(startTime));
    allTimePoints.add(new Double(endTime));
    
    Set<Double> timePointsInRange;
    
    if (includeSchedule) {
      
      final ISDACDSCoupon[] premiums = cds.getPremium().getPayments();
      final int maturityIndex = premiums.length - 1;
      final double offset = cds.isProtectStart() ? ONE_DAY_ACT_365F : 0.0;
      
      final double offsetStartTime = premiums[0].getAccrualStartTime() - offset;
      allTimePoints.add(new Double(offsetStartTime));
    
      double periodEndTime;
      
      for (int i = 0; i < premiums.length; i++) {
        
        periodEndTime = premiums[i].getAccrualEndTime() - (i < maturityIndex ? offset : 0.0);
        allTimePoints.add(new Double(periodEndTime));
      }
      
      timePointsInRange = allTimePoints.subSet(new Double(offsetStartTime), true, new Double(endTime), true);
      
    } else {
      
      timePointsInRange = allTimePoints.subSet(new Double(startTime), true, new Double(endTime), true);
    }
    
    Double[] boxed = new Double[timePointsInRange.size()];
    timePointsInRange.toArray(boxed);
    
    double[] timePoints = new double[boxed.length];
    double[] discountFactors = new double[boxed.length];
    
    for (int i = 0; i < boxed.length; ++i) {
      timePoints[i] = boxed[i].doubleValue();
      discountFactors[i] = discountCurve.getDiscountFactor(timePoints[i]);
    }
    
    return new Timeline(timePoints, discountFactors);
  }
  
  private Timeline buildPaymentTimeline(CDSDerivative cds, ISDACurve discountCurve) {
    
    final ISDACDSCoupon[] payments = cds.getPremium().getPayments();
    
    double[] timePoints = new double[payments.length];
    double[] discountFactors = new double[payments.length];
    
    for (int i = 0; i < payments.length; ++i) {
      timePoints[i] = payments[i].getPaymentTime();
      discountFactors[i] = discountCurve.getDiscountFactor(timePoints[i]);
    }
    
    return new Timeline(timePoints, discountFactors);
  }
  
  /**
   * Return the fraction of a year between two dates according the the ACT365 convention.
   * If date2 < date1 the result will be negative.
   * 
   * @param date1 The first date
   * @param date2 The second date
   * @return Real time value in years
   */
  public static double getTimeBetween(final ZonedDateTime date1, final ZonedDateTime date2) {

    final ZonedDateTime rebasedDate2 = date2.withZoneSameInstant(date1.getZone());
    final boolean timeIsNegative = date1.isAfter(rebasedDate2);

    if (!timeIsNegative) {
      return s_act365.getDayCountFraction(date1, rebasedDate2);
    } else {
      return -1.0 * s_act365.getDayCountFraction(rebasedDate2, date1);
    }
  }

  public CurrencyAmount presentValue(CDSDerivative cdsDerivative, YieldCurveBundle curveBundle) {
    return null;
  }
}<|MERGE_RESOLUTION|>--- conflicted
+++ resolved
@@ -14,11 +14,7 @@
 import com.opengamma.OpenGammaRuntimeException;
 import com.opengamma.analytics.financial.instrument.cds.CDSDefinition;
 import com.opengamma.analytics.financial.instrument.cds.CDSPremiumDefinition;
-<<<<<<< HEAD
-=======
-import com.opengamma.analytics.financial.interestrate.YieldCurveBundle;
 import com.opengamma.analytics.financial.interestrate.payments.derivative.CouponFixed;
->>>>>>> 1e388ae9
 import com.opengamma.analytics.math.function.Function1D;
 import com.opengamma.analytics.math.rootfinding.BrentSingleRootFinder;
 import com.opengamma.analytics.math.rootfinding.SingleRootFinder;
@@ -32,7 +28,8 @@
 import com.opengamma.financial.convention.frequency.Frequency;
 import com.opengamma.financial.convention.frequency.SimpleFrequency;
 import com.opengamma.util.money.Currency;
-import com.opengamma.util.money.CurrencyAmount;
+
+
 /**
  * An approximation to the calculation method for the ISDA CDS model
  * 
@@ -43,6 +40,7 @@
   private static DayCount s_act365 = new ActualThreeSixtyFive();
   
   private static final double PRICING_TIME = 0.0;
+  private static final double HALF_DAY_ACT_365 = 0.5 / 365.0;
   private static final double ONE_DAY_ACT_365F = 1.0 / 365.0;
   private static final double HALF_DAY_ACT_365F = 0.5 / 365.0;
   
@@ -74,9 +72,37 @@
    * @param cleanPrice Whether the price is clean (true) or dirty (false)
    * @return PV of the CDS contract
    */
+  public double calculateUpfrontCharge(CDSDerivative cds, ISDACurve discountCurve, ISDACurve hazardRateCurve,
+    ZonedDateTime pricingDate, ZonedDateTime stepinDate, ZonedDateTime settlementDate, boolean cleanPrice) {
   public double calculateUpfrontCharge(final CDSDerivative cds, final ISDACurve discountCurve, final ISDACurve hazardRateCurve,
     final ZonedDateTime pricingDate, final ZonedDateTime stepinDate, final ZonedDateTime settlementDate, boolean cleanPrice) {
     
+    final CouponFixed[] premiums = cds.getPremium().getPayments();
+    final int offset = cds.isProtectStart() ? 1 : 0;
+    final ZonedDateTime startDate = premiums[0].getAccrualStartDate();
+    final ZonedDateTime maturityDate = premiums[premiums.length - 1].getAccrualEndDate();
+    final ZonedDateTime offsetMaturityDate = maturityDate.plusDays(offset);
+    final double startTime = getTimeBetween(pricingDate, startDate);
+    final double maturityTime = getTimeBetween(pricingDate, maturityDate);
+    final double offsetMaturityTime = getTimeBetween(pricingDate, offsetMaturityDate);
+    
+    final ZonedDateTime offsetStepinDate = stepinDate.minusDays(offset);
+    final ZonedDateTime offsetPricingDate = pricingDate.minusDays(offset);
+    
+    final ZonedDateTime protectionStartDate =
+      startDate.isAfter(offsetStepinDate)
+      ? startDate.isAfter(offsetPricingDate)
+        ? startDate
+        : offsetPricingDate
+      : offsetStepinDate.isAfter(offsetPricingDate)
+        ? offsetStepinDate
+        : offsetPricingDate;
+    
+    final double protectionStartTime = getTimeBetween(pricingDate, protectionStartDate);
+    final double offsetStepinTime = getTimeBetween(pricingDate, offsetStepinDate);
+    
+    final Timeline feeTimeline = buildTimeline(cds, discountCurve, hazardRateCurve, pricingDate, startTime, offsetMaturityTime, true);
+    final Timeline contingentTimeline = buildTimeline(cds, discountCurve, hazardRateCurve, pricingDate, protectionStartTime, maturityTime, false);
     final double settlementTime = getTimeBetween(pricingDate, settlementDate);
 
     final double offset = cds.isProtectStart() ? ONE_DAY_ACT_365F : 0.0;
@@ -89,15 +115,43 @@
     final Timeline accrualTimeline = buildTimeline(cds, discountCurve, hazardRateCurve, cds.getStartTime(), offsetMaturityTime, true);
     final Timeline contingentTimeline = buildTimeline(cds, discountCurve, hazardRateCurve, protectionStartTime, cds.getMaturity(), false);
     
+    final double settlementTime = getTimeBetween(pricingDate, settlementDate);
     final double settlementDiscountFactor = discountCurve.getDiscountFactor(settlementTime);
     final double stepinDiscountFactor = offsetStepinTime > 0.0 ? discountCurve.getDiscountFactor(offsetStepinTime) : discountCurve.getDiscountFactor(0.0);
     
+    return valueCDS(cds, discountCurve, hazardRateCurve, paymentTimeline, feeTimeline, contingentTimeline, pricingDate, offsetStepinTime, cleanPrice, stepinDiscountFactor, settlementDiscountFactor);
     return valueCDS(cds, discountCurve, hazardRateCurve, paymentTimeline, accrualTimeline, contingentTimeline, offsetStepinTime, stepinDiscountFactor, settlementDiscountFactor, cleanPrice);
   }
 
   public double calculateUpfrontCharge(final CDSDerivative cds, final ISDACurve discountCurve, double flatSpread,
       final ZonedDateTime pricingDate, final ZonedDateTime stepinDate, final ZonedDateTime settlementDate, boolean cleanPrice) {
     
+    final CouponFixed[] premiums = cds.getPremium().getPayments();
+    final int offset = cds.isProtectStart() ? 1 : 0;
+    final ZonedDateTime startDate = premiums[0].getAccrualStartDate();
+    final ZonedDateTime maturityDate = premiums[premiums.length - 1].getAccrualEndDate();
+    final ZonedDateTime offsetMaturityDate = maturityDate.plusDays(offset);
+    final double startTime = getTimeBetween(pricingDate, startDate);
+    final double maturityTime = getTimeBetween(pricingDate, maturityDate);
+    final double offsetMaturityTime = getTimeBetween(pricingDate, offsetMaturityDate);
+    
+    final ZonedDateTime offsetStepinDate = stepinDate.minusDays(offset);
+    final ZonedDateTime offsetPricingDate = pricingDate.minusDays(offset);
+    
+    final ZonedDateTime protectionStartDate =
+      startDate.isAfter(offsetStepinDate)
+      ? startDate.isAfter(offsetPricingDate)
+        ? startDate
+        : offsetPricingDate
+      : offsetStepinDate.isAfter(offsetPricingDate)
+        ? offsetStepinDate
+        : offsetPricingDate;
+    
+    final double protectionStartTime = getTimeBetween(pricingDate, protectionStartDate);
+    final double offsetStepinTime = getTimeBetween(pricingDate, offsetStepinDate);
+    
+    final Timeline feeTimeline = buildTimeline(cds, discountCurve, null, pricingDate, startTime, offsetMaturityTime, true);
+    final Timeline contingentTimeline = buildTimeline(cds, discountCurve, null, pricingDate, protectionStartTime, maturityTime, false);
     final double settlementTime = getTimeBetween(pricingDate, settlementDate);
 
     final double offset = cds.isProtectStart() ? ONE_DAY_ACT_365F : 0.0;
@@ -110,8 +164,10 @@
     final Timeline accrualTimeline = buildTimeline(cds, discountCurve, null, cds.getStartTime(), offsetMaturityTime, true);
     final Timeline contingentTimeline = buildTimeline(cds, discountCurve, null, protectionStartTime, cds.getMaturity(), false);
     
+    final double settlementTime = getTimeBetween(pricingDate, settlementDate);
     final double settlementDiscountFactor = discountCurve.getDiscountFactor(settlementTime);
     final double stepinDiscountFactor = offsetStepinTime > 0.0 ? discountCurve.getDiscountFactor(offsetStepinTime) : discountCurve.getDiscountFactor(0.0);
+    
        
     final double[] timePoints = {cds.getMaturity()};
     final double[] dataPoints = {flatSpread};
@@ -121,6 +177,7 @@
     final ZonedDateTime maturityDate = premiums[premiums.length - 1].getAccrualEndDate();
     final CDSDefinition zeroCDSDefinition = makeZeroCDSDefintion(startDate, maturityDate, dataPoints[0], cds.getRecoveryRate());
     final CDSDerivative zeroCDS = zeroCDSDefinition.toDerivative(pricingDate, "IR_CURVE", "TEMP_CURVE");
+    
 
     SingleRootFinder<Double, Double> rootFinder = new BrentSingleRootFinder(1E-17);
     
@@ -132,6 +189,7 @@
         public Double evaluate(Double x) {
           dataPoints[0] = x;   
           ISDACurve tempCurve = new ISDACurve("TEMP_CURVE", timePoints, dataPoints, 0.0);
+          return valueCDS(zeroCDS, discountCurve, tempCurve, paymentTimeline, feeTimeline, contingentTimeline, pricingDate, offsetStepinTime, true, stepinDiscountFactor, settlementDiscountFactor);
           return valueCDS(zeroCDS, discountCurve, tempCurve, paymentTimeline, accrualTimeline, contingentTimeline, offsetStepinTime, stepinDiscountFactor, settlementDiscountFactor, true);
         }  
       },
@@ -140,6 +198,7 @@
     
     final ISDACurve hazardRateCurve = new ISDACurve("HAZARD_RATE_CURVE", timePoints, dataPoints, 0.0);
       
+    return valueCDS(cds, discountCurve, hazardRateCurve, paymentTimeline, feeTimeline, contingentTimeline, pricingDate, offsetStepinTime, cleanPrice, stepinDiscountFactor, settlementDiscountFactor);
     return valueCDS(cds, discountCurve, hazardRateCurve, paymentTimeline, accrualTimeline, contingentTimeline, offsetStepinTime, stepinDiscountFactor, settlementDiscountFactor, cleanPrice);
   }
   
@@ -162,6 +221,8 @@
     return new CDSDefinition(premiumDefinition, null, startDate, maturity, notional, spread, recoveryRate, /* accrualOnDefault */ true, /* payOnDefault */ true, /* protectStart */ true, dayCount);
   }
   
+  private double valueCDS(CDSDerivative cds, ISDACurve discountCurve, ISDACurve hazardRateCurve, Timeline paymentTimeline, Timeline feeTimeline, Timeline contingentTimeline,
+  ZonedDateTime pricingDate, final double stepinTime, boolean cleanPrice, final double stepinDiscountFactor, final double settlementDiscountFactor) {
   private double valueCDS(CDSDerivative cds, ISDACurve discountCurve, ISDACurve hazardRateCurve, Timeline paymentTimeline, Timeline accrualTimeline, Timeline contingentTimeline,
   final double stepinTime, final double stepinDiscountFactor, final double settlementDiscountFactor, boolean cleanPrice) {
     
@@ -170,6 +231,7 @@
     }
     
     final double contingentLeg = valueContingentLeg(cds, contingentTimeline, hazardRateCurve, settlementDiscountFactor);
+    final double feeLeg = valueFeeLeg(cds, paymentTimeline, feeTimeline, hazardRateCurve, pricingDate, stepinTime, stepinDiscountFactor, settlementDiscountFactor);
     final double feeLeg = valueFeeLeg(cds, paymentTimeline, accrualTimeline, hazardRateCurve, stepinTime, stepinDiscountFactor, settlementDiscountFactor);
     final double dirtyPrice = (contingentLeg - feeLeg) * cds.getNotional();
     
@@ -180,16 +242,28 @@
    * Value the premium leg of a CDS taken from the step-in date.
    * @param cds The CDS contract being priced
    * @param hazardRateCurve Curve describing the hazard rate function
+   * @param pricingDate The pricing date
    * @param stepinDate The step-in date
+   * 
    * @return PV of the CDS premium leg
    */
   private double valueFeeLeg(final CDSDerivative cds, final Timeline paymentTimeline, final Timeline accrualTimeline, final ISDACurve hazardRateCurve,
+    final ZonedDateTime pricingDate, final double stepinTime, final double stepinDiscountFactor, final double settlementDiscountFactor) {
     final double stepinTime, final double stepinDiscountFactor, final double settlementDiscountFactor) {
     
     // If the "protect start" flag is set, then the start date of the CDS is protected and observations are made at the start
     // of the day rather than the end. This is modelled by shifting all period start/end dates one day forward,
     // and adding one extra day's protection to the final period
     
+    final CouponFixed[] premiums = cds.getPremium().getPayments();
+    final int maturityIndex = premiums.length - 1;
+    final int offset = cds.isProtectStart() ? 1 : 0;
+    
+    final ZonedDateTime maturityDate = premiums[premiums.length - 1].getAccrualEndDate().plusDays(offset);
+
+    CouponFixed payment;
+    ZonedDateTime accrualPeriodEnd;
+    double periodEnd;
     final ISDACDSCoupon[] coupons = cds.getPremium().getPayments();
     final int maturityIndex = coupons.length - 1;
     final double offset = cds.isProtectStart() ? ONE_DAY_ACT_365F : 0.0;
@@ -201,12 +275,18 @@
     
     int startIndex, endIndex = 0;
     
+    for (int i = 0; i < premiums.length; i++) {
     for (int i = 0; i < coupons.length; i++) {
       
+      payment = premiums[i];
+      accrualPeriodEnd = i < maturityIndex ? payment.getAccrualEndDate() : maturityDate;
+      periodEnd = getTimeBetween(pricingDate, accrualPeriodEnd.minusDays(offset));
+
       payment = coupons[i];
       periodEndTime = payment.getAccrualEndTime() - (i < maturityIndex ? offset : 0.0);
       
       amount = payment.getFixedRate() * payment.getPaymentYearFraction();
+      survival = hazardRateCurve.getDiscountFactor(periodEnd);
       survival = hazardRateCurve.getDiscountFactor(periodEndTime);
       discount = paymentTimeline.discountFactors[i];
       result += amount * survival * discount;
@@ -214,6 +294,7 @@
       if (cds.isAccrualOnDefault()) {
         
         startIndex = endIndex;
+        while (accrualTimeline.timePoints[endIndex] < periodEnd) { ++endIndex; }
         while (accrualTimeline.timePoints[endIndex] < periodEndTime) { ++endIndex; }
           
         result += valueFeeLegAccrualOnDefault(amount, accrualTimeline, hazardRateCurve, startIndex, endIndex, stepinTime, stepinDiscountFactor);
@@ -246,6 +327,7 @@
     double t0, t1, dt, survival0, survival1, discount0, discount1;
     double lambda, fwdRate, lambdaFwdRate, valueForTimeStep, value;
     
+    t0 = subStartTime - startTime + HALF_DAY_ACT_365;
     t0 = subStartTime - startTime + HALF_DAY_ACT_365F;
     survival0 = hazardRateCurve.getDiscountFactor(subStartTime);
     discount0 = startTime < stepinTime || startTime < PRICING_TIME ? stepinDiscountFactor : timeline.discountFactors[startIndex];
@@ -258,6 +340,7 @@
         continue;
       }
 
+      t1 = timeline.timePoints[i] - startTime + HALF_DAY_ACT_365;
       t1 = timeline.timePoints[i] - startTime + HALF_DAY_ACT_365F;
       dt = t1 - t0;
       
@@ -365,6 +448,7 @@
   }
   
   
+  private Timeline buildTimeline(CDSDerivative cds, ISDACurve discountCurve, ISDACurve hazardRateCurve, ZonedDateTime pricingDate, double startTime, double endTime, boolean includeSchedule) {
   private Timeline buildTimeline(CDSDerivative cds, ISDACurve discountCurve, ISDACurve hazardRateCurve, double startTime, double endTime, boolean includeSchedule) {
     
     NavigableSet<Double> allTimePoints = new TreeSet<Double>();
@@ -390,25 +474,38 @@
     
     if (includeSchedule) {
       
+      final CouponFixed[] premiums = cds.getPremium().getPayments();
       final ISDACDSCoupon[] premiums = cds.getPremium().getPayments();
       final int maturityIndex = premiums.length - 1;
+      final int offset = cds.isProtectStart() ? 1 : 0;
+      final ZonedDateTime offsetStartDate = premiums[0].getAccrualStartDate().minusDays(offset);
+      final ZonedDateTime offsetMaturityDate = premiums[premiums.length - 1].getAccrualEndDate().plusDays(offset);
       final double offset = cds.isProtectStart() ? ONE_DAY_ACT_365F : 0.0;
       
+      final double offsetStartTime = getTimeBetween(pricingDate, offsetStartDate); 
+      allTimePoints.add(offsetStartTime);
       final double offsetStartTime = premiums[0].getAccrualStartTime() - offset;
       allTimePoints.add(new Double(offsetStartTime));
     
+      CouponFixed payment;
+      ZonedDateTime periodEndDate;
       double periodEndTime;
       
       for (int i = 0; i < premiums.length; i++) {
         
+        payment = premiums[i];
+        periodEndDate = i < maturityIndex ? payment.getAccrualEndDate() : offsetMaturityDate;
+        periodEndTime = getTimeBetween(pricingDate, periodEndDate.minusDays(offset));
         periodEndTime = premiums[i].getAccrualEndTime() - (i < maturityIndex ? offset : 0.0);
         allTimePoints.add(new Double(periodEndTime));
       }
       
+      timePointsInRange = allTimePoints.subSet(offsetStartTime, true, endTime, true);
       timePointsInRange = allTimePoints.subSet(new Double(offsetStartTime), true, new Double(endTime), true);
       
     } else {
       
+      timePointsInRange = allTimePoints.subSet(startTime, true, endTime, true);
       timePointsInRange = allTimePoints.subSet(new Double(startTime), true, new Double(endTime), true);
     }
     
@@ -428,6 +525,7 @@
   
   private Timeline buildPaymentTimeline(CDSDerivative cds, ISDACurve discountCurve) {
     
+    final CouponFixed[] payments = cds.getPremium().getPayments();
     final ISDACDSCoupon[] payments = cds.getPremium().getPayments();
     
     double[] timePoints = new double[payments.length];
@@ -461,7 +559,7 @@
     }
   }
 
-  public CurrencyAmount presentValue(CDSDerivative cdsDerivative, YieldCurveBundle curveBundle) {
-    return null;
-  }
+
+
+
 }