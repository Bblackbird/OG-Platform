/**
 * Copyright (C) 2012 - present by OpenGamma Inc. and the OpenGamma group of companies
 *
 * Please see distribution for license.
 */
package com.opengamma.analytics.financial.horizon;

import static org.testng.AssertJUnit.assertEquals;

import org.testng.annotations.Test;
import org.threeten.bp.Period;
import org.threeten.bp.ZoneOffset;
import org.threeten.bp.ZonedDateTime;

import com.opengamma.analytics.financial.instrument.index.GeneratorSwapFixedIbor;
import com.opengamma.analytics.financial.instrument.index.GeneratorSwapFixedIborMaster;
import com.opengamma.analytics.financial.instrument.index.IborIndex;
import com.opengamma.analytics.financial.instrument.index.IndexIborMaster;
import com.opengamma.analytics.financial.instrument.swap.SwapFixedIborDefinition;
import com.opengamma.analytics.financial.interestrate.PresentValueCalculator;
import com.opengamma.analytics.financial.interestrate.TestsDataSetsSABR;
import com.opengamma.analytics.financial.interestrate.YieldCurveBundle;
import com.opengamma.analytics.financial.interestrate.payments.derivative.Coupon;
import com.opengamma.analytics.financial.interestrate.swap.derivative.SwapFixedCoupon;
import com.opengamma.analytics.financial.schedule.NoHolidayCalendar;
import com.opengamma.analytics.util.time.TimeCalculator;
import com.opengamma.financial.convention.calendar.Calendar;
import com.opengamma.financial.convention.calendar.MondayToFridayCalendar;
import com.opengamma.timeseries.precise.zdt.ImmutableZonedDateTimeDoubleTimeSeries;
import com.opengamma.timeseries.precise.zdt.ZonedDateTimeDoubleTimeSeries;
import com.opengamma.util.money.Currency;
import com.opengamma.util.money.MultipleCurrencyAmount;
import com.opengamma.util.time.DateUtils;

/**
 * Tests theta calculator on a swap
 * @deprecated This class tests deprecated functionality
 */
@Deprecated
public class ConstantSpreadHorizonThetaCalculatorSwapTest {
  // The Calculator
  private static final ConstantSpreadHorizonThetaCalculator THETAC = ConstantSpreadHorizonThetaCalculator.getInstance();
  private static final Calendar CALENDAR_NONE = new NoHolidayCalendar();
  private static final Calendar CALENDAR_USD = new MondayToFridayCalendar("USD Calendar");
  private static final GeneratorSwapFixedIborMaster GENERATOR_SWAP_MASTER = GeneratorSwapFixedIborMaster.getInstance();
  private static final IndexIborMaster INDEX_IBOR_MASTER = IndexIborMaster.getInstance();

  // Swap Fixed-Ibor
  private static final GeneratorSwapFixedIbor USD6MLIBOR3M = GENERATOR_SWAP_MASTER.getGenerator("USD6MLIBOR3M", CALENDAR_USD);
  private static final Period SWAP_TENOR = Period.ofYears(5);
  private static final ZonedDateTime SETTLEMENT_DATE = DateUtils.getUTCDate(2012, 5, 17);
  private static final double NOTIONAL = 100000000; //100m
  private static final double RATE_FIXED = 0.025;
  private static final SwapFixedIborDefinition SWAP_FIXED_IBOR_DEFINITION = SwapFixedIborDefinition.from(SETTLEMENT_DATE, SWAP_TENOR, USD6MLIBOR3M, NOTIONAL, RATE_FIXED, true);

  // Swap Ibor-ibor
  private static final IborIndex USDLIBOR3M = INDEX_IBOR_MASTER.getIndex("USDLIBOR3M");
  private static final Currency USD = USDLIBOR3M.getCurrency();
  private static final YieldCurveBundle CURVES = TestsDataSetsSABR.createCurves2(USD);
  private static final String[] CURVE_NAMES = TestsDataSetsSABR.curves2Names();
  private static final PresentValueCalculator PVC = PresentValueCalculator.getInstance();
  private static final ConstantSpreadYieldCurveBundleRolldownFunction CURVE_ROLLDOWN = ConstantSpreadYieldCurveBundleRolldownFunction.getInstance();

  private static final ZonedDateTimeDoubleTimeSeries FIXING_TS_3 = ImmutableZonedDateTimeDoubleTimeSeries.of(
      new ZonedDateTime[] {DateUtils.getUTCDate(2012, 5, 10), DateUtils.getUTCDate(2012, 5, 14), DateUtils.getUTCDate(2012, 5, 15),
          DateUtils.getUTCDate(2012, 5, 16), DateUtils.getUTCDate(2012, 8, 15), DateUtils.getUTCDate(2012, 11, 15) },
          new double[] { 0.0080, 0.0090, 0.0100, 0.0110, 0.0140, 0.0160 }, ZoneOffset.UTC);
  private static final ZonedDateTimeDoubleTimeSeries FIXING_TS_6 = ImmutableZonedDateTimeDoubleTimeSeries.of(
      new ZonedDateTime[] {DateUtils.getUTCDate(2012, 5, 10), DateUtils.getUTCDate(2012, 5, 15), DateUtils.getUTCDate(2012, 5, 16) },
      new double[] {0.0095, 0.0120, 0.0130 }, ZoneOffset.UTC);
  private static final ZonedDateTimeDoubleTimeSeries[] FIXING_TS_3_6 = new ZonedDateTimeDoubleTimeSeries[] {FIXING_TS_3, FIXING_TS_6 };

  private static final double TOLERANCE_PV = 1.0E-2; // one cent out of 100m

  // Tests

  @Test
  public void thetaFixedIborOverFirstPayment() {
    final ZonedDateTime referenceDate = DateUtils.getUTCDate(2012, 8, 17);
    final MultipleCurrencyAmount theta = THETAC.getTheta(SWAP_FIXED_IBOR_DEFINITION, referenceDate, CURVE_NAMES, CURVES, FIXING_TS_3_6, 1, CALENDAR_NONE);
    final SwapFixedCoupon<Coupon> swapToday = SWAP_FIXED_IBOR_DEFINITION.toDerivative(referenceDate, FIXING_TS_3_6, CURVE_NAMES);
    final SwapFixedCoupon<Coupon> swapTomorrow = SWAP_FIXED_IBOR_DEFINITION.toDerivative(referenceDate.plusDays(1), FIXING_TS_3_6, CURVE_NAMES);
    final double pvToday = swapToday.accept(PVC, CURVES);
    final YieldCurveBundle tomorrowData = CURVE_ROLLDOWN.rollDown(CURVES, TimeCalculator.getTimeBetween(referenceDate, referenceDate.plusDays(1)));
    final double pvTomorrow = swapTomorrow.accept(PVC, tomorrowData);
    assertEquals("ThetaCalculator: fixed-coupon swap", pvTomorrow - pvToday, theta.getAmount(USDLIBOR3M.getCurrency()), TOLERANCE_PV);
    assertEquals("ThetaCalculator: fixed-coupon swap", 1, theta.getCurrencyAmounts().length);
  }

  @Test(expectedExceptions = java.lang.IllegalArgumentException.class)
  public void badDaysForward() {
<<<<<<< HEAD
    THETAC.getTheta(SWAP_FIXED_IBOR_DEFINITION, DateUtils.getUTCDate(2012, 8, 17), CURVE_NAMES, CURVES, FIXING_TS_3_6, 2, CALENDAR_USD);
=======
    THETAC.getTheta(SWAP_FIXED_IBOR_DEFINITION, DateUtils.getUTCDate(2012, 8, 17), CURVE_NAMES, CURVES, FIXING_TS_3_6, 2, CALENDAR_NONE);
>>>>>>> 4cc733b8
  }
}<|MERGE_RESOLUTION|>--- conflicted
+++ resolved
@@ -89,10 +89,6 @@
 
   @Test(expectedExceptions = java.lang.IllegalArgumentException.class)
   public void badDaysForward() {
-<<<<<<< HEAD
-    THETAC.getTheta(SWAP_FIXED_IBOR_DEFINITION, DateUtils.getUTCDate(2012, 8, 17), CURVE_NAMES, CURVES, FIXING_TS_3_6, 2, CALENDAR_USD);
-=======
     THETAC.getTheta(SWAP_FIXED_IBOR_DEFINITION, DateUtils.getUTCDate(2012, 8, 17), CURVE_NAMES, CURVES, FIXING_TS_3_6, 2, CALENDAR_NONE);
->>>>>>> 4cc733b8
   }
 }