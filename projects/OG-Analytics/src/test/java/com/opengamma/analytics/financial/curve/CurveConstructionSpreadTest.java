/**
 * Copyright (C) 2012 - present by OpenGamma Inc. and the OpenGamma group of companies
 * 
 * Please see distribution for license.
 */
package com.opengamma.analytics.financial.curve;

<<<<<<< HEAD
=======
import static org.testng.AssertJUnit.assertEquals;
import static org.threeten.bp.temporal.ChronoUnit.DAYS;
import static org.threeten.bp.temporal.ChronoUnit.MONTHS;
import static org.threeten.bp.temporal.ChronoUnit.YEARS;

import java.util.ArrayList;
import java.util.Arrays;
import java.util.HashMap;
import java.util.List;
import java.util.Set;

import org.testng.annotations.BeforeSuite;
import org.testng.annotations.Test;
import org.threeten.bp.LocalDate;
import org.threeten.bp.Period;
import org.threeten.bp.ZonedDateTime;

import com.opengamma.analytics.financial.calculator.MarketQuoteSensitivityBlockCalculator;
import com.opengamma.analytics.financial.calculator.PresentValueConvertedCalculator;
import com.opengamma.analytics.financial.calculator.PresentValueCurveSensitivityConvertedCalculator;
import com.opengamma.analytics.financial.calculator.PresentValueCurveSensitivityMCSCalculator;
import com.opengamma.analytics.financial.calculator.PresentValueMCACalculator;
import com.opengamma.analytics.financial.curve.building.CurveBuildingBlockBundle;
import com.opengamma.analytics.financial.curve.building.CurveBuildingFunction;
import com.opengamma.analytics.financial.curve.generator.GeneratorCurveAddYield;
import com.opengamma.analytics.financial.curve.generator.GeneratorCurveAddYieldExisiting;
import com.opengamma.analytics.financial.curve.generator.GeneratorCurveAddYieldFixed;
import com.opengamma.analytics.financial.curve.generator.GeneratorCurveAddYieldNb;
import com.opengamma.analytics.financial.curve.generator.GeneratorCurveDiscountFactorInterpolated;
import com.opengamma.analytics.financial.curve.generator.GeneratorCurveYieldInterpolated;
import com.opengamma.analytics.financial.curve.generator.GeneratorCurveYieldInterpolatedAnchor;
import com.opengamma.analytics.financial.curve.generator.GeneratorCurveYieldNelsonSiegel;
import com.opengamma.analytics.financial.curve.generator.GeneratorCurveYieldPeriodicInterpolated;
import com.opengamma.analytics.financial.curve.generator.GeneratorYDCurve;
import com.opengamma.analytics.financial.curve.sensitivity.ParameterSensitivity;
import com.opengamma.analytics.financial.curve.sensitivity.ParameterUnderlyingSensitivityBlockCalculator;
import com.opengamma.analytics.financial.forex.method.FXMatrix;
import com.opengamma.analytics.financial.forex.method.MultipleCurrencyInterestRateCurveSensitivity;
import com.opengamma.analytics.financial.instrument.InstrumentDefinition;
import com.opengamma.analytics.financial.instrument.cash.CashDefinition;
import com.opengamma.analytics.financial.instrument.fra.ForwardRateAgreementDefinition;
import com.opengamma.analytics.financial.instrument.index.GeneratorDeposit;
import com.opengamma.analytics.financial.instrument.index.GeneratorDepositON;
import com.opengamma.analytics.financial.instrument.index.GeneratorInstrument;
import com.opengamma.analytics.financial.instrument.index.GeneratorSwapFixedIbor;
import com.opengamma.analytics.financial.instrument.index.GeneratorSwapFixedIborMaster;
import com.opengamma.analytics.financial.instrument.index.GeneratorSwapFixedON;
import com.opengamma.analytics.financial.instrument.index.IndexON;
import com.opengamma.analytics.financial.instrument.swap.SwapFixedIborDefinition;
import com.opengamma.analytics.financial.instrument.swap.SwapFixedONDefinition;
import com.opengamma.analytics.financial.interestrate.InstrumentDerivative;
import com.opengamma.analytics.financial.interestrate.InstrumentDerivativeVisitor;
import com.opengamma.analytics.financial.interestrate.InterestRateCurveSensitivity;
import com.opengamma.analytics.financial.interestrate.LastTimeCalculator;
import com.opengamma.analytics.financial.interestrate.ParSpreadMarketQuoteCalculator;
import com.opengamma.analytics.financial.interestrate.ParSpreadMarketQuoteCurveSensitivityCalculator;
import com.opengamma.analytics.financial.interestrate.YieldCurveBundle;
import com.opengamma.analytics.financial.interestrate.payments.derivative.Coupon;
import com.opengamma.analytics.financial.interestrate.swap.derivative.SwapFixedCoupon;
import com.opengamma.analytics.financial.model.interestrate.curve.DiscountCurve;
import com.opengamma.analytics.financial.model.interestrate.curve.YieldAndDiscountAddZeroSpreadCurve;
import com.opengamma.analytics.financial.model.interestrate.curve.YieldAndDiscountCurve;
import com.opengamma.analytics.financial.model.interestrate.curve.YieldCurve;
import com.opengamma.analytics.financial.schedule.ScheduleCalculator;
import com.opengamma.analytics.math.curve.DoublesCurveNelsonSiegel;
import com.opengamma.analytics.math.curve.InterpolatedDoublesCurve;
import com.opengamma.analytics.math.interpolation.CombinedInterpolatorExtrapolatorFactory;
import com.opengamma.analytics.math.interpolation.Interpolator1D;
import com.opengamma.analytics.math.interpolation.Interpolator1DFactory;
import com.opengamma.analytics.util.time.TimeCalculator;
import com.opengamma.financial.convention.businessday.BusinessDayConvention;
import com.opengamma.financial.convention.businessday.BusinessDayConventionFactory;
import com.opengamma.financial.convention.calendar.Calendar;
import com.opengamma.financial.convention.calendar.MondayToFridayCalendar;
import com.opengamma.financial.convention.daycount.DayCount;
import com.opengamma.financial.convention.daycount.DayCountFactory;
import com.opengamma.util.money.Currency;
import com.opengamma.util.money.MultipleCurrencyAmount;
import com.opengamma.util.time.DateUtils;
import com.opengamma.util.timeseries.DoubleTimeSeries;
import com.opengamma.util.timeseries.zoneddatetime.ArrayZonedDateTimeDoubleTimeSeries;
import com.opengamma.util.tuple.ObjectsPair;
import com.opengamma.util.tuple.Pair;
>>>>>>> 0e4f380c

/**
 * Build of curve in several blocks with relevant Jacobian matrices.
 * Curves are using different types of interpolations (on cc rate, periodic rates and discount factors) and spread curves.
 * TODO: This is old code that has been commented. It should be removed at some point.
 */
public class CurveConstructionSpreadTest {

  //  private static final Interpolator1D INTERPOLATOR_DQ = CombinedInterpolatorExtrapolatorFactory.getInterpolator(Interpolator1DFactory.DOUBLE_QUADRATIC, Interpolator1DFactory.FLAT_EXTRAPOLATOR,
  //      Interpolator1DFactory.FLAT_EXTRAPOLATOR);
<<<<<<< HEAD
  //  private static final Interpolator1D INTERPOLATOR_LINEAR = CombinedInterpolatorExtrapolatorFactory.getInterpolator(Interpolator1DFactory.LINEAR, Interpolator1DFactory.FLAT_EXTRAPOLATOR,
  //      Interpolator1DFactory.FLAT_EXTRAPOLATOR);
  //  //  private static final Interpolator1D INTERPOLATOR_CS = CombinedInterpolatorExtrapolatorFactory.getInterpolator(Interpolator1DFactory.NATURAL_CUBIC_SPLINE, Interpolator1DFactory.FLAT_EXTRAPOLATOR,
  //  //      Interpolator1DFactory.FLAT_EXTRAPOLATOR);
  //  private static final Interpolator1D INTERPOLATOR_LL = CombinedInterpolatorExtrapolatorFactory.getInterpolator(Interpolator1DFactory.LOG_LINEAR, Interpolator1DFactory.EXPONENTIAL_EXTRAPOLATOR,
  //      Interpolator1DFactory.EXPONENTIAL_EXTRAPOLATOR); // Log-linear on the discount factor = step on the instantaneous rates
  //  //  private static final MatrixAlgebra MATRIX_ALGEBRA = new CommonsMatrixAlgebra();
  //
  //  private static final LastTimeCalculator MATURITY_CALCULATOR = LastTimeCalculator.getInstance();
  //  private static final double TOLERANCE_ROOT = 1.0E-10;
  //  private static final int STEP_MAX = 100;
  //  private static final CurveBuildingFunction CURVE_BUILDING_FUNCTION = new CurveBuildingFunction(TOLERANCE_ROOT, TOLERANCE_ROOT, STEP_MAX);
  //  private static final Currency CCY_USD = Currency.USD;
  //  private static final FXMatrix FX_MATRIX = new FXMatrix(CCY_USD);
  //  private static final Calendar CALENDAR = new MondayToFridayCalendar("CAL");
  //  private static final int SPOT_LAG = 2;
  //  private static final DayCount DAY_COUNT_CASH = DayCountFactory.INSTANCE.getDayCount("Actual/360");
  //  private static final double NOTIONAL = 1.0;
  //  private static final BusinessDayConvention BDC = BusinessDayConventionFactory.INSTANCE.getBusinessDayConvention("Modified Following");
  //  private static final IndexON INDEX_ON_1 = new IndexON("Fed Fund", CCY_USD, DAY_COUNT_CASH, 1, CALENDAR);
  //  private static final GeneratorDepositON GENERATOR_DEPOSIT_ON_USD = new GeneratorDepositON("USD Deposit ON", CCY_USD, CALENDAR, DAY_COUNT_CASH);
  //  private static final GeneratorSwapFixedON GENERATOR_OIS_USD = new GeneratorSwapFixedON("USD1YFEDFUND", INDEX_ON_1, Period.ofMonths(12), DAY_COUNT_CASH, BDC, true, SPOT_LAG, SPOT_LAG);
  //  private static final GeneratorDeposit GENERATOR_DEPOSIT_USD = new GeneratorDeposit("USD Deposit", CCY_USD, CALENDAR, SPOT_LAG, DAY_COUNT_CASH, BDC, true);
  //  private static final GeneratorSwapFixedIborMaster GENERATOR_SWAP_MASTER = GeneratorSwapFixedIborMaster.getInstance();
  //  private static final GeneratorSwapFixedIbor USD6MLIBOR3M = GENERATOR_SWAP_MASTER.getGenerator("USD6MLIBOR3M", CALENDAR);
  //  private static final GeneratorSwapFixedIbor USD6MLIBOR6M = GENERATOR_SWAP_MASTER.getGenerator("USD6MLIBOR6M", CALENDAR);
  //
  //  private static final ZonedDateTime NOW = DateUtils.getUTCDate(2011, 9, 28);
  //
  //  private static final ArrayZonedDateTimeDoubleTimeSeries TS_EMPTY = new ArrayZonedDateTimeDoubleTimeSeries();
  //  private static final ArrayZonedDateTimeDoubleTimeSeries TS_ON_USD_WITH_TODAY = new ArrayZonedDateTimeDoubleTimeSeries(new ZonedDateTime[] {DateUtils.getUTCDate(2011, 9, 27),
  //      DateUtils.getUTCDate(2011, 9, 28) }, new double[] {0.07, 0.08 });
  //  private static final ArrayZonedDateTimeDoubleTimeSeries TS_ON_USD_WITHOUT_TODAY = new ArrayZonedDateTimeDoubleTimeSeries(new ZonedDateTime[] {DateUtils.getUTCDate(2011, 9, 27),
  //      DateUtils.getUTCDate(2011, 9, 28) }, new double[] {0.07, 0.08 });
  //  @SuppressWarnings("rawtypes")
  //  private static final DoubleTimeSeries[] TS_FIXED_OIS_USD_WITH_TODAY = new DoubleTimeSeries[] {TS_EMPTY, TS_ON_USD_WITH_TODAY };
  //  @SuppressWarnings("rawtypes")
  //  private static final DoubleTimeSeries[] TS_FIXED_OIS_USD_WITHOUT_TODAY = new DoubleTimeSeries[] {TS_EMPTY, TS_ON_USD_WITHOUT_TODAY };
  //
  //  private static final ArrayZonedDateTimeDoubleTimeSeries TS_IBOR_USD3M_WITH_TODAY = new ArrayZonedDateTimeDoubleTimeSeries(new ZonedDateTime[] {DateUtils.getUTCDate(2011, 9, 27),
  //      DateUtils.getUTCDate(2011, 9, 28) }, new double[] {0.0035, 0.0036 });
  //  private static final ArrayZonedDateTimeDoubleTimeSeries TS_IBOR_USD3M_WITHOUT_TODAY = new ArrayZonedDateTimeDoubleTimeSeries(new ZonedDateTime[] {DateUtils.getUTCDate(2011, 9, 27) },
  //      new double[] {0.0035 });
  //
  //  private static final ArrayZonedDateTimeDoubleTimeSeries TS_IBOR_USD6M_WITH_TODAY = new ArrayZonedDateTimeDoubleTimeSeries(new ZonedDateTime[] {DateUtils.getUTCDate(2011, 9, 27),
  //      DateUtils.getUTCDate(2011, 9, 28) }, new double[] {0.0045, 0.0046 });
  //  private static final ArrayZonedDateTimeDoubleTimeSeries TS_IBOR_USD6M_WITHOUT_TODAY = new ArrayZonedDateTimeDoubleTimeSeries(new ZonedDateTime[] {DateUtils.getUTCDate(2011, 9, 27) },
  //      new double[] {0.0045 });
  //
  //  @SuppressWarnings("rawtypes")
  //  private static final DoubleTimeSeries[] TS_FIXED_IBOR_USD3M_WITH_TODAY = new DoubleTimeSeries[] {TS_IBOR_USD3M_WITH_TODAY };
  //  @SuppressWarnings("rawtypes")
  //  private static final DoubleTimeSeries[] TS_FIXED_IBOR_USD3M_WITHOUT_TODAY = new DoubleTimeSeries[] {TS_IBOR_USD3M_WITHOUT_TODAY };
  //  @SuppressWarnings("rawtypes")
  //  private static final DoubleTimeSeries[] TS_FIXED_IBOR_USD6M_WITH_TODAY = new DoubleTimeSeries[] {TS_IBOR_USD6M_WITH_TODAY };
  //  @SuppressWarnings("rawtypes")
  //  private static final DoubleTimeSeries[] TS_FIXED_IBOR_USD6M_WITHOUT_TODAY = new DoubleTimeSeries[] {TS_IBOR_USD6M_WITHOUT_TODAY };
  //
  //  private static final String CURVE_NAME_DSC_USD = "USD Dsc";
  //  private static final String CURVE_NAME_FWD3_USD = "USD Fwd 3M";
  //  private static final String CURVE_NAME_FWD6_USD = "USD Fwd 6M";
  //  private static final HashMap<String, Currency> CCY_MAP = new HashMap<String, Currency>();
  //  static {
  //    CCY_MAP.put(CURVE_NAME_DSC_USD, CCY_USD);
  //    CCY_MAP.put(CURVE_NAME_FWD3_USD, CCY_USD);
  //    CCY_MAP.put(CURVE_NAME_FWD6_USD, CCY_USD);
  //  }
  //
  //  /** Market values for the dsc USD curve */
  //  public static final double[] DSC_USD_MARKET_QUOTES = new double[] {0.0010, 0.0011, 0.0013, 0.0009, 0.0010, 0.0015, 0.0014, 0.0020, 0.0020, 0.0030, 0.0040, 0.0050, 0.0130 };
  //  /** Generators for the dsc USD curve */
  //  public static final GeneratorInstrument[] DSC_USD_GENERATORS = new GeneratorInstrument[] {GENERATOR_DEPOSIT_ON_USD, GENERATOR_DEPOSIT_ON_USD, GENERATOR_OIS_USD, GENERATOR_OIS_USD,
  //    GENERATOR_OIS_USD, GENERATOR_OIS_USD, GENERATOR_OIS_USD, GENERATOR_OIS_USD, GENERATOR_OIS_USD, GENERATOR_OIS_USD, GENERATOR_OIS_USD, GENERATOR_OIS_USD, GENERATOR_OIS_USD };
  //  /** Tenors for the dsc USD curve */
  //  public static final Period[] DSC_USD_TENOR = new Period[] {Period.ofDays(0), Period.ofDays(1), Period.ofMonths(1), Period.ofMonths(2), Period.ofMonths(3), Period.ofMonths(6), Period.ofMonths(9),
  //    Period.ofYears(1), Period.ofYears(2), Period.ofYears(3), Period.ofYears(4), Period.ofYears(5), Period.ofYears(10) };
  //
  //  /** Market values for the Fwd 3M USD curve */
  //  public static final double[] FWD3_USD_MARKET_QUOTES = new double[] {0.0045, 0.0045, 0.0045, 0.0045, 0.0060, 0.0070, 0.0080, 0.0160 };
  //  /** Generators for the Fwd 3M USD curve */
  //  public static final GeneratorInstrument[] FWD3_USD_GENERATORS = new GeneratorInstrument[] {USD6MLIBOR3M, GENERATOR_DEPOSIT_USD, USD6MLIBOR3M, USD6MLIBOR3M, USD6MLIBOR3M, USD6MLIBOR3M, USD6MLIBOR3M,
  //    USD6MLIBOR3M };
  //  /** Tenors for the Fwd 3M USD curve */
  //  public static final Period[] FWD3_USD_TENOR = new Period[] {Period.ofYears(1), Period.ofMonths(3), Period.ofMonths(6), Period.ofYears(2), Period.ofYears(3), Period.ofYears(4), Period.ofYears(5),
  //    Period.ofYears(10) };
  //
  //  /** Market values for the Fwd 3M USD curve */
  //  public static final double[] FWD3_USD_MARKET_QUOTES_2 = new double[] {0.0045, 0.0045, 0.0045, 0.0050, 0.0060, 0.0080, 0.0075, 0.0090, 0.0160 };
  //  /** Generators for the Fwd 3M USD curve */
  //  public static final GeneratorInstrument[] FWD3_USD_GENERATORS_2 = new GeneratorInstrument[] {GENERATOR_DEPOSIT_USD, USD6MLIBOR3M, USD6MLIBOR3M, USD6MLIBOR3M, USD6MLIBOR3M, USD6MLIBOR3M,
  //    USD6MLIBOR3M, USD6MLIBOR3M, USD6MLIBOR3M };
  //  /** Tenors for the Fwd 3M USD curve */
  //  public static final Period[] FWD3_USD_TENOR_2 = new Period[] {Period.ofMonths(3), Period.ofMonths(6), Period.ofYears(1), Period.ofYears(2), Period.ofYears(3), Period.ofYears(4), Period.ofYears(5),
  //    Period.ofYears(7), Period.ofYears(10) };
  //
  //  /** Market values for the Fwd 3M USD curve */
  //  public static final double[] FWD3_USD_MARKET_QUOTES_3 = new double[] {0.0045, 0.0045, 0.0045, 0.0050, 0.0060, 0.0080, 0.0075, 0.0090, 0.0160, 0.0200, 0.0180 };
  //  /** Generators for the Fwd 3M USD curve */
  //  public static final GeneratorInstrument[] FWD3_USD_GENERATORS_3 = new GeneratorInstrument[] {GENERATOR_DEPOSIT_USD, USD6MLIBOR3M, USD6MLIBOR3M, USD6MLIBOR3M, USD6MLIBOR3M, USD6MLIBOR3M,
  //    USD6MLIBOR3M, USD6MLIBOR3M, USD6MLIBOR3M, USD6MLIBOR3M, USD6MLIBOR3M };
  //  /** Tenors for the Fwd 3M USD curve */
  //  public static final Period[] FWD3_USD_TENOR_3 = new Period[] {Period.ofMonths(3), Period.ofMonths(6), Period.ofYears(1), Period.ofYears(2), Period.ofYears(3), Period.ofYears(4), Period.ofYears(5),
  //    Period.ofYears(7), Period.ofYears(10), Period.ofYears(15), Period.ofYears(20) };
  //
  //  /** Market values for the Fwd 3M USD curve */
  //  public static final double[] FWD3_USD_MARKET_QUOTES_4 = new double[] {0.0100, 0.0125, 0.0150, 0.0140, 0.0113, 0.0131, 0.0136, 0.0142, 0.0146, 0.0135 };
  //  /** Generators for the Fwd 3M USD curve */
  //  public static final GeneratorInstrument[] FWD3_USD_GENERATORS_4 = new GeneratorInstrument[] {GENERATOR_DEPOSIT_USD, USD6MLIBOR3M, USD6MLIBOR3M, USD6MLIBOR3M, USD6MLIBOR3M, USD6MLIBOR3M,
  //    USD6MLIBOR3M, USD6MLIBOR3M, USD6MLIBOR3M, USD6MLIBOR3M };
  //  /** Tenors for the Fwd 3M USD curve */
  //  public static final Period[] FWD3_USD_TENOR_4 = new Period[] {Period.ofMonths(3), Period.ofYears(1), Period.ofYears(5), Period.ofYears(10), Period.ofMonths(6), Period.ofYears(2), Period.ofYears(3),
  //    Period.ofYears(4), Period.ofYears(7), Period.ofYears(15) };
  //
  //  /** Market values for the Fwd 6M USD curve */
  //  public static final double[] FWD6_USD_MARKET_QUOTES = new double[] {0.0065, 0.0055, 0.0080, 0.0170 };
  //  /** Generators for the Fwd 6M USD curve */
  //  public static final GeneratorInstrument[] FWD6_USD_GENERATORS = new GeneratorInstrument[] {GENERATOR_DEPOSIT_USD, USD6MLIBOR6M, USD6MLIBOR6M, USD6MLIBOR6M };
  //  /** Tenors for the Fwd 6M USD curve */
  //  public static final Period[] FWD6_USD_TENOR = new Period[] {Period.ofMonths(6), Period.ofYears(2), Period.ofYears(5), Period.ofYears(10) };
  //
  //  /** Standard USD discounting curve instrument definitions */
  //  public static final InstrumentDefinition<?>[] DEFINITIONS_DSC_USD;
  //  /** Standard USD Forward 3M curve instrument definitions */
  //  public static final InstrumentDefinition<?>[] DEFINITIONS_FWD3_USD;
  //  /** Standard USD Forward 3M curve instrument definitions */
  //  public static final InstrumentDefinition<?>[] DEFINITIONS_FWD3_USD_2;
  //  /** Standard USD Forward 3M curve instrument definitions */
  //  public static final InstrumentDefinition<?>[] DEFINITIONS_FWD3_USD_3;
  //  /** Standard USD Forward 3M curve instrument definitions */
  //  public static final InstrumentDefinition<?>[] DEFINITIONS_FWD3_USD_4;
  //  /** Standard USD Forward 6M curve instrument definitions */
  //  public static final InstrumentDefinition<?>[] DEFINITIONS_FWD6_USD;
  //  /** Units of curves */
  //  public static final int[] NB_UNITS = new int[] {2, 2, 2, 3, 3, 1, 1, 2, 1, 1 };
  //  public static final int NB_BLOCKS = NB_UNITS.length;
  //  public static final InstrumentDefinition<?>[][][][] DEFINITIONS_UNITS = new InstrumentDefinition<?>[NB_BLOCKS][][][];
  //  public static final GeneratorYDCurve[][][] GENERATORS_UNITS = new GeneratorYDCurve[NB_BLOCKS][][];
  //  public static final String[][][] NAMES_UNITS = new String[NB_BLOCKS][][];
  //  public static final YieldCurveBundle KNOWN_DATA = new YieldCurveBundle(FX_MATRIX, CCY_MAP);
  //
  //  static {
  //    DEFINITIONS_DSC_USD = getDefinitions(DSC_USD_MARKET_QUOTES, DSC_USD_GENERATORS, DSC_USD_TENOR, new Double[DSC_USD_MARKET_QUOTES.length]);
  //    DEFINITIONS_FWD3_USD = getDefinitions(FWD3_USD_MARKET_QUOTES, FWD3_USD_GENERATORS, FWD3_USD_TENOR, new Double[FWD3_USD_MARKET_QUOTES.length]);
  //    DEFINITIONS_FWD3_USD_2 = getDefinitions(FWD3_USD_MARKET_QUOTES_2, FWD3_USD_GENERATORS_2, FWD3_USD_TENOR_2, new Double[FWD3_USD_MARKET_QUOTES_2.length]);
  //    DEFINITIONS_FWD3_USD_3 = getDefinitions(FWD3_USD_MARKET_QUOTES_3, FWD3_USD_GENERATORS_3, FWD3_USD_TENOR_3, new Double[FWD3_USD_MARKET_QUOTES_3.length]);
  //    DEFINITIONS_FWD3_USD_4 = getDefinitions(FWD3_USD_MARKET_QUOTES_4, FWD3_USD_GENERATORS_4, FWD3_USD_TENOR_4, new Double[FWD3_USD_MARKET_QUOTES_4.length]);
  //    DEFINITIONS_FWD6_USD = getDefinitions(FWD6_USD_MARKET_QUOTES, FWD6_USD_GENERATORS, FWD6_USD_TENOR, new Double[FWD6_USD_MARKET_QUOTES.length]);
  //    for (int loopblock = 0; loopblock < NB_BLOCKS; loopblock++) {
  //      DEFINITIONS_UNITS[loopblock] = new InstrumentDefinition<?>[NB_UNITS[loopblock]][][];
  //      GENERATORS_UNITS[loopblock] = new GeneratorYDCurve[NB_UNITS[loopblock]][];
  //      NAMES_UNITS[loopblock] = new String[NB_UNITS[loopblock]][];
  //    }
  //    DEFINITIONS_UNITS[0][0] = new InstrumentDefinition<?>[][] {DEFINITIONS_DSC_USD };
  //    DEFINITIONS_UNITS[0][1] = new InstrumentDefinition<?>[][] {DEFINITIONS_FWD3_USD_2 };
  //    DEFINITIONS_UNITS[1][0] = new InstrumentDefinition<?>[][] {DEFINITIONS_DSC_USD };
  //    DEFINITIONS_UNITS[1][1] = new InstrumentDefinition<?>[][] {DEFINITIONS_FWD3_USD_2 };
  //    DEFINITIONS_UNITS[2][0] = new InstrumentDefinition<?>[][] {DEFINITIONS_DSC_USD };
  //    DEFINITIONS_UNITS[2][1] = new InstrumentDefinition<?>[][] {DEFINITIONS_FWD3_USD_2 };
  //    DEFINITIONS_UNITS[3][0] = new InstrumentDefinition<?>[][] {DEFINITIONS_DSC_USD };
  //    DEFINITIONS_UNITS[3][1] = new InstrumentDefinition<?>[][] {DEFINITIONS_FWD3_USD_2 };
  //    DEFINITIONS_UNITS[3][2] = new InstrumentDefinition<?>[][] {DEFINITIONS_FWD6_USD };
  //    DEFINITIONS_UNITS[4][0] = new InstrumentDefinition<?>[][] {DEFINITIONS_DSC_USD };
  //    DEFINITIONS_UNITS[4][1] = new InstrumentDefinition<?>[][] {DEFINITIONS_FWD3_USD_2 };
  //    DEFINITIONS_UNITS[4][2] = new InstrumentDefinition<?>[][] {DEFINITIONS_FWD6_USD };
  //    DEFINITIONS_UNITS[5][0] = new InstrumentDefinition<?>[][] {DEFINITIONS_FWD3_USD_3, DEFINITIONS_DSC_USD };
  //    DEFINITIONS_UNITS[6][0] = new InstrumentDefinition<?>[][] {DEFINITIONS_FWD3_USD_3, DEFINITIONS_DSC_USD };
  //    DEFINITIONS_UNITS[7][0] = new InstrumentDefinition<?>[][] {DEFINITIONS_DSC_USD };
  //    DEFINITIONS_UNITS[7][1] = new InstrumentDefinition<?>[][] {DEFINITIONS_FWD3_USD_4 };
  //    DEFINITIONS_UNITS[8][0] = new InstrumentDefinition<?>[][] {DEFINITIONS_DSC_USD };
  //    DEFINITIONS_UNITS[9][0] = new InstrumentDefinition<?>[][] {DEFINITIONS_DSC_USD };
  //    final GeneratorYDCurve genIntDQ = new GeneratorCurveYieldInterpolated(MATURITY_CALCULATOR, INTERPOLATOR_DQ);
  //    final GeneratorYDCurve genIntLin = new GeneratorCurveYieldInterpolated(MATURITY_CALCULATOR, INTERPOLATOR_LINEAR);
  //    final int compoundingRate = 1;
  //    final GeneratorYDCurve genIntRPLin = new GeneratorCurveYieldPeriodicInterpolated(MATURITY_CALCULATOR, compoundingRate, INTERPOLATOR_LINEAR);
  //    final GeneratorYDCurve genIntDFLL = new GeneratorCurveDiscountFactorInterpolated(MATURITY_CALCULATOR, INTERPOLATOR_LL);
  //    final GeneratorYDCurve genNS = new GeneratorCurveYieldNelsonSiegel();
  //    final GeneratorYDCurve genInt0 = new GeneratorCurveYieldInterpolatedAnchor(MATURITY_CALCULATOR, INTERPOLATOR_LINEAR);
  //    final GeneratorYDCurve genAddExistFwd3 = new GeneratorCurveAddYieldExisiting(genIntDQ, false, CURVE_NAME_FWD3_USD);
  //    final LocalDate startTOY = LocalDate.of(2011, 12, 30);
  //    final LocalDate endTOY = LocalDate.of(2012, 1, 2);
  //    final double spreadTOY = 0.0025; // 25bps
  //    final double dfTOY = 1.0 / (1 + DAY_COUNT_CASH.getDayCountFraction(startTOY, endTOY) * spreadTOY);
  //    final LocalDate startTOQ = LocalDate.of(2012, 3, 30);
  //    final LocalDate endTOQ = LocalDate.of(2012, 4, 2);
  //    final double spreadTOQ = 0.0010; // 25bps
  //    final double dfTOQ = 1.0 / (1 + DAY_COUNT_CASH.getDayCountFraction(startTOQ, endTOQ) * spreadTOQ);
  //    final double[] times = {TimeCalculator.getTimeBetween(NOW, startTOY), TimeCalculator.getTimeBetween(NOW, endTOY), TimeCalculator.getTimeBetween(NOW, startTOQ),
  //        TimeCalculator.getTimeBetween(NOW, endTOQ) };
  //    final double[] df = {1.0, dfTOY, dfTOY, dfTOY * dfTOQ };
  //    final YieldAndDiscountCurve curveTOY = new DiscountCurve("TOY", new InterpolatedDoublesCurve(times, df, INTERPOLATOR_LINEAR, true));
  //    final GeneratorYDCurve genAddFixed = new GeneratorCurveAddYieldFixed(genIntDQ, false, curveTOY);
  //    final GeneratorYDCurve genIntDQ0 = new GeneratorCurveYieldInterpolatedAnchor(MATURITY_CALCULATOR, INTERPOLATOR_DQ);
  //    final int[] nbParameters = {5, DSC_USD_MARKET_QUOTES.length - 5 };
  //    final GeneratorYDCurve gen2Blocks = new GeneratorCurveAddYieldNb(new GeneratorYDCurve[] {genIntDFLL, genIntDQ0 }, nbParameters, false);
  //    GENERATORS_UNITS[0][0] = new GeneratorYDCurve[] {genIntLin };
  //    GENERATORS_UNITS[0][1] = new GeneratorYDCurve[] {genIntLin };
  //    GENERATORS_UNITS[1][0] = new GeneratorYDCurve[] {genIntRPLin };
  //    GENERATORS_UNITS[1][1] = new GeneratorYDCurve[] {genIntRPLin };
  //    GENERATORS_UNITS[2][0] = new GeneratorYDCurve[] {genIntDFLL };
  //    GENERATORS_UNITS[2][1] = new GeneratorYDCurve[] {genIntDFLL };
  //    // 3xinterpolated / 2xinterpolated + spread over existing
  //    GENERATORS_UNITS[3][0] = new GeneratorYDCurve[] {genIntDQ };
  //    GENERATORS_UNITS[3][1] = new GeneratorYDCurve[] {genIntDQ };
  //    GENERATORS_UNITS[3][2] = new GeneratorYDCurve[] {genIntDQ };
  //    GENERATORS_UNITS[4][0] = new GeneratorYDCurve[] {genIntDQ };
  //    GENERATORS_UNITS[4][1] = new GeneratorYDCurve[] {genIntDQ };
  //    GENERATORS_UNITS[4][2] = new GeneratorYDCurve[] {genAddExistFwd3 };
  //    // 2xinterpolated / interpolated + spread over existing
  //    GENERATORS_UNITS[5][0] = new GeneratorYDCurve[] {genIntDQ, genIntDQ };
  //    GENERATORS_UNITS[6][0] = new GeneratorYDCurve[] {genIntDQ, genAddExistFwd3 };
  //    // interpolated + functional+interpolated
  //    GENERATORS_UNITS[7][0] = new GeneratorYDCurve[] {genIntDQ };
  //    GENERATORS_UNITS[7][1] = new GeneratorYDCurve[] {new GeneratorCurveAddYield(new GeneratorYDCurve[] {genNS, genInt0 }, false) };
  //    GENERATORS_UNITS[8][0] = new GeneratorYDCurve[] {genAddFixed };
  //    GENERATORS_UNITS[9][0] = new GeneratorYDCurve[] {gen2Blocks };
  //    NAMES_UNITS[0][0] = new String[] {CURVE_NAME_DSC_USD };
  //    NAMES_UNITS[0][1] = new String[] {CURVE_NAME_FWD3_USD };
  //    NAMES_UNITS[1][0] = new String[] {CURVE_NAME_DSC_USD };
  //    NAMES_UNITS[1][1] = new String[] {CURVE_NAME_FWD3_USD };
  //    NAMES_UNITS[2][0] = new String[] {CURVE_NAME_DSC_USD };
  //    NAMES_UNITS[2][1] = new String[] {CURVE_NAME_FWD3_USD };
  //    NAMES_UNITS[3][0] = new String[] {CURVE_NAME_DSC_USD };
  //    NAMES_UNITS[3][1] = new String[] {CURVE_NAME_FWD3_USD };
  //    NAMES_UNITS[3][2] = new String[] {CURVE_NAME_FWD6_USD };
  //    NAMES_UNITS[4][0] = new String[] {CURVE_NAME_DSC_USD };
  //    NAMES_UNITS[4][1] = new String[] {CURVE_NAME_FWD3_USD };
  //    NAMES_UNITS[4][2] = new String[] {CURVE_NAME_FWD6_USD };
  //    NAMES_UNITS[5][0] = new String[] {CURVE_NAME_FWD3_USD, CURVE_NAME_DSC_USD };
  //    NAMES_UNITS[6][0] = new String[] {CURVE_NAME_FWD3_USD, CURVE_NAME_DSC_USD };
  //    NAMES_UNITS[7][0] = new String[] {CURVE_NAME_DSC_USD };
  //    NAMES_UNITS[7][1] = new String[] {CURVE_NAME_FWD3_USD };
  //    NAMES_UNITS[8][0] = new String[] {CURVE_NAME_DSC_USD };
  //    NAMES_UNITS[9][0] = new String[] {CURVE_NAME_DSC_USD };
  //  }
  //
  //  // Present Value
  //  private static final PresentValueMCACalculator PV_CALCULATOR = PresentValueMCACalculator.getInstance();
  //  private static final PresentValueCurveSensitivityMCSCalculator PVCS_CALCULATOR = PresentValueCurveSensitivityMCSCalculator.getInstance();
  //  private static final Currency CCY_PV = CCY_USD;
  //  private static final PresentValueConvertedCalculator PV_CONVERTED_CALCULATOR = new PresentValueConvertedCalculator(CCY_PV, PV_CALCULATOR);
  //  private static final PresentValueCurveSensitivityConvertedCalculator PVCS_CONVERTED_CALCULATOR = new PresentValueCurveSensitivityConvertedCalculator(CCY_PV, PVCS_CALCULATOR);
  //  // Par spread market quote
  //  private static final ParSpreadMarketQuoteCalculator PSMQ_CALCULATOR = ParSpreadMarketQuoteCalculator.getInstance();
  //  private static final ParSpreadMarketQuoteCurveSensitivityCalculator PSMQCS_CALCULATOR = ParSpreadMarketQuoteCurveSensitivityCalculator.getInstance();
  //
  //  private static Pair<YieldCurveBundle, CurveBuildingBlockBundle> CURVES_PRESENT_VALUE_WITH_TODAY_BLOCK0;
  //  private static Pair<YieldCurveBundle, CurveBuildingBlockBundle> CURVES_PRESENT_VALUE_WITHOUT_TODAY_BLOCK0;
  //  private static Pair<YieldCurveBundle, CurveBuildingBlockBundle> CURVES_PAR_SPREAD_MQ_WITHOUT_TODAY_BLOCK0;
  //  private static List<Pair<YieldCurveBundle, CurveBuildingBlockBundle>> CURVES_PAR_SPREAD_MQ_WITHOUT_TODAY_BLOCK = new ArrayList<Pair<YieldCurveBundle, CurveBuildingBlockBundle>>();
  //
  //  // Instrument used for sensitivity tests
  //  private static final Period SWAP_START = Period.ofMonths(6);
  //  private static final ZonedDateTime SWAP_SETTLE = ScheduleCalculator.getAdjustedDate(ScheduleCalculator.getAdjustedDate(NOW, SPOT_LAG, CALENDAR), SWAP_START, GENERATOR_DEPOSIT_USD);
  //  private static final Period SWAP_TENOR = Period.ofYears(5);
  //  private static final SwapFixedIborDefinition SWAP_DEFINITION = SwapFixedIborDefinition.from(SWAP_SETTLE, SWAP_TENOR, USD6MLIBOR3M, 1000000, 0.02, true);
  //  private static final SwapFixedCoupon<Coupon> SWAP = SWAP_DEFINITION.toDerivative(NOW, new String[] {CURVE_NAME_DSC_USD, CURVE_NAME_FWD3_USD });
  //
  //  private static final double TOLERANCE_CAL = 1.0E-9;
  //  private static final double TOLERANCE_PNL = 1.0E+0;
  //
  //  @BeforeSuite
  //  static void initClass() {
  //    CURVES_PRESENT_VALUE_WITH_TODAY_BLOCK0 = makeCurvesFromDefinitions(DEFINITIONS_UNITS[0], GENERATORS_UNITS[0], NAMES_UNITS[0], KNOWN_DATA, PV_CONVERTED_CALCULATOR, PVCS_CONVERTED_CALCULATOR, true,
  //        0);
  //    CURVES_PRESENT_VALUE_WITHOUT_TODAY_BLOCK0 = makeCurvesFromDefinitions(DEFINITIONS_UNITS[0], GENERATORS_UNITS[0], NAMES_UNITS[0], KNOWN_DATA, PV_CONVERTED_CALCULATOR, PVCS_CONVERTED_CALCULATOR,
  //        false, 0);
  //    CURVES_PAR_SPREAD_MQ_WITHOUT_TODAY_BLOCK0 = makeCurvesFromDefinitions(DEFINITIONS_UNITS[0], GENERATORS_UNITS[0], NAMES_UNITS[0], KNOWN_DATA, PSMQ_CALCULATOR, PSMQCS_CALCULATOR, false, 0);
  //    for (int loopblock = 0; loopblock < NB_BLOCKS; loopblock++) {
  //      CURVES_PAR_SPREAD_MQ_WITHOUT_TODAY_BLOCK.add(makeCurvesFromDefinitions(DEFINITIONS_UNITS[loopblock], GENERATORS_UNITS[loopblock], NAMES_UNITS[loopblock], KNOWN_DATA, PSMQ_CALCULATOR,
  //          PSMQCS_CALCULATOR, false, loopblock));
  //    }
  //  }
  //
  //  @Test
  //  public void curveConstructionGeneratorBlock0() {
  //    // Curve constructed with present value and today fixing
  //    curveConstructionTest(NAMES_UNITS[0], DEFINITIONS_UNITS[0], CURVES_PRESENT_VALUE_WITH_TODAY_BLOCK0.getFirst(), true, 0);
  //    // Curve constructed with present value and no today fixing
  //    curveConstructionTest(NAMES_UNITS[0], DEFINITIONS_UNITS[0], CURVES_PRESENT_VALUE_WITHOUT_TODAY_BLOCK0.getFirst(), false, 0);
  //    // Curve constructed with par spread (market quote) and no today fixing
  //    curveConstructionTest(NAMES_UNITS[0], DEFINITIONS_UNITS[0], CURVES_PAR_SPREAD_MQ_WITHOUT_TODAY_BLOCK0.getFirst(), false, 0);
  //    // Curve constructed with par spread (market quote) and  today fixing
  //    curveConstructionTest(NAMES_UNITS[0], DEFINITIONS_UNITS[0], CURVES_PAR_SPREAD_MQ_WITHOUT_TODAY_BLOCK.get(0).getFirst(), false, 0);
  //  }
  //
  //  @Test
  //  public void curveConstructionGeneratorOtherBlocks() {
  //    for (int loopblock = 0; loopblock < NB_BLOCKS; loopblock++) {
  //      curveConstructionTest(NAMES_UNITS[loopblock], DEFINITIONS_UNITS[loopblock], CURVES_PAR_SPREAD_MQ_WITHOUT_TODAY_BLOCK.get(loopblock).getFirst(), false, loopblock);
  //    }
  //    int t = 0;
  //    t++;
  //  }
  //
  //  public void curveConstructionTest(final String[][] curveNames, final InstrumentDefinition<?>[][][] definitions, final YieldCurveBundle curves, final boolean withToday, final int block) {
  //    final int nbBlocks = definitions.length;
  //    for (int loopblock = 0; loopblock < nbBlocks; loopblock++) {
  //      final InstrumentDerivative[][] instruments = convert(curveNames, definitions[loopblock], loopblock, withToday, block);
  //      final double[][] pv = new double[instruments.length][];
  //      for (int loopcurve = 0; loopcurve < instruments.length; loopcurve++) {
  //        pv[loopcurve] = new double[instruments[loopcurve].length];
  //        for (int loopins = 0; loopins < instruments[loopcurve].length; loopins++) {
  //          pv[loopcurve][loopins] = curves.getFxRates().convert(instruments[loopcurve][loopins].accept(PV_CALCULATOR, curves), CCY_USD).getAmount();
  //          assertEquals("Curve construction: block " + block + ", unit " + loopblock + " - instrument " + loopins, 0, pv[loopcurve][loopins], TOLERANCE_CAL);
  //        }
  //      }
  //    }
  //  }
  //
  //  @Test
  //  /**
  //   * Test the market quote sensitivity by comparison to a finite difference (bump and recompute)
  //   */
  //  public void sensiParSpreadMQ() {
  //    final ParameterUnderlyingSensitivityBlockCalculator pusbc = new ParameterUnderlyingSensitivityBlockCalculator(PVCS_CALCULATOR);
  //    final MarketQuoteSensitivityBlockCalculator mqsc = new MarketQuoteSensitivityBlockCalculator(pusbc);
  //    final MultipleCurrencyInterestRateCurveSensitivity[] pvcs = new MultipleCurrencyInterestRateCurveSensitivity[NB_BLOCKS];
  //    final MultipleCurrencyAmount[] pv = new MultipleCurrencyAmount[NB_BLOCKS];
  //    final MultipleCurrencyParameterSensitivity[] ps = new MultipleCurrencyParameterSensitivity[NB_BLOCKS];
  //    final MultipleCurrencyParameterSensitivity[] mqs = new MultipleCurrencyParameterSensitivity[NB_BLOCKS];
  //    final Set<String> fixedCurves = new java.util.HashSet<String>();
  //    for (int loopblock = 1; loopblock < NB_BLOCKS - 2; loopblock++) {
  //      pv[loopblock] = SWAP.accept(PV_CALCULATOR, CURVES_PAR_SPREAD_MQ_WITHOUT_TODAY_BLOCK.get(loopblock).getFirst());
  //      pvcs[loopblock] = SWAP.accept(PVCS_CALCULATOR, CURVES_PAR_SPREAD_MQ_WITHOUT_TODAY_BLOCK.get(loopblock).getFirst());
  //      ps[loopblock] = pusbc.calculateSensitivity(SWAP, fixedCurves, CURVES_PAR_SPREAD_MQ_WITHOUT_TODAY_BLOCK.get(loopblock).getFirst());
  //      mqs[loopblock] = mqsc.fromInstrument(SWAP, fixedCurves, CURVES_PAR_SPREAD_MQ_WITHOUT_TODAY_BLOCK.get(loopblock).getFirst(), CURVES_PAR_SPREAD_MQ_WITHOUT_TODAY_BLOCK.get(loopblock).getSecond());
  //    }
  //    for (int loopblock = 5; loopblock < 7; loopblock++) { // Test is underlying specific. Only 2 curves tested.
  //      testPnLNodeSensitivity(mqs[loopblock], loopblock);
  //    }
  //    int t = 0;
  //    t++;
  //  }
  //
  //  public void testPnLNodeSensitivity(final MultipleCurrencyParameterSensitivity mqSensitivities, final int block) {
  //    final double bp1 = 1.0E-4; // 1 bp
  //    final double eps = 0.1 * bp1;
  //    final double pv = SWAP.accept(PV_CALCULATOR, CURVES_PAR_SPREAD_MQ_WITHOUT_TODAY_BLOCK.get(block).getFirst()).getAmount(CCY_USD);
  //    final int nbFwd = DEFINITIONS_UNITS[block][0][0].length;
  //    final double[] pvFwd = new double[nbFwd];
  //    final double[] pnlFwd = new double[nbFwd];
  //    final double[] pvcsFwdApprox = new double[nbFwd];
  //    for (int loopnode = 0; loopnode < nbFwd; loopnode++) {
  //      final double[] bumpedMarketValues = getBumpedMarketValues(FWD3_USD_MARKET_QUOTES_3, loopnode, eps);
  //      final InstrumentDefinition<?>[] bumpedFwdDefinitions = getDefinitions(bumpedMarketValues, FWD3_USD_GENERATORS_3, FWD3_USD_TENOR_3, new Double[FWD3_USD_MARKET_QUOTES_3.length]);
  //      final Pair<YieldCurveBundle, CurveBuildingBlockBundle> bumpedResult = makeCurvesFromDefinitions(new InstrumentDefinition<?>[][][] {{bumpedFwdDefinitions, DEFINITIONS_DSC_USD } },
  //          GENERATORS_UNITS[block], NAMES_UNITS[block], KNOWN_DATA, PSMQ_CALCULATOR, PSMQCS_CALCULATOR, false, block);
  //      pvFwd[loopnode] = PV_CONVERTED_CALCULATOR.visit(SWAP, bumpedResult.getFirst());
  //      pnlFwd[loopnode] = pvFwd[loopnode] - pv;
  //      pvcsFwdApprox[loopnode] = pnlFwd[loopnode] / eps;
  //      assertEquals("PL explain: Block " + block + " -  fwd node " + loopnode,
  //          mqSensitivities.getSensitivity(new ObjectsPair<String, Currency>(CURVE_NAME_FWD3_USD, CCY_USD)).getData()[loopnode] * bp1, pvcsFwdApprox[loopnode] * bp1, TOLERANCE_PNL);
  //    }
  //    final int nbDsc = DEFINITIONS_UNITS[block][0][1].length;
  //    final double[] pvDsc = new double[nbDsc];
  //    final double[] pnlDsc = new double[nbDsc];
  //    final double[] pvcsDscApprox = new double[nbDsc];
  //    for (int loopnode = 0; loopnode < nbDsc; loopnode++) {
  //      final double[] bumpedMarketValues = getBumpedMarketValues(DSC_USD_MARKET_QUOTES, loopnode, eps);
  //      final InstrumentDefinition<?>[] bumpedDscDefinitions = getDefinitions(bumpedMarketValues, DSC_USD_GENERATORS, DSC_USD_TENOR, new Double[DSC_USD_MARKET_QUOTES.length]);
  //      final Pair<YieldCurveBundle, CurveBuildingBlockBundle> bumpedResult = makeCurvesFromDefinitions(new InstrumentDefinition<?>[][][] {{DEFINITIONS_FWD3_USD_3, bumpedDscDefinitions } },
  //          GENERATORS_UNITS[block], NAMES_UNITS[block], KNOWN_DATA, PSMQ_CALCULATOR, PSMQCS_CALCULATOR, false, block);
  //      pvDsc[loopnode] = PV_CONVERTED_CALCULATOR.visit(SWAP, bumpedResult.getFirst());
  //      pnlDsc[loopnode] = pvDsc[loopnode] - pv;
  //      pvcsDscApprox[loopnode] = pnlDsc[loopnode] / eps;
  //      assertEquals("PL explain: Block " + block + " -  Dsc node " + loopnode, mqSensitivities.getSensitivity(new ObjectsPair<String, Currency>(CURVE_NAME_DSC_USD, CCY_USD)).getData()[loopnode] * bp1,
  //          pvcsDscApprox[loopnode] * bp1, TOLERANCE_PNL);
  //    }
  //    int t = 0;
  //    t++;
  //  }
  //
  //  private static double[] getBumpedMarketValues(final double[] marketValues, final int n, final double eps) {
  //    final double[] bumped = Arrays.copyOf(marketValues, marketValues.length);
  //    bumped[n] += eps;
  //    return bumped;
  //  }
  //
  //  @Test(enabled = true)
  //  /**
  //   * Code used to graph the curves
  //   */
  //  public void analysis() {
  //    final int nbPoints = 210;
  //    final double endTime = 21.0;
  //    final double[] x = new double[nbPoints + 1];
  //    for (int looppt = 0; looppt <= nbPoints; looppt++) {
  //      x[looppt] = looppt * endTime / nbPoints;
  //    }
  //    final int nbAnalysis = NB_BLOCKS;
  //    final YieldCurveBundle[] bundle = new YieldCurveBundle[nbAnalysis];
  //    final double[][][] rate = new double[nbAnalysis][][];
  //    for (int loopblock = 0; loopblock < nbAnalysis; loopblock++) {
  //      bundle[loopblock] = CURVES_PAR_SPREAD_MQ_WITHOUT_TODAY_BLOCK.get(loopblock).getFirst();
  //    }
  //    for (int loopbundle = 0; loopbundle < nbAnalysis; loopbundle++) {
  //      final Set<String> curveNames = bundle[loopbundle].getAllNames();
  //      final int nbCurve = curveNames.size();
  //      int loopc = 0;
  //      rate[loopbundle] = new double[nbCurve][nbPoints + 1];
  //      for (final String name : curveNames) {
  //        for (int looppt = 0; looppt <= nbPoints; looppt++) {
  //          rate[loopbundle][loopc][looppt] = bundle[loopbundle].getCurve(name).getInterestRate(x[looppt]);
  //        }
  //        loopc++;
  //      }
  //    }
  //    final double[] rateNS = new double[nbPoints + 1];
  //    final YieldAndDiscountAddZeroSpreadCurve curve = (YieldAndDiscountAddZeroSpreadCurve) bundle[7].getCurve(CURVE_NAME_FWD3_USD);
  //    final DoublesCurveNelsonSiegel curveNS = (DoublesCurveNelsonSiegel) (((YieldCurve) curve.getCurves()[0]).getCurve());
  //    for (int looppt = 0; looppt <= nbPoints; looppt++) {
  //      rateNS[looppt] = curveNS.getYValue(x[looppt]);
  //    }
  //    int t = 0;
  //    t++;
  //  }
  //
  //  @Test(enabled = true)
  //  /**
  //   * Code used to graph the curves
  //   */
  //  public void analysisON() {
  //    final YieldAndDiscountCurve curve = CURVES_PAR_SPREAD_MQ_WITHOUT_TODAY_BLOCK.get(9).getFirst().getCurve(CURVE_NAME_DSC_USD);
  //    final int nbDates = 250;
  //    final ZonedDateTime[] bd = new ZonedDateTime[nbDates + 1];
  //    bd[0] = NOW;
  //    final double[] on = new double[nbDates];
  //    final double[] t = new double[nbDates];
  //    final double[] df = new double[nbDates + 1];
  //    df[0] = 1.0;
  //    for (int loopdate = 0; loopdate < nbDates; loopdate++) {
  //      bd[loopdate + 1] = ScheduleCalculator.getAdjustedDate(bd[loopdate], 1, CALENDAR);
  //      t[loopdate] = TimeCalculator.getTimeBetween(NOW, bd[loopdate + 1]);
  //      df[loopdate + 1] = curve.getDiscountFactor(t[loopdate]);
  //      on[loopdate] = (df[loopdate] / df[loopdate + 1] - 1.0) / DAY_COUNT_CASH.getDayCountFraction(bd[loopdate], bd[loopdate + 1]);
  //    }
  //    int test = 0;
  //    test++;
  //
  //  }
  //
  //  @Test(enabled = false)
  //  public void performance() {
  //    long startTime, endTime;
  //    final int nbTest = 100;
  //    @SuppressWarnings("unused")
  //    Pair<YieldCurveBundle, CurveBuildingBlockBundle> curvePresentValue;
  //    @SuppressWarnings("unused")
  //    Pair<YieldCurveBundle, CurveBuildingBlockBundle> curveParSpreadMQ;
  //    final int[] nbIns = new int[NB_BLOCKS];
  //    nbIns[0] = DEFINITIONS_DSC_USD.length + DEFINITIONS_FWD3_USD_2.length;
  //    nbIns[1] = DEFINITIONS_DSC_USD.length + DEFINITIONS_FWD3_USD_2.length;
  //    nbIns[2] = DEFINITIONS_DSC_USD.length + DEFINITIONS_FWD3_USD_2.length;
  //    nbIns[3] = DEFINITIONS_DSC_USD.length + DEFINITIONS_FWD3_USD_2.length + DEFINITIONS_FWD6_USD.length;
  //    nbIns[4] = DEFINITIONS_DSC_USD.length + DEFINITIONS_FWD3_USD_2.length + DEFINITIONS_FWD6_USD.length;
  //    nbIns[5] = DEFINITIONS_DSC_USD.length + DEFINITIONS_FWD3_USD_3.length;
  //    nbIns[6] = DEFINITIONS_DSC_USD.length + DEFINITIONS_FWD3_USD_3.length;
  //    nbIns[7] = DEFINITIONS_DSC_USD.length + DEFINITIONS_FWD3_USD_4.length;
  //    final int[] nbCurve = new int[] {2, 2, 2, 3, 3, 2, 2, 2 };
  //
  //    startTime = System.currentTimeMillis();
  //    for (int looptest = 0; looptest < nbTest; looptest++) {
  //      curvePresentValue = makeCurvesFromDefinitions(DEFINITIONS_UNITS[0], GENERATORS_UNITS[0], NAMES_UNITS[0], KNOWN_DATA, PV_CONVERTED_CALCULATOR, PVCS_CONVERTED_CALCULATOR, true, 0);
  //    }
  //    endTime = System.currentTimeMillis();
  //    System.out.println(nbTest + " curve construction Full 2 curves (Int / Cst+Int) and " + nbIns[0] + " instruments (with present value): " + (endTime - startTime) + " ms");
  //    // Performance note: curve construction (with present value, 2 curves (Int / Cst+Int) and 21 instruments by units): 23-Jul-2012: On Mac Pro 3.2 GHz Quad-Core Intel Xeon: xx ms for 100 bundles.
  //
  //    for (int loopblock = 0; loopblock < NB_BLOCKS; loopblock++) {
  //      startTime = System.currentTimeMillis();
  //      for (int looptest = 0; looptest < nbTest; looptest++) {
  //        curveParSpreadMQ = makeCurvesFromDefinitions(DEFINITIONS_UNITS[loopblock], GENERATORS_UNITS[loopblock], NAMES_UNITS[loopblock], KNOWN_DATA, PSMQ_CALCULATOR, PSMQCS_CALCULATOR, false,
  //            loopblock);
  //      }
  //      endTime = System.currentTimeMillis();
  //      System.out.println(nbTest + " curve construction Full " + nbCurve[loopblock] + " curves and " + nbIns[loopblock] + " instruments (with par spread-market quote): " + (endTime - startTime)
  //          + " ms");
  //    }
  //    // Performance note: curve construction (with par spread/market quote), 2 curves (Int / Cst+Int) and 21 instruments by units): 23-Jul-2012: On Mac Pro 3.2 GHz Quad-Core Intel Xeon: xx ms for 100 bundles.
  //    //    100 curve construction Full 2 curves and 22 instruments (with par spread-market quote): 391 ms
  //    //    100 curve construction Full 2 curves and 22 instruments (with par spread-market quote): 472 ms
  //    //    100 curve construction Full 2 curves and 22 instruments (with par spread-market quote): 631 ms
  //    //    100 curve construction Full 3 curves and 26 instruments (with par spread-market quote): 545 ms
  //    //    100 curve construction Full 3 curves and 26 instruments (with par spread-market quote): 549 ms
  //    //    100 curve construction Full 2 curves and 24 instruments (with par spread-market quote): 605 ms
  //    //    100 curve construction Full 2 curves and 24 instruments (with par spread-market quote): 847 ms
  //    //    100 curve construction Full 2 curves and 23 instruments (with par spread-market quote): 564 ms
  //
  //    for (int loopblock = 0; loopblock < NB_BLOCKS; loopblock++) {
  //      startTime = System.currentTimeMillis();
  //      for (int looptest = 0; looptest < nbTest; looptest++) {
  //        curveParSpreadMQ = makeCurvesFromDefinitions(DEFINITIONS_UNITS[loopblock], GENERATORS_UNITS[loopblock], NAMES_UNITS[loopblock], KNOWN_DATA, PSMQ_CALCULATOR, PSMQCS_CALCULATOR, false,
  //            loopblock);
  //      }
  //      endTime = System.currentTimeMillis();
  //      System.out.println(nbTest + " curve construction Full " + nbCurve[loopblock] + " curves and " + nbIns[loopblock] + " instruments (with par spread-market quote): " + (endTime - startTime)
  //          + " ms");
  //    }
  //    // Performance note: curve construction (with par spread/market quote), 2 curves (Int / Cst+Int) and 21 instruments by units): 23-Jul-2012: On Mac Pro 3.2 GHz Quad-Core Intel Xeon: xx ms for 100 bundles.
  //
  //  }
  //
  //  public static InstrumentDefinition<?>[] getDefinitions(final double[] marketQuotes, final GeneratorInstrument[] generators, final Period[] tenors, final Double[] other) {
  //    final InstrumentDefinition<?>[] definitions = new InstrumentDefinition<?>[marketQuotes.length];
  //    for (int loopmv = 0; loopmv < marketQuotes.length; loopmv++) {
  //      definitions[loopmv] = generators[loopmv].generateInstrument(NOW, tenors[loopmv], marketQuotes[loopmv], NOTIONAL, other[loopmv]);
  //    }
  //    return definitions;
  //  }
  //
  //  private static Pair<YieldCurveBundle, CurveBuildingBlockBundle> makeCurvesFromDefinitions(final InstrumentDefinition<?>[][][] definitions, final GeneratorYDCurve[][] curveGenerators,
  //      final String[][] curveNames, final YieldCurveBundle knownData, final InstrumentDerivativeVisitor<YieldCurveBundle, Double> calculator,
  //      final InstrumentDerivativeVisitor<YieldCurveBundle, InterestRateCurveSensitivity> sensitivityCalculator, final boolean withToday, final int block) {
  //    final int nbUnits = curveGenerators.length;
  //    final double[][] parametersGuess = new double[nbUnits][];
  //    final GeneratorYDCurve[][] generatorFinal = new GeneratorYDCurve[nbUnits][];
  //    final InstrumentDerivative[][][] instruments = new InstrumentDerivative[nbUnits][][];
  //    for (int loopunit = 0; loopunit < nbUnits; loopunit++) {
  //      generatorFinal[loopunit] = new GeneratorYDCurve[curveGenerators[loopunit].length];
  //      int nbInsUnit = 0;
  //      for (int loopcurve = 0; loopcurve < curveGenerators[loopunit].length; loopcurve++) {
  //        nbInsUnit += definitions[loopunit][loopcurve].length;
  //      }
  //      parametersGuess[loopunit] = new double[nbInsUnit];
  //      int startCurve = 0; // First parameter index of the curve in the unit.
  //      instruments[loopunit] = convert(curveNames, definitions[loopunit], loopunit, withToday, block);
  //      for (int loopcurve = 0; loopcurve < curveGenerators[loopunit].length; loopcurve++) {
  //        generatorFinal[loopunit][loopcurve] = curveGenerators[loopunit][loopcurve].finalGenerator(instruments[loopunit][loopcurve]);
  //        final double[] guessCurve = generatorFinal[loopunit][loopcurve].initialGuess(initialGuess(definitions[loopunit][loopcurve]));
  //        System.arraycopy(guessCurve, 0, parametersGuess[loopunit], startCurve, instruments[loopunit][loopcurve].length);
  //        startCurve += instruments[loopunit][loopcurve].length;
  //      }
  //      if ((block == 7) && (loopunit == 1)) {
  //        parametersGuess[loopunit] = new double[] {0.012, -0.003, 0.018, 1.60, 0.0, 0.0, 0.0, 0.0, 0.0, 0.0 };
  //      }
  //    }
  //    return CURVE_BUILDING_FUNCTION.makeCurvesFromDerivatives(instruments, generatorFinal, curveNames, parametersGuess, knownData, calculator, sensitivityCalculator);
  //  }
  //
  //  @SuppressWarnings("unchecked")
  //  private static InstrumentDerivative[][] convert(final String[][] curveNames, final InstrumentDefinition<?>[][] definitions, final int unit, final boolean withToday, final int block) {
  //    int nbDef = 0;
  //    for (final InstrumentDefinition<?>[] definition : definitions) {
  //      nbDef += definition.length;
  //    }
  //    final InstrumentDerivative[][] instruments = new InstrumentDerivative[definitions.length][];
  //    for (int loopcurve = 0; loopcurve < definitions.length; loopcurve++) {
  //      instruments[loopcurve] = new InstrumentDerivative[definitions[loopcurve].length];
  //      int loopins = 0;
  //      for (final InstrumentDefinition<?> instrument : definitions[loopcurve]) {
  //        InstrumentDerivative ird;
  //        if (instrument instanceof SwapFixedONDefinition) {
  //          final String[] names = getCurvesNameSwapFixedON(curveNames, block);
  //          ird = ((SwapFixedONDefinition) instrument).toDerivative(NOW, getTSSwapFixedON(withToday, unit), names);
  //        } else {
  //          if (instrument instanceof SwapFixedIborDefinition) {
  //            final String[] names = getCurvesNameSwapFixedIbor(curveNames, unit, block);
  //            ird = ((SwapFixedIborDefinition) instrument).toDerivative(NOW, getTSSwapFixedIbor(withToday, unit), names);
  //          } else {
  //            final String[] names;
  //            // Cash
  //            names = getCurvesNameCash(curveNames, loopcurve, unit, block);
  //            ird = instrument.toDerivative(NOW, names);
  //          }
  //        }
  //        instruments[loopcurve][loopins++] = ird;
  //      }
  //    }
  //    return instruments;
  //  }
  //
  //  private static double initialGuess(final InstrumentDefinition<?> instrument) {
  //    if (instrument instanceof SwapFixedONDefinition) {
  //      return ((SwapFixedONDefinition) instrument).getFixedLeg().getNthPayment(0).getRate();
  //    }
  //    if (instrument instanceof SwapFixedIborDefinition) {
  //      return ((SwapFixedIborDefinition) instrument).getFixedLeg().getNthPayment(0).getRate();
  //    }
  //    if (instrument instanceof ForwardRateAgreementDefinition) {
  //      return ((ForwardRateAgreementDefinition) instrument).getRate();
  //    }
  //    if (instrument instanceof CashDefinition) {
  //      return ((CashDefinition) instrument).getRate();
  //    }
  //    return 0.01;
  //  }
  //
  //  private static double[] initialGuess(final InstrumentDefinition<?>[] definitions) {
  //    final double[] result = new double[definitions.length];
  //    int loopr = 0;
  //    for (final InstrumentDefinition<?> definition : definitions) {
  //      result[loopr++] = initialGuess(definition);
  //    }
  //    return result;
  //  }
  //
  //  private static String[] getCurvesNameSwapFixedON(final String[][] curveNames, final Integer block) {
  //    switch (block) {
  //      case 0:
  //      case 1:
  //      case 2:
  //      case 3:
  //      case 4:
  //      case 7:
  //      case 8:
  //      case 9:
  //        return new String[] {curveNames[0][0], curveNames[0][0] };
  //      case 5:
  //      case 6:
  //        return new String[] {curveNames[0][1], curveNames[0][1] };
  //      default:
  //        throw new IllegalArgumentException(block.toString());
  //    }
  //  }
  //
  //  private static String[] getCurvesNameSwapFixedIbor(final String[][] curveNames, final Integer unit, final Integer block) {
  //    switch (unit) {
  //      case 0:
  //        switch (block) {
  //          case 0:
  //          case 1:
  //          case 2:
  //          case 3:
  //          case 4:
  //          case 7:
  //            return new String[] {curveNames[0][0], curveNames[1][0] };
  //          case 5:
  //          case 6:
  //            return new String[] {curveNames[0][1], curveNames[0][0] };
  //          default:
  //            throw new IllegalArgumentException(block.toString());
  //        }
  //      case 1:
  //        return new String[] {curveNames[0][0], curveNames[1][0] };
  //      case 2:
  //        return new String[] {curveNames[0][0], curveNames[2][0] };
  //      default:
  //        throw new IllegalArgumentException(unit.toString());
  //    }
  //  }
  //
  //  private static String[] getCurvesNameCash(final String[][] curveNames, final Integer loopcurve, final Integer unit, final Integer block) {
  //    switch (unit) {
  //      case 0:
  //        switch (block) {
  //          case 0:
  //          case 1:
  //          case 2:
  //          case 3:
  //          case 4:
  //          case 7:
  //          case 8:
  //          case 9:
  //            return new String[] {curveNames[0][0] };
  //          case 5:
  //          case 6:
  //            return new String[] {curveNames[0][loopcurve] };
  //          default:
  //            throw new IllegalArgumentException(block.toString());
  //        }
  //      case 1:
  //        return new String[] {curveNames[1][0] };
  //      case 2:
  //        return new String[] {curveNames[2][0] };
  //      default:
  //        throw new IllegalArgumentException(unit.toString());
  //    }
  //  }
  //
  //  @SuppressWarnings("rawtypes")
  //  private static DoubleTimeSeries[] getTSSwapFixedON(final Boolean withToday, final Integer unit) {
  //    switch (unit) {
  //      case 0:
  //        return withToday ? TS_FIXED_OIS_USD_WITH_TODAY : TS_FIXED_OIS_USD_WITHOUT_TODAY;
  //      default:
  //        throw new IllegalArgumentException(unit.toString());
  //    }
  //  }
  //
  //  @SuppressWarnings("rawtypes")
  //  private static DoubleTimeSeries[] getTSSwapFixedIbor(final Boolean withToday, final Integer unit) {
  //    switch (unit) {
  //      case 0:
  //        return withToday ? TS_FIXED_IBOR_USD3M_WITH_TODAY : TS_FIXED_IBOR_USD3M_WITHOUT_TODAY;
  //      case 1:
  //        return withToday ? TS_FIXED_IBOR_USD3M_WITH_TODAY : TS_FIXED_IBOR_USD3M_WITHOUT_TODAY;
  //      case 2:
  //        return withToday ? TS_FIXED_IBOR_USD6M_WITH_TODAY : TS_FIXED_IBOR_USD6M_WITHOUT_TODAY;
  //      default:
  //        throw new IllegalArgumentException(unit.toString());
  //    }
  //  }
=======
  private static final Interpolator1D INTERPOLATOR_LL = CombinedInterpolatorExtrapolatorFactory.getInterpolator(Interpolator1DFactory.LOG_LINEAR, Interpolator1DFactory.EXPONENTIAL_EXTRAPOLATOR,
      Interpolator1DFactory.EXPONENTIAL_EXTRAPOLATOR); // Log-linear on the discount factor = step on the instantaneous rates
  //  private static final MatrixAlgebra MATRIX_ALGEBRA = new CommonsMatrixAlgebra();

  private static final LastTimeCalculator MATURITY_CALCULATOR = LastTimeCalculator.getInstance();
  private static final double TOLERANCE_ROOT = 1.0E-10;
  private static final int STEP_MAX = 100;
  private static final CurveBuildingFunction CURVE_BUILDING_FUNCTION = new CurveBuildingFunction(TOLERANCE_ROOT, TOLERANCE_ROOT, STEP_MAX);
  private static final Currency CCY_USD = Currency.USD;
  private static final FXMatrix FX_MATRIX = new FXMatrix(CCY_USD);
  private static final Calendar CALENDAR = new MondayToFridayCalendar("CAL");
  private static final int SPOT_LAG = 2;
  private static final DayCount DAY_COUNT_CASH = DayCountFactory.INSTANCE.getDayCount("Actual/360");
  private static final double NOTIONAL = 1.0;
  private static final BusinessDayConvention BDC = BusinessDayConventionFactory.INSTANCE.getBusinessDayConvention("Modified Following");
  private static final IndexON INDEX_ON_1 = new IndexON("Fed Fund", CCY_USD, DAY_COUNT_CASH, 1, CALENDAR);
  private static final GeneratorDepositON GENERATOR_DEPOSIT_ON_USD = new GeneratorDepositON("USD Deposit ON", CCY_USD, CALENDAR, DAY_COUNT_CASH);
  private static final GeneratorSwapFixedON GENERATOR_OIS_USD = new GeneratorSwapFixedON("USD1YFEDFUND", INDEX_ON_1, Period.of(12, MONTHS), DAY_COUNT_CASH, BDC, true, SPOT_LAG, SPOT_LAG);
  private static final GeneratorDeposit GENERATOR_DEPOSIT_USD = new GeneratorDeposit("USD Deposit", CCY_USD, CALENDAR, SPOT_LAG, DAY_COUNT_CASH, BDC, true);
  private static final GeneratorSwapFixedIborMaster GENERATOR_SWAP_MASTER = GeneratorSwapFixedIborMaster.getInstance();
  private static final GeneratorSwapFixedIbor USD6MLIBOR3M = GENERATOR_SWAP_MASTER.getGenerator("USD6MLIBOR3M", CALENDAR);
  private static final GeneratorSwapFixedIbor USD6MLIBOR6M = GENERATOR_SWAP_MASTER.getGenerator("USD6MLIBOR6M", CALENDAR);

  private static final ZonedDateTime NOW = DateUtils.getUTCDate(2011, 9, 28);

  private static final ArrayZonedDateTimeDoubleTimeSeries TS_EMPTY = new ArrayZonedDateTimeDoubleTimeSeries();
  private static final ArrayZonedDateTimeDoubleTimeSeries TS_ON_USD_WITH_TODAY = new ArrayZonedDateTimeDoubleTimeSeries(new ZonedDateTime[] {DateUtils.getUTCDate(2011, 9, 27),
      DateUtils.getUTCDate(2011, 9, 28) }, new double[] {0.07, 0.08 });
  private static final ArrayZonedDateTimeDoubleTimeSeries TS_ON_USD_WITHOUT_TODAY = new ArrayZonedDateTimeDoubleTimeSeries(new ZonedDateTime[] {DateUtils.getUTCDate(2011, 9, 27),
      DateUtils.getUTCDate(2011, 9, 28) }, new double[] {0.07, 0.08 });
  @SuppressWarnings("rawtypes")
  private static final DoubleTimeSeries[] TS_FIXED_OIS_USD_WITH_TODAY = new DoubleTimeSeries[] {TS_EMPTY, TS_ON_USD_WITH_TODAY };
  @SuppressWarnings("rawtypes")
  private static final DoubleTimeSeries[] TS_FIXED_OIS_USD_WITHOUT_TODAY = new DoubleTimeSeries[] {TS_EMPTY, TS_ON_USD_WITHOUT_TODAY };

  private static final ArrayZonedDateTimeDoubleTimeSeries TS_IBOR_USD3M_WITH_TODAY = new ArrayZonedDateTimeDoubleTimeSeries(new ZonedDateTime[] {DateUtils.getUTCDate(2011, 9, 27),
      DateUtils.getUTCDate(2011, 9, 28) }, new double[] {0.0035, 0.0036 });
  private static final ArrayZonedDateTimeDoubleTimeSeries TS_IBOR_USD3M_WITHOUT_TODAY = new ArrayZonedDateTimeDoubleTimeSeries(new ZonedDateTime[] {DateUtils.getUTCDate(2011, 9, 27) },
      new double[] {0.0035 });

  private static final ArrayZonedDateTimeDoubleTimeSeries TS_IBOR_USD6M_WITH_TODAY = new ArrayZonedDateTimeDoubleTimeSeries(new ZonedDateTime[] {DateUtils.getUTCDate(2011, 9, 27),
      DateUtils.getUTCDate(2011, 9, 28) }, new double[] {0.0045, 0.0046 });
  private static final ArrayZonedDateTimeDoubleTimeSeries TS_IBOR_USD6M_WITHOUT_TODAY = new ArrayZonedDateTimeDoubleTimeSeries(new ZonedDateTime[] {DateUtils.getUTCDate(2011, 9, 27) },
      new double[] {0.0045 });

  @SuppressWarnings("rawtypes")
  private static final DoubleTimeSeries[] TS_FIXED_IBOR_USD3M_WITH_TODAY = new DoubleTimeSeries[] {TS_IBOR_USD3M_WITH_TODAY };
  @SuppressWarnings("rawtypes")
  private static final DoubleTimeSeries[] TS_FIXED_IBOR_USD3M_WITHOUT_TODAY = new DoubleTimeSeries[] {TS_IBOR_USD3M_WITHOUT_TODAY };
  @SuppressWarnings("rawtypes")
  private static final DoubleTimeSeries[] TS_FIXED_IBOR_USD6M_WITH_TODAY = new DoubleTimeSeries[] {TS_IBOR_USD6M_WITH_TODAY };
  @SuppressWarnings("rawtypes")
  private static final DoubleTimeSeries[] TS_FIXED_IBOR_USD6M_WITHOUT_TODAY = new DoubleTimeSeries[] {TS_IBOR_USD6M_WITHOUT_TODAY };

  private static final String CURVE_NAME_DSC_USD = "USD Dsc";
  private static final String CURVE_NAME_FWD3_USD = "USD Fwd 3M";
  private static final String CURVE_NAME_FWD6_USD = "USD Fwd 6M";
  private static final HashMap<String, Currency> CCY_MAP = new HashMap<String, Currency>();
  static {
    CCY_MAP.put(CURVE_NAME_DSC_USD, CCY_USD);
    CCY_MAP.put(CURVE_NAME_FWD3_USD, CCY_USD);
    CCY_MAP.put(CURVE_NAME_FWD6_USD, CCY_USD);
  }

  /** Market values for the dsc USD curve */
  public static final double[] DSC_USD_MARKET_QUOTES = new double[] {0.0010, 0.0011, 0.0013, 0.0009, 0.0010, 0.0015, 0.0014, 0.0020, 0.0020, 0.0030, 0.0040, 0.0050, 0.0130 };
  /** Generators for the dsc USD curve */
  public static final GeneratorInstrument[] DSC_USD_GENERATORS = new GeneratorInstrument[] {GENERATOR_DEPOSIT_ON_USD, GENERATOR_DEPOSIT_ON_USD, GENERATOR_OIS_USD, GENERATOR_OIS_USD,
      GENERATOR_OIS_USD, GENERATOR_OIS_USD, GENERATOR_OIS_USD, GENERATOR_OIS_USD, GENERATOR_OIS_USD, GENERATOR_OIS_USD, GENERATOR_OIS_USD, GENERATOR_OIS_USD, GENERATOR_OIS_USD };
  /** Tenors for the dsc USD curve */
  public static final Period[] DSC_USD_TENOR = new Period[] {Period.of(0, DAYS), Period.of(1, DAYS),
      Period.of(1, MONTHS), Period.of(2, MONTHS), Period.of(3, MONTHS), Period.of(6, MONTHS), Period.of(9, MONTHS),
      Period.of(1, YEARS), Period.of(2, YEARS), Period.of(3, YEARS), Period.of(4, YEARS), Period.of(5, YEARS), Period.of(10, YEARS) };

  /** Market values for the Fwd 3M USD curve */
  public static final double[] FWD3_USD_MARKET_QUOTES = new double[] {0.0045, 0.0045, 0.0045, 0.0045, 0.0060, 0.0070, 0.0080, 0.0160 };
  /** Generators for the Fwd 3M USD curve */
  public static final GeneratorInstrument[] FWD3_USD_GENERATORS = new GeneratorInstrument[] {USD6MLIBOR3M, GENERATOR_DEPOSIT_USD, USD6MLIBOR3M, USD6MLIBOR3M, USD6MLIBOR3M, USD6MLIBOR3M, USD6MLIBOR3M,
      USD6MLIBOR3M };
  /** Tenors for the Fwd 3M USD curve */
  public static final Period[] FWD3_USD_TENOR = new Period[] {Period.of(1, YEARS),
      Period.of(3, MONTHS), Period.of(6, MONTHS), Period.of(2, YEARS), Period.of(3, YEARS), Period.of(4, YEARS), Period.of(5, YEARS),
      Period.of(10, YEARS) };

  /** Market values for the Fwd 3M USD curve */
  public static final double[] FWD3_USD_MARKET_QUOTES_2 = new double[] {0.0045, 0.0045, 0.0045, 0.0050, 0.0060, 0.0080, 0.0075, 0.0090, 0.0160 };
  /** Generators for the Fwd 3M USD curve */
  public static final GeneratorInstrument[] FWD3_USD_GENERATORS_2 = new GeneratorInstrument[] {GENERATOR_DEPOSIT_USD, USD6MLIBOR3M, USD6MLIBOR3M, USD6MLIBOR3M, USD6MLIBOR3M, USD6MLIBOR3M,
      USD6MLIBOR3M, USD6MLIBOR3M, USD6MLIBOR3M };
  /** Tenors for the Fwd 3M USD curve */
  public static final Period[] FWD3_USD_TENOR_2 = new Period[] {Period.of(3, MONTHS), Period.of(6, MONTHS), 
      Period.of(1, YEARS), Period.of(2, YEARS), Period.of(3, YEARS), Period.of(4, YEARS), Period.of(5, YEARS),
      Period.of(7, YEARS), Period.of(10, YEARS) };

  /** Market values for the Fwd 3M USD curve */
  public static final double[] FWD3_USD_MARKET_QUOTES_3 = new double[] {0.0045, 0.0045, 0.0045, 0.0050, 0.0060, 0.0080, 0.0075, 0.0090, 0.0160, 0.0200, 0.0180 };
  /** Generators for the Fwd 3M USD curve */
  public static final GeneratorInstrument[] FWD3_USD_GENERATORS_3 = new GeneratorInstrument[] {GENERATOR_DEPOSIT_USD, USD6MLIBOR3M, USD6MLIBOR3M, USD6MLIBOR3M, USD6MLIBOR3M, USD6MLIBOR3M,
      USD6MLIBOR3M, USD6MLIBOR3M, USD6MLIBOR3M, USD6MLIBOR3M, USD6MLIBOR3M };
  /** Tenors for the Fwd 3M USD curve */
  public static final Period[] FWD3_USD_TENOR_3 = new Period[] {Period.of(3, MONTHS), Period.of(6, MONTHS), 
      Period.of(1, YEARS), Period.of(2, YEARS), Period.of(3, YEARS), Period.of(4, YEARS), Period.of(5, YEARS),
      Period.of(7, YEARS), Period.of(10, YEARS), Period.of(15, YEARS), Period.of(20, YEARS) };

  /** Market values for the Fwd 3M USD curve */
  public static final double[] FWD3_USD_MARKET_QUOTES_4 = new double[] {0.0100, 0.0125, 0.0150, 0.0140, 0.0113, 0.0131, 0.0136, 0.0142, 0.0146, 0.0135 };
  /** Generators for the Fwd 3M USD curve */
  public static final GeneratorInstrument[] FWD3_USD_GENERATORS_4 = new GeneratorInstrument[] {GENERATOR_DEPOSIT_USD, USD6MLIBOR3M, USD6MLIBOR3M, USD6MLIBOR3M, USD6MLIBOR3M, USD6MLIBOR3M,
      USD6MLIBOR3M, USD6MLIBOR3M, USD6MLIBOR3M, USD6MLIBOR3M };
  /** Tenors for the Fwd 3M USD curve */
  public static final Period[] FWD3_USD_TENOR_4 = new Period[] {Period.of(3, MONTHS), 
      Period.of(1, YEARS), Period.of(5, YEARS), Period.of(10, YEARS), Period.of(6, MONTHS), Period.of(2, YEARS), Period.of(3, YEARS),
      Period.of(4, YEARS), Period.of(7, YEARS), Period.of(15, YEARS) };

  /** Market values for the Fwd 6M USD curve */
  public static final double[] FWD6_USD_MARKET_QUOTES = new double[] {0.0065, 0.0055, 0.0080, 0.0170 };
  /** Generators for the Fwd 6M USD curve */
  public static final GeneratorInstrument[] FWD6_USD_GENERATORS = new GeneratorInstrument[] {GENERATOR_DEPOSIT_USD, USD6MLIBOR6M, USD6MLIBOR6M, USD6MLIBOR6M };
  /** Tenors for the Fwd 6M USD curve */
  public static final Period[] FWD6_USD_TENOR = new Period[] {Period.of(6, MONTHS), Period.of(2, YEARS), Period.of(5, YEARS), Period.of(10, YEARS) };

  /** Standard USD discounting curve instrument definitions */
  public static final InstrumentDefinition<?>[] DEFINITIONS_DSC_USD;
  /** Standard USD Forward 3M curve instrument definitions */
  public static final InstrumentDefinition<?>[] DEFINITIONS_FWD3_USD;
  /** Standard USD Forward 3M curve instrument definitions */
  public static final InstrumentDefinition<?>[] DEFINITIONS_FWD3_USD_2;
  /** Standard USD Forward 3M curve instrument definitions */
  public static final InstrumentDefinition<?>[] DEFINITIONS_FWD3_USD_3;
  /** Standard USD Forward 3M curve instrument definitions */
  public static final InstrumentDefinition<?>[] DEFINITIONS_FWD3_USD_4;
  /** Standard USD Forward 6M curve instrument definitions */
  public static final InstrumentDefinition<?>[] DEFINITIONS_FWD6_USD;
  /** Units of curves */
  public static final int[] NB_UNITS = new int[] {2, 2, 2, 3, 3, 1, 1, 2, 1, 1 };
  public static final int NB_BLOCKS = NB_UNITS.length;
  public static final InstrumentDefinition<?>[][][][] DEFINITIONS_UNITS = new InstrumentDefinition<?>[NB_BLOCKS][][][];
  public static final GeneratorYDCurve[][][] GENERATORS_UNITS = new GeneratorYDCurve[NB_BLOCKS][][];
  public static final String[][][] NAMES_UNITS = new String[NB_BLOCKS][][];
  public static final YieldCurveBundle KNOWN_DATA = new YieldCurveBundle(FX_MATRIX, CCY_MAP);

  static {
    DEFINITIONS_DSC_USD = getDefinitions(DSC_USD_MARKET_QUOTES, DSC_USD_GENERATORS, DSC_USD_TENOR, new Double[DSC_USD_MARKET_QUOTES.length]);
    DEFINITIONS_FWD3_USD = getDefinitions(FWD3_USD_MARKET_QUOTES, FWD3_USD_GENERATORS, FWD3_USD_TENOR, new Double[FWD3_USD_MARKET_QUOTES.length]);
    DEFINITIONS_FWD3_USD_2 = getDefinitions(FWD3_USD_MARKET_QUOTES_2, FWD3_USD_GENERATORS_2, FWD3_USD_TENOR_2, new Double[FWD3_USD_MARKET_QUOTES_2.length]);
    DEFINITIONS_FWD3_USD_3 = getDefinitions(FWD3_USD_MARKET_QUOTES_3, FWD3_USD_GENERATORS_3, FWD3_USD_TENOR_3, new Double[FWD3_USD_MARKET_QUOTES_3.length]);
    DEFINITIONS_FWD3_USD_4 = getDefinitions(FWD3_USD_MARKET_QUOTES_4, FWD3_USD_GENERATORS_4, FWD3_USD_TENOR_4, new Double[FWD3_USD_MARKET_QUOTES_4.length]);
    DEFINITIONS_FWD6_USD = getDefinitions(FWD6_USD_MARKET_QUOTES, FWD6_USD_GENERATORS, FWD6_USD_TENOR, new Double[FWD6_USD_MARKET_QUOTES.length]);
    for (int loopblock = 0; loopblock < NB_BLOCKS; loopblock++) {
      DEFINITIONS_UNITS[loopblock] = new InstrumentDefinition<?>[NB_UNITS[loopblock]][][];
      GENERATORS_UNITS[loopblock] = new GeneratorYDCurve[NB_UNITS[loopblock]][];
      NAMES_UNITS[loopblock] = new String[NB_UNITS[loopblock]][];
    }
    DEFINITIONS_UNITS[0][0] = new InstrumentDefinition<?>[][] {DEFINITIONS_DSC_USD };
    DEFINITIONS_UNITS[0][1] = new InstrumentDefinition<?>[][] {DEFINITIONS_FWD3_USD_2 };
    DEFINITIONS_UNITS[1][0] = new InstrumentDefinition<?>[][] {DEFINITIONS_DSC_USD };
    DEFINITIONS_UNITS[1][1] = new InstrumentDefinition<?>[][] {DEFINITIONS_FWD3_USD_2 };
    DEFINITIONS_UNITS[2][0] = new InstrumentDefinition<?>[][] {DEFINITIONS_DSC_USD };
    DEFINITIONS_UNITS[2][1] = new InstrumentDefinition<?>[][] {DEFINITIONS_FWD3_USD_2 };
    DEFINITIONS_UNITS[3][0] = new InstrumentDefinition<?>[][] {DEFINITIONS_DSC_USD };
    DEFINITIONS_UNITS[3][1] = new InstrumentDefinition<?>[][] {DEFINITIONS_FWD3_USD_2 };
    DEFINITIONS_UNITS[3][2] = new InstrumentDefinition<?>[][] {DEFINITIONS_FWD6_USD };
    DEFINITIONS_UNITS[4][0] = new InstrumentDefinition<?>[][] {DEFINITIONS_DSC_USD };
    DEFINITIONS_UNITS[4][1] = new InstrumentDefinition<?>[][] {DEFINITIONS_FWD3_USD_2 };
    DEFINITIONS_UNITS[4][2] = new InstrumentDefinition<?>[][] {DEFINITIONS_FWD6_USD };
    DEFINITIONS_UNITS[5][0] = new InstrumentDefinition<?>[][] {DEFINITIONS_FWD3_USD_3, DEFINITIONS_DSC_USD };
    DEFINITIONS_UNITS[6][0] = new InstrumentDefinition<?>[][] {DEFINITIONS_FWD3_USD_3, DEFINITIONS_DSC_USD };
    DEFINITIONS_UNITS[7][0] = new InstrumentDefinition<?>[][] {DEFINITIONS_DSC_USD };
    DEFINITIONS_UNITS[7][1] = new InstrumentDefinition<?>[][] {DEFINITIONS_FWD3_USD_4 };
    DEFINITIONS_UNITS[8][0] = new InstrumentDefinition<?>[][] {DEFINITIONS_DSC_USD };
    DEFINITIONS_UNITS[9][0] = new InstrumentDefinition<?>[][] {DEFINITIONS_DSC_USD };
    final GeneratorYDCurve genIntDQ = new GeneratorCurveYieldInterpolated(MATURITY_CALCULATOR, INTERPOLATOR_DQ);
    final GeneratorYDCurve genIntLin = new GeneratorCurveYieldInterpolated(MATURITY_CALCULATOR, INTERPOLATOR_LINEAR);
    final int compoundingRate = 1;
    final GeneratorYDCurve genIntRPLin = new GeneratorCurveYieldPeriodicInterpolated(MATURITY_CALCULATOR, compoundingRate, INTERPOLATOR_LINEAR);
    final GeneratorYDCurve genIntDFLL = new GeneratorCurveDiscountFactorInterpolated(MATURITY_CALCULATOR, INTERPOLATOR_LL);
    final GeneratorYDCurve genNS = new GeneratorCurveYieldNelsonSiegel();
    final GeneratorYDCurve genInt0 = new GeneratorCurveYieldInterpolatedAnchor(MATURITY_CALCULATOR, INTERPOLATOR_LINEAR);
    final GeneratorYDCurve genAddExistFwd3 = new GeneratorCurveAddYieldExisiting(genIntDQ, false, CURVE_NAME_FWD3_USD);
    final LocalDate startTOY = LocalDate.of(2011, 12, 30);
    final LocalDate endTOY = LocalDate.of(2012, 1, 2);
    final double spreadTOY = 0.0025; // 25bps
    final double dfTOY = 1.0 / (1 + DAY_COUNT_CASH.getDayCountFraction(startTOY, endTOY) * spreadTOY);
    final LocalDate startTOQ = LocalDate.of(2012, 3, 30);
    final LocalDate endTOQ = LocalDate.of(2012, 4, 2);
    final double spreadTOQ = 0.0010; // 25bps
    final double dfTOQ = 1.0 / (1 + DAY_COUNT_CASH.getDayCountFraction(startTOQ, endTOQ) * spreadTOQ);
    final double[] times = {TimeCalculator.getTimeBetween(NOW, startTOY), TimeCalculator.getTimeBetween(NOW, endTOY), TimeCalculator.getTimeBetween(NOW, startTOQ),
        TimeCalculator.getTimeBetween(NOW, endTOQ) };
    final double[] df = {1.0, dfTOY, dfTOY, dfTOY * dfTOQ };
    final YieldAndDiscountCurve curveTOY = new DiscountCurve("TOY", new InterpolatedDoublesCurve(times, df, INTERPOLATOR_LINEAR, true));
    final GeneratorYDCurve genAddFixed = new GeneratorCurveAddYieldFixed(genIntDQ, false, curveTOY);
    final GeneratorYDCurve genIntDQ0 = new GeneratorCurveYieldInterpolatedAnchor(MATURITY_CALCULATOR, INTERPOLATOR_DQ);
    final int[] nbParameters = {5, DSC_USD_MARKET_QUOTES.length - 5 };
    final GeneratorYDCurve gen2Blocks = new GeneratorCurveAddYieldNb(new GeneratorYDCurve[] {genIntDFLL, genIntDQ0 }, nbParameters, false);
    GENERATORS_UNITS[0][0] = new GeneratorYDCurve[] {genIntLin };
    GENERATORS_UNITS[0][1] = new GeneratorYDCurve[] {genIntLin };
    GENERATORS_UNITS[1][0] = new GeneratorYDCurve[] {genIntRPLin };
    GENERATORS_UNITS[1][1] = new GeneratorYDCurve[] {genIntRPLin };
    GENERATORS_UNITS[2][0] = new GeneratorYDCurve[] {genIntDFLL };
    GENERATORS_UNITS[2][1] = new GeneratorYDCurve[] {genIntDFLL };
    // 3xinterpolated / 2xinterpolated + spread over existing
    GENERATORS_UNITS[3][0] = new GeneratorYDCurve[] {genIntDQ };
    GENERATORS_UNITS[3][1] = new GeneratorYDCurve[] {genIntDQ };
    GENERATORS_UNITS[3][2] = new GeneratorYDCurve[] {genIntDQ };
    GENERATORS_UNITS[4][0] = new GeneratorYDCurve[] {genIntDQ };
    GENERATORS_UNITS[4][1] = new GeneratorYDCurve[] {genIntDQ };
    GENERATORS_UNITS[4][2] = new GeneratorYDCurve[] {genAddExistFwd3 };
    // 2xinterpolated / interpolated + spread over existing
    GENERATORS_UNITS[5][0] = new GeneratorYDCurve[] {genIntDQ, genIntDQ };
    GENERATORS_UNITS[6][0] = new GeneratorYDCurve[] {genIntDQ, genAddExistFwd3 };
    // interpolated + functional+interpolated
    GENERATORS_UNITS[7][0] = new GeneratorYDCurve[] {genIntDQ };
    GENERATORS_UNITS[7][1] = new GeneratorYDCurve[] {new GeneratorCurveAddYield(new GeneratorYDCurve[] {genNS, genInt0 }, false) };
    GENERATORS_UNITS[8][0] = new GeneratorYDCurve[] {genAddFixed };
    GENERATORS_UNITS[9][0] = new GeneratorYDCurve[] {gen2Blocks };
    NAMES_UNITS[0][0] = new String[] {CURVE_NAME_DSC_USD };
    NAMES_UNITS[0][1] = new String[] {CURVE_NAME_FWD3_USD };
    NAMES_UNITS[1][0] = new String[] {CURVE_NAME_DSC_USD };
    NAMES_UNITS[1][1] = new String[] {CURVE_NAME_FWD3_USD };
    NAMES_UNITS[2][0] = new String[] {CURVE_NAME_DSC_USD };
    NAMES_UNITS[2][1] = new String[] {CURVE_NAME_FWD3_USD };
    NAMES_UNITS[3][0] = new String[] {CURVE_NAME_DSC_USD };
    NAMES_UNITS[3][1] = new String[] {CURVE_NAME_FWD3_USD };
    NAMES_UNITS[3][2] = new String[] {CURVE_NAME_FWD6_USD };
    NAMES_UNITS[4][0] = new String[] {CURVE_NAME_DSC_USD };
    NAMES_UNITS[4][1] = new String[] {CURVE_NAME_FWD3_USD };
    NAMES_UNITS[4][2] = new String[] {CURVE_NAME_FWD6_USD };
    NAMES_UNITS[5][0] = new String[] {CURVE_NAME_FWD3_USD, CURVE_NAME_DSC_USD };
    NAMES_UNITS[6][0] = new String[] {CURVE_NAME_FWD3_USD, CURVE_NAME_DSC_USD };
    NAMES_UNITS[7][0] = new String[] {CURVE_NAME_DSC_USD };
    NAMES_UNITS[7][1] = new String[] {CURVE_NAME_FWD3_USD };
    NAMES_UNITS[8][0] = new String[] {CURVE_NAME_DSC_USD };
    NAMES_UNITS[9][0] = new String[] {CURVE_NAME_DSC_USD };
  }

  // Present Value
  private static final PresentValueMCACalculator PV_CALCULATOR = PresentValueMCACalculator.getInstance();
  private static final PresentValueCurveSensitivityMCSCalculator PVCS_CALCULATOR = PresentValueCurveSensitivityMCSCalculator.getInstance();
  private static final Currency CCY_PV = CCY_USD;
  private static final PresentValueConvertedCalculator PV_CONVERTED_CALCULATOR = new PresentValueConvertedCalculator(CCY_PV, PV_CALCULATOR);
  private static final PresentValueCurveSensitivityConvertedCalculator PVCS_CONVERTED_CALCULATOR = new PresentValueCurveSensitivityConvertedCalculator(CCY_PV, PVCS_CALCULATOR);
  // Par spread market quote
  private static final ParSpreadMarketQuoteCalculator PSMQ_CALCULATOR = ParSpreadMarketQuoteCalculator.getInstance();
  private static final ParSpreadMarketQuoteCurveSensitivityCalculator PSMQCS_CALCULATOR = ParSpreadMarketQuoteCurveSensitivityCalculator.getInstance();

  private static Pair<YieldCurveBundle, CurveBuildingBlockBundle> CURVES_PRESENT_VALUE_WITH_TODAY_BLOCK0;
  private static Pair<YieldCurveBundle, CurveBuildingBlockBundle> CURVES_PRESENT_VALUE_WITHOUT_TODAY_BLOCK0;
  private static Pair<YieldCurveBundle, CurveBuildingBlockBundle> CURVES_PAR_SPREAD_MQ_WITHOUT_TODAY_BLOCK0;
  private static List<Pair<YieldCurveBundle, CurveBuildingBlockBundle>> CURVES_PAR_SPREAD_MQ_WITHOUT_TODAY_BLOCK = new ArrayList<Pair<YieldCurveBundle, CurveBuildingBlockBundle>>();

  // Instrument used for sensitivity tests
  private static final Period SWAP_START = Period.of(6, MONTHS);
  private static final ZonedDateTime SWAP_SETTLE = ScheduleCalculator.getAdjustedDate(ScheduleCalculator.getAdjustedDate(NOW, SPOT_LAG, CALENDAR), SWAP_START, GENERATOR_DEPOSIT_USD);
  private static final Period SWAP_TENOR = Period.of(5, YEARS);
  private static final SwapFixedIborDefinition SWAP_DEFINITION = SwapFixedIborDefinition.from(SWAP_SETTLE, SWAP_TENOR, USD6MLIBOR3M, 1000000, 0.02, true);
  private static final SwapFixedCoupon<Coupon> SWAP = SWAP_DEFINITION.toDerivative(NOW, new String[] {CURVE_NAME_DSC_USD, CURVE_NAME_FWD3_USD });

  private static final double TOLERANCE_CAL = 1.0E-9;
  private static final double TOLERANCE_PNL = 1.0E+0;

  @BeforeSuite
  static void initClass() {
    CURVES_PRESENT_VALUE_WITH_TODAY_BLOCK0 = makeCurvesFromDefinitions(DEFINITIONS_UNITS[0], GENERATORS_UNITS[0], NAMES_UNITS[0], KNOWN_DATA, PV_CONVERTED_CALCULATOR, PVCS_CONVERTED_CALCULATOR, true,
        0);
    CURVES_PRESENT_VALUE_WITHOUT_TODAY_BLOCK0 = makeCurvesFromDefinitions(DEFINITIONS_UNITS[0], GENERATORS_UNITS[0], NAMES_UNITS[0], KNOWN_DATA, PV_CONVERTED_CALCULATOR, PVCS_CONVERTED_CALCULATOR,
        false, 0);
    CURVES_PAR_SPREAD_MQ_WITHOUT_TODAY_BLOCK0 = makeCurvesFromDefinitions(DEFINITIONS_UNITS[0], GENERATORS_UNITS[0], NAMES_UNITS[0], KNOWN_DATA, PSMQ_CALCULATOR, PSMQCS_CALCULATOR, false, 0);
    for (int loopblock = 0; loopblock < NB_BLOCKS; loopblock++) {
      CURVES_PAR_SPREAD_MQ_WITHOUT_TODAY_BLOCK.add(makeCurvesFromDefinitions(DEFINITIONS_UNITS[loopblock], GENERATORS_UNITS[loopblock], NAMES_UNITS[loopblock], KNOWN_DATA, PSMQ_CALCULATOR,
          PSMQCS_CALCULATOR, false, loopblock));
    }
  }

  @Test
  public void curveConstructionGeneratorBlock0() {
    // Curve constructed with present value and today fixing
    curveConstructionTest(NAMES_UNITS[0], DEFINITIONS_UNITS[0], CURVES_PRESENT_VALUE_WITH_TODAY_BLOCK0.getFirst(), true, 0);
    // Curve constructed with present value and no today fixing
    curveConstructionTest(NAMES_UNITS[0], DEFINITIONS_UNITS[0], CURVES_PRESENT_VALUE_WITHOUT_TODAY_BLOCK0.getFirst(), false, 0);
    // Curve constructed with par spread (market quote) and no today fixing
    curveConstructionTest(NAMES_UNITS[0], DEFINITIONS_UNITS[0], CURVES_PAR_SPREAD_MQ_WITHOUT_TODAY_BLOCK0.getFirst(), false, 0);
    // Curve constructed with par spread (market quote) and  today fixing
    curveConstructionTest(NAMES_UNITS[0], DEFINITIONS_UNITS[0], CURVES_PAR_SPREAD_MQ_WITHOUT_TODAY_BLOCK.get(0).getFirst(), false, 0);
  }

  @Test
  public void curveConstructionGeneratorOtherBlocks() {
    for (int loopblock = 0; loopblock < NB_BLOCKS; loopblock++) {
      curveConstructionTest(NAMES_UNITS[loopblock], DEFINITIONS_UNITS[loopblock], CURVES_PAR_SPREAD_MQ_WITHOUT_TODAY_BLOCK.get(loopblock).getFirst(), false, loopblock);
    }
    int t = 0;
    t++;
  }

  public void curveConstructionTest(final String[][] curveNames, final InstrumentDefinition<?>[][][] definitions, final YieldCurveBundle curves, final boolean withToday, final int block) {
    final int nbBlocks = definitions.length;
    for (int loopblock = 0; loopblock < nbBlocks; loopblock++) {
      final InstrumentDerivative[][] instruments = convert(curveNames, definitions[loopblock], loopblock, withToday, block);
      final double[][] pv = new double[instruments.length][];
      for (int loopcurve = 0; loopcurve < instruments.length; loopcurve++) {
        pv[loopcurve] = new double[instruments[loopcurve].length];
        for (int loopins = 0; loopins < instruments[loopcurve].length; loopins++) {
          pv[loopcurve][loopins] = curves.getFxRates().convert(instruments[loopcurve][loopins].accept(PV_CALCULATOR, curves), CCY_USD).getAmount();
          assertEquals("Curve construction: block " + block + ", unit " + loopblock + " - instrument " + loopins, 0, pv[loopcurve][loopins], TOLERANCE_CAL);
        }
      }
    }
  }

  @Test
  /**
   * Test the market quote sensitivity by comparison to a finite difference (bump and recompute)
   */
  public void sensiParSpreadMQ() {
    final ParameterUnderlyingSensitivityBlockCalculator pusbc = new ParameterUnderlyingSensitivityBlockCalculator(PVCS_CALCULATOR);
    final MarketQuoteSensitivityBlockCalculator mqsc = new MarketQuoteSensitivityBlockCalculator(pusbc);
    final MultipleCurrencyInterestRateCurveSensitivity[] pvcs = new MultipleCurrencyInterestRateCurveSensitivity[NB_BLOCKS];
    final MultipleCurrencyAmount[] pv = new MultipleCurrencyAmount[NB_BLOCKS];
    final ParameterSensitivity[] ps = new ParameterSensitivity[NB_BLOCKS];
    final ParameterSensitivity[] mqs = new ParameterSensitivity[NB_BLOCKS];
    final Set<String> fixedCurves = new java.util.HashSet<String>();
    for (int loopblock = 1; loopblock < NB_BLOCKS - 2; loopblock++) {
      pv[loopblock] = SWAP.accept(PV_CALCULATOR, CURVES_PAR_SPREAD_MQ_WITHOUT_TODAY_BLOCK.get(loopblock).getFirst());
      pvcs[loopblock] = SWAP.accept(PVCS_CALCULATOR, CURVES_PAR_SPREAD_MQ_WITHOUT_TODAY_BLOCK.get(loopblock).getFirst());
      ps[loopblock] = pusbc.calculateSensitivity(SWAP, fixedCurves, CURVES_PAR_SPREAD_MQ_WITHOUT_TODAY_BLOCK.get(loopblock).getFirst());
      mqs[loopblock] = mqsc.fromInstrument(SWAP, fixedCurves, CURVES_PAR_SPREAD_MQ_WITHOUT_TODAY_BLOCK.get(loopblock).getFirst(), CURVES_PAR_SPREAD_MQ_WITHOUT_TODAY_BLOCK.get(loopblock).getSecond());
    }
    for (int loopblock = 5; loopblock < 7; loopblock++) { // Test is underlying specific. Only 2 curves tested.
      testPnLNodeSensitivity(mqs[loopblock], loopblock);
    }
    int t = 0;
    t++;
  }

  public void testPnLNodeSensitivity(final ParameterSensitivity mqSensitivities, final int block) {
    final double bp1 = 1.0E-4; // 1 bp
    final double eps = 0.1 * bp1;
    final double pv = SWAP.accept(PV_CALCULATOR, CURVES_PAR_SPREAD_MQ_WITHOUT_TODAY_BLOCK.get(block).getFirst()).getAmount(CCY_USD);
    final int nbFwd = DEFINITIONS_UNITS[block][0][0].length;
    final double[] pvFwd = new double[nbFwd];
    final double[] pnlFwd = new double[nbFwd];
    final double[] pvcsFwdApprox = new double[nbFwd];
    for (int loopnode = 0; loopnode < nbFwd; loopnode++) {
      final double[] bumpedMarketValues = getBumpedMarketValues(FWD3_USD_MARKET_QUOTES_3, loopnode, eps);
      final InstrumentDefinition<?>[] bumpedFwdDefinitions = getDefinitions(bumpedMarketValues, FWD3_USD_GENERATORS_3, FWD3_USD_TENOR_3, new Double[FWD3_USD_MARKET_QUOTES_3.length]);
      final Pair<YieldCurveBundle, CurveBuildingBlockBundle> bumpedResult = makeCurvesFromDefinitions(new InstrumentDefinition<?>[][][] {{bumpedFwdDefinitions, DEFINITIONS_DSC_USD } },
          GENERATORS_UNITS[block], NAMES_UNITS[block], KNOWN_DATA, PSMQ_CALCULATOR, PSMQCS_CALCULATOR, false, block);
      pvFwd[loopnode] = PV_CONVERTED_CALCULATOR.visit(SWAP, bumpedResult.getFirst());
      pnlFwd[loopnode] = pvFwd[loopnode] - pv;
      pvcsFwdApprox[loopnode] = pnlFwd[loopnode] / eps;
      assertEquals("PL explain: Block " + block + " -  fwd node " + loopnode,
          mqSensitivities.getSensitivity(new ObjectsPair<String, Currency>(CURVE_NAME_FWD3_USD, CCY_USD)).getData()[loopnode] * bp1, pvcsFwdApprox[loopnode] * bp1, TOLERANCE_PNL);
    }
    final int nbDsc = DEFINITIONS_UNITS[block][0][1].length;
    final double[] pvDsc = new double[nbDsc];
    final double[] pnlDsc = new double[nbDsc];
    final double[] pvcsDscApprox = new double[nbDsc];
    for (int loopnode = 0; loopnode < nbDsc; loopnode++) {
      final double[] bumpedMarketValues = getBumpedMarketValues(DSC_USD_MARKET_QUOTES, loopnode, eps);
      final InstrumentDefinition<?>[] bumpedDscDefinitions = getDefinitions(bumpedMarketValues, DSC_USD_GENERATORS, DSC_USD_TENOR, new Double[DSC_USD_MARKET_QUOTES.length]);
      final Pair<YieldCurveBundle, CurveBuildingBlockBundle> bumpedResult = makeCurvesFromDefinitions(new InstrumentDefinition<?>[][][] {{DEFINITIONS_FWD3_USD_3, bumpedDscDefinitions } },
          GENERATORS_UNITS[block], NAMES_UNITS[block], KNOWN_DATA, PSMQ_CALCULATOR, PSMQCS_CALCULATOR, false, block);
      pvDsc[loopnode] = PV_CONVERTED_CALCULATOR.visit(SWAP, bumpedResult.getFirst());
      pnlDsc[loopnode] = pvDsc[loopnode] - pv;
      pvcsDscApprox[loopnode] = pnlDsc[loopnode] / eps;
      assertEquals("PL explain: Block " + block + " -  Dsc node " + loopnode, mqSensitivities.getSensitivity(new ObjectsPair<String, Currency>(CURVE_NAME_DSC_USD, CCY_USD)).getData()[loopnode] * bp1,
          pvcsDscApprox[loopnode] * bp1, TOLERANCE_PNL);
    }
    int t = 0;
    t++;
  }

  private static double[] getBumpedMarketValues(final double[] marketValues, final int n, final double eps) {
    final double[] bumped = Arrays.copyOf(marketValues, marketValues.length);
    bumped[n] += eps;
    return bumped;
  }

  @Test(enabled = true)
  /**
   * Code used to graph the curves
   */
  public void analysis() {
    final int nbPoints = 210;
    final double endTime = 21.0;
    final double[] x = new double[nbPoints + 1];
    for (int looppt = 0; looppt <= nbPoints; looppt++) {
      x[looppt] = looppt * endTime / nbPoints;
    }
    final int nbAnalysis = NB_BLOCKS;
    final YieldCurveBundle[] bundle = new YieldCurveBundle[nbAnalysis];
    final double[][][] rate = new double[nbAnalysis][][];
    for (int loopblock = 0; loopblock < nbAnalysis; loopblock++) {
      bundle[loopblock] = CURVES_PAR_SPREAD_MQ_WITHOUT_TODAY_BLOCK.get(loopblock).getFirst();
    }
    for (int loopbundle = 0; loopbundle < nbAnalysis; loopbundle++) {
      final Set<String> curveNames = bundle[loopbundle].getAllNames();
      final int nbCurve = curveNames.size();
      int loopc = 0;
      rate[loopbundle] = new double[nbCurve][nbPoints + 1];
      for (final String name : curveNames) {
        for (int looppt = 0; looppt <= nbPoints; looppt++) {
          rate[loopbundle][loopc][looppt] = bundle[loopbundle].getCurve(name).getInterestRate(x[looppt]);
        }
        loopc++;
      }
    }
    final double[] rateNS = new double[nbPoints + 1];
    final YieldAndDiscountAddZeroSpreadCurve curve = (YieldAndDiscountAddZeroSpreadCurve) bundle[7].getCurve(CURVE_NAME_FWD3_USD);
    final DoublesCurveNelsonSiegel curveNS = (DoublesCurveNelsonSiegel) (((YieldCurve) curve.getCurves()[0]).getCurve());
    for (int looppt = 0; looppt <= nbPoints; looppt++) {
      rateNS[looppt] = curveNS.getYValue(x[looppt]);
    }
    int t = 0;
    t++;
  }

  @Test(enabled = true)
  /**
   * Code used to graph the curves
   */
  public void analysisON() {
    final YieldAndDiscountCurve curve = CURVES_PAR_SPREAD_MQ_WITHOUT_TODAY_BLOCK.get(9).getFirst().getCurve(CURVE_NAME_DSC_USD);
    final int nbDates = 250;
    final ZonedDateTime[] bd = new ZonedDateTime[nbDates + 1];
    bd[0] = NOW;
    final double[] on = new double[nbDates];
    final double[] t = new double[nbDates];
    final double[] df = new double[nbDates + 1];
    df[0] = 1.0;
    for (int loopdate = 0; loopdate < nbDates; loopdate++) {
      bd[loopdate + 1] = ScheduleCalculator.getAdjustedDate(bd[loopdate], 1, CALENDAR);
      t[loopdate] = TimeCalculator.getTimeBetween(NOW, bd[loopdate + 1]);
      df[loopdate + 1] = curve.getDiscountFactor(t[loopdate]);
      on[loopdate] = (df[loopdate] / df[loopdate + 1] - 1.0) / DAY_COUNT_CASH.getDayCountFraction(bd[loopdate], bd[loopdate + 1]);
    }
    int test = 0;
    test++;

  }

  @Test(enabled = false)
  public void performance() {
    long startTime, endTime;
    final int nbTest = 100;
    @SuppressWarnings("unused")
    Pair<YieldCurveBundle, CurveBuildingBlockBundle> curvePresentValue;
    @SuppressWarnings("unused")
    Pair<YieldCurveBundle, CurveBuildingBlockBundle> curveParSpreadMQ;
    final int[] nbIns = new int[NB_BLOCKS];
    nbIns[0] = DEFINITIONS_DSC_USD.length + DEFINITIONS_FWD3_USD_2.length;
    nbIns[1] = DEFINITIONS_DSC_USD.length + DEFINITIONS_FWD3_USD_2.length;
    nbIns[2] = DEFINITIONS_DSC_USD.length + DEFINITIONS_FWD3_USD_2.length;
    nbIns[3] = DEFINITIONS_DSC_USD.length + DEFINITIONS_FWD3_USD_2.length + DEFINITIONS_FWD6_USD.length;
    nbIns[4] = DEFINITIONS_DSC_USD.length + DEFINITIONS_FWD3_USD_2.length + DEFINITIONS_FWD6_USD.length;
    nbIns[5] = DEFINITIONS_DSC_USD.length + DEFINITIONS_FWD3_USD_3.length;
    nbIns[6] = DEFINITIONS_DSC_USD.length + DEFINITIONS_FWD3_USD_3.length;
    nbIns[7] = DEFINITIONS_DSC_USD.length + DEFINITIONS_FWD3_USD_4.length;
    final int[] nbCurve = new int[] {2, 2, 2, 3, 3, 2, 2, 2 };

    startTime = System.currentTimeMillis();
    for (int looptest = 0; looptest < nbTest; looptest++) {
      curvePresentValue = makeCurvesFromDefinitions(DEFINITIONS_UNITS[0], GENERATORS_UNITS[0], NAMES_UNITS[0], KNOWN_DATA, PV_CONVERTED_CALCULATOR, PVCS_CONVERTED_CALCULATOR, true, 0);
    }
    endTime = System.currentTimeMillis();
    System.out.println(nbTest + " curve construction Full 2 curves (Int / Cst+Int) and " + nbIns[0] + " instruments (with present value): " + (endTime - startTime) + " ms");
    // Performance note: curve construction (with present value, 2 curves (Int / Cst+Int) and 21 instruments by units): 23-Jul-2012: On Mac Pro 3.2 GHz Quad-Core Intel Xeon: xx ms for 100 bundles.

    for (int loopblock = 0; loopblock < NB_BLOCKS; loopblock++) {
      startTime = System.currentTimeMillis();
      for (int looptest = 0; looptest < nbTest; looptest++) {
        curveParSpreadMQ = makeCurvesFromDefinitions(DEFINITIONS_UNITS[loopblock], GENERATORS_UNITS[loopblock], NAMES_UNITS[loopblock], KNOWN_DATA, PSMQ_CALCULATOR, PSMQCS_CALCULATOR, false,
            loopblock);
      }
      endTime = System.currentTimeMillis();
      System.out.println(nbTest + " curve construction Full " + nbCurve[loopblock] + " curves and " + nbIns[loopblock] + " instruments (with par spread-market quote): " + (endTime - startTime)
          + " ms");
    }
    // Performance note: curve construction (with par spread/market quote), 2 curves (Int / Cst+Int) and 21 instruments by units): 23-Jul-2012: On Mac Pro 3.2 GHz Quad-Core Intel Xeon: xx ms for 100 bundles.
    //    100 curve construction Full 2 curves and 22 instruments (with par spread-market quote): 391 ms
    //    100 curve construction Full 2 curves and 22 instruments (with par spread-market quote): 472 ms
    //    100 curve construction Full 2 curves and 22 instruments (with par spread-market quote): 631 ms
    //    100 curve construction Full 3 curves and 26 instruments (with par spread-market quote): 545 ms
    //    100 curve construction Full 3 curves and 26 instruments (with par spread-market quote): 549 ms
    //    100 curve construction Full 2 curves and 24 instruments (with par spread-market quote): 605 ms
    //    100 curve construction Full 2 curves and 24 instruments (with par spread-market quote): 847 ms
    //    100 curve construction Full 2 curves and 23 instruments (with par spread-market quote): 564 ms

    for (int loopblock = 0; loopblock < NB_BLOCKS; loopblock++) {
      startTime = System.currentTimeMillis();
      for (int looptest = 0; looptest < nbTest; looptest++) {
        curveParSpreadMQ = makeCurvesFromDefinitions(DEFINITIONS_UNITS[loopblock], GENERATORS_UNITS[loopblock], NAMES_UNITS[loopblock], KNOWN_DATA, PSMQ_CALCULATOR, PSMQCS_CALCULATOR, false,
            loopblock);
      }
      endTime = System.currentTimeMillis();
      System.out.println(nbTest + " curve construction Full " + nbCurve[loopblock] + " curves and " + nbIns[loopblock] + " instruments (with par spread-market quote): " + (endTime - startTime)
          + " ms");
    }
    // Performance note: curve construction (with par spread/market quote), 2 curves (Int / Cst+Int) and 21 instruments by units): 23-Jul-2012: On Mac Pro 3.2 GHz Quad-Core Intel Xeon: xx ms for 100 bundles.

  }

  public static InstrumentDefinition<?>[] getDefinitions(final double[] marketQuotes, final GeneratorInstrument[] generators, final Period[] tenors, final Double[] other) {
    final InstrumentDefinition<?>[] definitions = new InstrumentDefinition<?>[marketQuotes.length];
    for (int loopmv = 0; loopmv < marketQuotes.length; loopmv++) {
      definitions[loopmv] = generators[loopmv].generateInstrument(NOW, tenors[loopmv], marketQuotes[loopmv], NOTIONAL, other[loopmv]);
    }
    return definitions;
  }

  private static Pair<YieldCurveBundle, CurveBuildingBlockBundle> makeCurvesFromDefinitions(final InstrumentDefinition<?>[][][] definitions, final GeneratorYDCurve[][] curveGenerators,
      final String[][] curveNames,
      final YieldCurveBundle knownData, final InstrumentDerivativeVisitor<YieldCurveBundle, Double> calculator,
      final InstrumentDerivativeVisitor<YieldCurveBundle, InterestRateCurveSensitivity> sensitivityCalculator, final boolean withToday, final int block) {
    final int nbUnits = curveGenerators.length;
    final double[][] parametersGuess = new double[nbUnits][];
    final GeneratorYDCurve[][] generatorFinal = new GeneratorYDCurve[nbUnits][];
    final InstrumentDerivative[][][] instruments = new InstrumentDerivative[nbUnits][][];
    for (int loopunit = 0; loopunit < nbUnits; loopunit++) {
      generatorFinal[loopunit] = new GeneratorYDCurve[curveGenerators[loopunit].length];
      int nbInsUnit = 0;
      for (int loopcurve = 0; loopcurve < curveGenerators[loopunit].length; loopcurve++) {
        nbInsUnit += definitions[loopunit][loopcurve].length;
      }
      parametersGuess[loopunit] = new double[nbInsUnit];
      int startCurve = 0; // First parameter index of the curve in the unit. 
      instruments[loopunit] = convert(curveNames, definitions[loopunit], loopunit, withToday, block);
      for (int loopcurve = 0; loopcurve < curveGenerators[loopunit].length; loopcurve++) {
        generatorFinal[loopunit][loopcurve] = curveGenerators[loopunit][loopcurve].finalGenerator(instruments[loopunit][loopcurve]);
        final double[] guessCurve = generatorFinal[loopunit][loopcurve].initialGuess(initialGuess(definitions[loopunit][loopcurve]));
        System.arraycopy(guessCurve, 0, parametersGuess[loopunit], startCurve, instruments[loopunit][loopcurve].length);
        startCurve += instruments[loopunit][loopcurve].length;
      }
      if ((block == 7) && (loopunit == 1)) {
        parametersGuess[loopunit] = new double[] {0.012, -0.003, 0.018, 1.60, 0.0, 0.0, 0.0, 0.0, 0.0, 0.0 };
      }
    }
    return CURVE_BUILDING_FUNCTION.makeCurvesFromDerivatives(instruments, generatorFinal, curveNames, parametersGuess, knownData, calculator, sensitivityCalculator);
  }

  @SuppressWarnings("unchecked")
  private static InstrumentDerivative[][] convert(final String[][] curveNames, final InstrumentDefinition<?>[][] definitions, final int unit, final boolean withToday, final int block) {
    int nbDef = 0;
    for (final InstrumentDefinition<?>[] definition : definitions) {
      nbDef += definition.length;
    }
    final InstrumentDerivative[][] instruments = new InstrumentDerivative[definitions.length][];
    for (int loopcurve = 0; loopcurve < definitions.length; loopcurve++) {
      instruments[loopcurve] = new InstrumentDerivative[definitions[loopcurve].length];
      int loopins = 0;
      for (final InstrumentDefinition<?> instrument : definitions[loopcurve]) {
        InstrumentDerivative ird;
        if (instrument instanceof SwapFixedONDefinition) {
          final String[] names = getCurvesNameSwapFixedON(curveNames, block);
          ird = ((SwapFixedONDefinition) instrument).toDerivative(NOW, getTSSwapFixedON(withToday, unit), names);
        } else {
          if (instrument instanceof SwapFixedIborDefinition) {
            final String[] names = getCurvesNameSwapFixedIbor(curveNames, unit, block);
            ird = ((SwapFixedIborDefinition) instrument).toDerivative(NOW, getTSSwapFixedIbor(withToday, unit), names);
          } else {
            final String[] names;
            // Cash
            names = getCurvesNameCash(curveNames, loopcurve, unit, block);
            ird = instrument.toDerivative(NOW, names);
          }
        }
        instruments[loopcurve][loopins++] = ird;
      }
    }
    return instruments;
  }

  private static double initialGuess(final InstrumentDefinition<?> instrument) {
    if (instrument instanceof SwapFixedONDefinition) {
      return ((SwapFixedONDefinition) instrument).getFixedLeg().getNthPayment(0).getRate();
    }
    if (instrument instanceof SwapFixedIborDefinition) {
      return ((SwapFixedIborDefinition) instrument).getFixedLeg().getNthPayment(0).getRate();
    }
    if (instrument instanceof ForwardRateAgreementDefinition) {
      return ((ForwardRateAgreementDefinition) instrument).getRate();
    }
    if (instrument instanceof CashDefinition) {
      return ((CashDefinition) instrument).getRate();
    }
    return 0.01;
  }

  private static double[] initialGuess(final InstrumentDefinition<?>[] definitions) {
    final double[] result = new double[definitions.length];
    int loopr = 0;
    for (final InstrumentDefinition<?> definition : definitions) {
      result[loopr++] = initialGuess(definition);
    }
    return result;
  }

  private static String[] getCurvesNameSwapFixedON(final String[][] curveNames, final Integer block) {
    switch (block) {
      case 0:
      case 1:
      case 2:
      case 3:
      case 4:
      case 7:
      case 8:
      case 9:
        return new String[] {curveNames[0][0], curveNames[0][0] };
      case 5:
      case 6:
        return new String[] {curveNames[0][1], curveNames[0][1] };
      default:
        throw new IllegalArgumentException(block.toString());
    }
  }

  private static String[] getCurvesNameSwapFixedIbor(final String[][] curveNames, final Integer unit, final Integer block) {
    switch (unit) {
      case 0:
        switch (block) {
          case 0:
          case 1:
          case 2:
          case 3:
          case 4:
          case 7:
            return new String[] {curveNames[0][0], curveNames[1][0] };
          case 5:
          case 6:
            return new String[] {curveNames[0][1], curveNames[0][0] };
          default:
            throw new IllegalArgumentException(block.toString());
        }
      case 1:
        return new String[] {curveNames[0][0], curveNames[1][0] };
      case 2:
        return new String[] {curveNames[0][0], curveNames[2][0] };
      default:
        throw new IllegalArgumentException(unit.toString());
    }
  }

  private static String[] getCurvesNameCash(final String[][] curveNames, final Integer loopcurve, final Integer unit, final Integer block) {
    switch (unit) {
      case 0:
        switch (block) {
          case 0:
          case 1:
          case 2:
          case 3:
          case 4:
          case 7:
          case 8:
          case 9:
            return new String[] {curveNames[0][0] };
          case 5:
          case 6:
            return new String[] {curveNames[0][loopcurve] };
          default:
            throw new IllegalArgumentException(block.toString());
        }
      case 1:
        return new String[] {curveNames[1][0] };
      case 2:
        return new String[] {curveNames[2][0] };
      default:
        throw new IllegalArgumentException(unit.toString());
    }
  }

  @SuppressWarnings("rawtypes")
  private static DoubleTimeSeries[] getTSSwapFixedON(final Boolean withToday, final Integer unit) {
    switch (unit) {
      case 0:
        return withToday ? TS_FIXED_OIS_USD_WITH_TODAY : TS_FIXED_OIS_USD_WITHOUT_TODAY;
      default:
        throw new IllegalArgumentException(unit.toString());
    }
  }

  @SuppressWarnings("rawtypes")
  private static DoubleTimeSeries[] getTSSwapFixedIbor(final Boolean withToday, final Integer unit) {
    switch (unit) {
      case 0:
        return withToday ? TS_FIXED_IBOR_USD3M_WITH_TODAY : TS_FIXED_IBOR_USD3M_WITHOUT_TODAY;
      case 1:
        return withToday ? TS_FIXED_IBOR_USD3M_WITH_TODAY : TS_FIXED_IBOR_USD3M_WITHOUT_TODAY;
      case 2:
        return withToday ? TS_FIXED_IBOR_USD6M_WITH_TODAY : TS_FIXED_IBOR_USD6M_WITHOUT_TODAY;
      default:
        throw new IllegalArgumentException(unit.toString());
    }
  }
>>>>>>> 0e4f380c

}<|MERGE_RESOLUTION|>--- conflicted
+++ resolved
@@ -4,93 +4,6 @@
  * Please see distribution for license.
  */
 package com.opengamma.analytics.financial.curve;
-
-<<<<<<< HEAD
-=======
-import static org.testng.AssertJUnit.assertEquals;
-import static org.threeten.bp.temporal.ChronoUnit.DAYS;
-import static org.threeten.bp.temporal.ChronoUnit.MONTHS;
-import static org.threeten.bp.temporal.ChronoUnit.YEARS;
-
-import java.util.ArrayList;
-import java.util.Arrays;
-import java.util.HashMap;
-import java.util.List;
-import java.util.Set;
-
-import org.testng.annotations.BeforeSuite;
-import org.testng.annotations.Test;
-import org.threeten.bp.LocalDate;
-import org.threeten.bp.Period;
-import org.threeten.bp.ZonedDateTime;
-
-import com.opengamma.analytics.financial.calculator.MarketQuoteSensitivityBlockCalculator;
-import com.opengamma.analytics.financial.calculator.PresentValueConvertedCalculator;
-import com.opengamma.analytics.financial.calculator.PresentValueCurveSensitivityConvertedCalculator;
-import com.opengamma.analytics.financial.calculator.PresentValueCurveSensitivityMCSCalculator;
-import com.opengamma.analytics.financial.calculator.PresentValueMCACalculator;
-import com.opengamma.analytics.financial.curve.building.CurveBuildingBlockBundle;
-import com.opengamma.analytics.financial.curve.building.CurveBuildingFunction;
-import com.opengamma.analytics.financial.curve.generator.GeneratorCurveAddYield;
-import com.opengamma.analytics.financial.curve.generator.GeneratorCurveAddYieldExisiting;
-import com.opengamma.analytics.financial.curve.generator.GeneratorCurveAddYieldFixed;
-import com.opengamma.analytics.financial.curve.generator.GeneratorCurveAddYieldNb;
-import com.opengamma.analytics.financial.curve.generator.GeneratorCurveDiscountFactorInterpolated;
-import com.opengamma.analytics.financial.curve.generator.GeneratorCurveYieldInterpolated;
-import com.opengamma.analytics.financial.curve.generator.GeneratorCurveYieldInterpolatedAnchor;
-import com.opengamma.analytics.financial.curve.generator.GeneratorCurveYieldNelsonSiegel;
-import com.opengamma.analytics.financial.curve.generator.GeneratorCurveYieldPeriodicInterpolated;
-import com.opengamma.analytics.financial.curve.generator.GeneratorYDCurve;
-import com.opengamma.analytics.financial.curve.sensitivity.ParameterSensitivity;
-import com.opengamma.analytics.financial.curve.sensitivity.ParameterUnderlyingSensitivityBlockCalculator;
-import com.opengamma.analytics.financial.forex.method.FXMatrix;
-import com.opengamma.analytics.financial.forex.method.MultipleCurrencyInterestRateCurveSensitivity;
-import com.opengamma.analytics.financial.instrument.InstrumentDefinition;
-import com.opengamma.analytics.financial.instrument.cash.CashDefinition;
-import com.opengamma.analytics.financial.instrument.fra.ForwardRateAgreementDefinition;
-import com.opengamma.analytics.financial.instrument.index.GeneratorDeposit;
-import com.opengamma.analytics.financial.instrument.index.GeneratorDepositON;
-import com.opengamma.analytics.financial.instrument.index.GeneratorInstrument;
-import com.opengamma.analytics.financial.instrument.index.GeneratorSwapFixedIbor;
-import com.opengamma.analytics.financial.instrument.index.GeneratorSwapFixedIborMaster;
-import com.opengamma.analytics.financial.instrument.index.GeneratorSwapFixedON;
-import com.opengamma.analytics.financial.instrument.index.IndexON;
-import com.opengamma.analytics.financial.instrument.swap.SwapFixedIborDefinition;
-import com.opengamma.analytics.financial.instrument.swap.SwapFixedONDefinition;
-import com.opengamma.analytics.financial.interestrate.InstrumentDerivative;
-import com.opengamma.analytics.financial.interestrate.InstrumentDerivativeVisitor;
-import com.opengamma.analytics.financial.interestrate.InterestRateCurveSensitivity;
-import com.opengamma.analytics.financial.interestrate.LastTimeCalculator;
-import com.opengamma.analytics.financial.interestrate.ParSpreadMarketQuoteCalculator;
-import com.opengamma.analytics.financial.interestrate.ParSpreadMarketQuoteCurveSensitivityCalculator;
-import com.opengamma.analytics.financial.interestrate.YieldCurveBundle;
-import com.opengamma.analytics.financial.interestrate.payments.derivative.Coupon;
-import com.opengamma.analytics.financial.interestrate.swap.derivative.SwapFixedCoupon;
-import com.opengamma.analytics.financial.model.interestrate.curve.DiscountCurve;
-import com.opengamma.analytics.financial.model.interestrate.curve.YieldAndDiscountAddZeroSpreadCurve;
-import com.opengamma.analytics.financial.model.interestrate.curve.YieldAndDiscountCurve;
-import com.opengamma.analytics.financial.model.interestrate.curve.YieldCurve;
-import com.opengamma.analytics.financial.schedule.ScheduleCalculator;
-import com.opengamma.analytics.math.curve.DoublesCurveNelsonSiegel;
-import com.opengamma.analytics.math.curve.InterpolatedDoublesCurve;
-import com.opengamma.analytics.math.interpolation.CombinedInterpolatorExtrapolatorFactory;
-import com.opengamma.analytics.math.interpolation.Interpolator1D;
-import com.opengamma.analytics.math.interpolation.Interpolator1DFactory;
-import com.opengamma.analytics.util.time.TimeCalculator;
-import com.opengamma.financial.convention.businessday.BusinessDayConvention;
-import com.opengamma.financial.convention.businessday.BusinessDayConventionFactory;
-import com.opengamma.financial.convention.calendar.Calendar;
-import com.opengamma.financial.convention.calendar.MondayToFridayCalendar;
-import com.opengamma.financial.convention.daycount.DayCount;
-import com.opengamma.financial.convention.daycount.DayCountFactory;
-import com.opengamma.util.money.Currency;
-import com.opengamma.util.money.MultipleCurrencyAmount;
-import com.opengamma.util.time.DateUtils;
-import com.opengamma.util.timeseries.DoubleTimeSeries;
-import com.opengamma.util.timeseries.zoneddatetime.ArrayZonedDateTimeDoubleTimeSeries;
-import com.opengamma.util.tuple.ObjectsPair;
-import com.opengamma.util.tuple.Pair;
->>>>>>> 0e4f380c
 
 /**
  * Build of curve in several blocks with relevant Jacobian matrices.
@@ -101,7 +14,6 @@
 
   //  private static final Interpolator1D INTERPOLATOR_DQ = CombinedInterpolatorExtrapolatorFactory.getInterpolator(Interpolator1DFactory.DOUBLE_QUADRATIC, Interpolator1DFactory.FLAT_EXTRAPOLATOR,
   //      Interpolator1DFactory.FLAT_EXTRAPOLATOR);
-<<<<<<< HEAD
   //  private static final Interpolator1D INTERPOLATOR_LINEAR = CombinedInterpolatorExtrapolatorFactory.getInterpolator(Interpolator1DFactory.LINEAR, Interpolator1DFactory.FLAT_EXTRAPOLATOR,
   //      Interpolator1DFactory.FLAT_EXTRAPOLATOR);
   //  //  private static final Interpolator1D INTERPOLATOR_CS = CombinedInterpolatorExtrapolatorFactory.getInterpolator(Interpolator1DFactory.NATURAL_CUBIC_SPLINE, Interpolator1DFactory.FLAT_EXTRAPOLATOR,
@@ -794,701 +706,5 @@
   //        throw new IllegalArgumentException(unit.toString());
   //    }
   //  }
-=======
-  private static final Interpolator1D INTERPOLATOR_LL = CombinedInterpolatorExtrapolatorFactory.getInterpolator(Interpolator1DFactory.LOG_LINEAR, Interpolator1DFactory.EXPONENTIAL_EXTRAPOLATOR,
-      Interpolator1DFactory.EXPONENTIAL_EXTRAPOLATOR); // Log-linear on the discount factor = step on the instantaneous rates
-  //  private static final MatrixAlgebra MATRIX_ALGEBRA = new CommonsMatrixAlgebra();
-
-  private static final LastTimeCalculator MATURITY_CALCULATOR = LastTimeCalculator.getInstance();
-  private static final double TOLERANCE_ROOT = 1.0E-10;
-  private static final int STEP_MAX = 100;
-  private static final CurveBuildingFunction CURVE_BUILDING_FUNCTION = new CurveBuildingFunction(TOLERANCE_ROOT, TOLERANCE_ROOT, STEP_MAX);
-  private static final Currency CCY_USD = Currency.USD;
-  private static final FXMatrix FX_MATRIX = new FXMatrix(CCY_USD);
-  private static final Calendar CALENDAR = new MondayToFridayCalendar("CAL");
-  private static final int SPOT_LAG = 2;
-  private static final DayCount DAY_COUNT_CASH = DayCountFactory.INSTANCE.getDayCount("Actual/360");
-  private static final double NOTIONAL = 1.0;
-  private static final BusinessDayConvention BDC = BusinessDayConventionFactory.INSTANCE.getBusinessDayConvention("Modified Following");
-  private static final IndexON INDEX_ON_1 = new IndexON("Fed Fund", CCY_USD, DAY_COUNT_CASH, 1, CALENDAR);
-  private static final GeneratorDepositON GENERATOR_DEPOSIT_ON_USD = new GeneratorDepositON("USD Deposit ON", CCY_USD, CALENDAR, DAY_COUNT_CASH);
-  private static final GeneratorSwapFixedON GENERATOR_OIS_USD = new GeneratorSwapFixedON("USD1YFEDFUND", INDEX_ON_1, Period.of(12, MONTHS), DAY_COUNT_CASH, BDC, true, SPOT_LAG, SPOT_LAG);
-  private static final GeneratorDeposit GENERATOR_DEPOSIT_USD = new GeneratorDeposit("USD Deposit", CCY_USD, CALENDAR, SPOT_LAG, DAY_COUNT_CASH, BDC, true);
-  private static final GeneratorSwapFixedIborMaster GENERATOR_SWAP_MASTER = GeneratorSwapFixedIborMaster.getInstance();
-  private static final GeneratorSwapFixedIbor USD6MLIBOR3M = GENERATOR_SWAP_MASTER.getGenerator("USD6MLIBOR3M", CALENDAR);
-  private static final GeneratorSwapFixedIbor USD6MLIBOR6M = GENERATOR_SWAP_MASTER.getGenerator("USD6MLIBOR6M", CALENDAR);
-
-  private static final ZonedDateTime NOW = DateUtils.getUTCDate(2011, 9, 28);
-
-  private static final ArrayZonedDateTimeDoubleTimeSeries TS_EMPTY = new ArrayZonedDateTimeDoubleTimeSeries();
-  private static final ArrayZonedDateTimeDoubleTimeSeries TS_ON_USD_WITH_TODAY = new ArrayZonedDateTimeDoubleTimeSeries(new ZonedDateTime[] {DateUtils.getUTCDate(2011, 9, 27),
-      DateUtils.getUTCDate(2011, 9, 28) }, new double[] {0.07, 0.08 });
-  private static final ArrayZonedDateTimeDoubleTimeSeries TS_ON_USD_WITHOUT_TODAY = new ArrayZonedDateTimeDoubleTimeSeries(new ZonedDateTime[] {DateUtils.getUTCDate(2011, 9, 27),
-      DateUtils.getUTCDate(2011, 9, 28) }, new double[] {0.07, 0.08 });
-  @SuppressWarnings("rawtypes")
-  private static final DoubleTimeSeries[] TS_FIXED_OIS_USD_WITH_TODAY = new DoubleTimeSeries[] {TS_EMPTY, TS_ON_USD_WITH_TODAY };
-  @SuppressWarnings("rawtypes")
-  private static final DoubleTimeSeries[] TS_FIXED_OIS_USD_WITHOUT_TODAY = new DoubleTimeSeries[] {TS_EMPTY, TS_ON_USD_WITHOUT_TODAY };
-
-  private static final ArrayZonedDateTimeDoubleTimeSeries TS_IBOR_USD3M_WITH_TODAY = new ArrayZonedDateTimeDoubleTimeSeries(new ZonedDateTime[] {DateUtils.getUTCDate(2011, 9, 27),
-      DateUtils.getUTCDate(2011, 9, 28) }, new double[] {0.0035, 0.0036 });
-  private static final ArrayZonedDateTimeDoubleTimeSeries TS_IBOR_USD3M_WITHOUT_TODAY = new ArrayZonedDateTimeDoubleTimeSeries(new ZonedDateTime[] {DateUtils.getUTCDate(2011, 9, 27) },
-      new double[] {0.0035 });
-
-  private static final ArrayZonedDateTimeDoubleTimeSeries TS_IBOR_USD6M_WITH_TODAY = new ArrayZonedDateTimeDoubleTimeSeries(new ZonedDateTime[] {DateUtils.getUTCDate(2011, 9, 27),
-      DateUtils.getUTCDate(2011, 9, 28) }, new double[] {0.0045, 0.0046 });
-  private static final ArrayZonedDateTimeDoubleTimeSeries TS_IBOR_USD6M_WITHOUT_TODAY = new ArrayZonedDateTimeDoubleTimeSeries(new ZonedDateTime[] {DateUtils.getUTCDate(2011, 9, 27) },
-      new double[] {0.0045 });
-
-  @SuppressWarnings("rawtypes")
-  private static final DoubleTimeSeries[] TS_FIXED_IBOR_USD3M_WITH_TODAY = new DoubleTimeSeries[] {TS_IBOR_USD3M_WITH_TODAY };
-  @SuppressWarnings("rawtypes")
-  private static final DoubleTimeSeries[] TS_FIXED_IBOR_USD3M_WITHOUT_TODAY = new DoubleTimeSeries[] {TS_IBOR_USD3M_WITHOUT_TODAY };
-  @SuppressWarnings("rawtypes")
-  private static final DoubleTimeSeries[] TS_FIXED_IBOR_USD6M_WITH_TODAY = new DoubleTimeSeries[] {TS_IBOR_USD6M_WITH_TODAY };
-  @SuppressWarnings("rawtypes")
-  private static final DoubleTimeSeries[] TS_FIXED_IBOR_USD6M_WITHOUT_TODAY = new DoubleTimeSeries[] {TS_IBOR_USD6M_WITHOUT_TODAY };
-
-  private static final String CURVE_NAME_DSC_USD = "USD Dsc";
-  private static final String CURVE_NAME_FWD3_USD = "USD Fwd 3M";
-  private static final String CURVE_NAME_FWD6_USD = "USD Fwd 6M";
-  private static final HashMap<String, Currency> CCY_MAP = new HashMap<String, Currency>();
-  static {
-    CCY_MAP.put(CURVE_NAME_DSC_USD, CCY_USD);
-    CCY_MAP.put(CURVE_NAME_FWD3_USD, CCY_USD);
-    CCY_MAP.put(CURVE_NAME_FWD6_USD, CCY_USD);
-  }
-
-  /** Market values for the dsc USD curve */
-  public static final double[] DSC_USD_MARKET_QUOTES = new double[] {0.0010, 0.0011, 0.0013, 0.0009, 0.0010, 0.0015, 0.0014, 0.0020, 0.0020, 0.0030, 0.0040, 0.0050, 0.0130 };
-  /** Generators for the dsc USD curve */
-  public static final GeneratorInstrument[] DSC_USD_GENERATORS = new GeneratorInstrument[] {GENERATOR_DEPOSIT_ON_USD, GENERATOR_DEPOSIT_ON_USD, GENERATOR_OIS_USD, GENERATOR_OIS_USD,
-      GENERATOR_OIS_USD, GENERATOR_OIS_USD, GENERATOR_OIS_USD, GENERATOR_OIS_USD, GENERATOR_OIS_USD, GENERATOR_OIS_USD, GENERATOR_OIS_USD, GENERATOR_OIS_USD, GENERATOR_OIS_USD };
-  /** Tenors for the dsc USD curve */
-  public static final Period[] DSC_USD_TENOR = new Period[] {Period.of(0, DAYS), Period.of(1, DAYS),
-      Period.of(1, MONTHS), Period.of(2, MONTHS), Period.of(3, MONTHS), Period.of(6, MONTHS), Period.of(9, MONTHS),
-      Period.of(1, YEARS), Period.of(2, YEARS), Period.of(3, YEARS), Period.of(4, YEARS), Period.of(5, YEARS), Period.of(10, YEARS) };
-
-  /** Market values for the Fwd 3M USD curve */
-  public static final double[] FWD3_USD_MARKET_QUOTES = new double[] {0.0045, 0.0045, 0.0045, 0.0045, 0.0060, 0.0070, 0.0080, 0.0160 };
-  /** Generators for the Fwd 3M USD curve */
-  public static final GeneratorInstrument[] FWD3_USD_GENERATORS = new GeneratorInstrument[] {USD6MLIBOR3M, GENERATOR_DEPOSIT_USD, USD6MLIBOR3M, USD6MLIBOR3M, USD6MLIBOR3M, USD6MLIBOR3M, USD6MLIBOR3M,
-      USD6MLIBOR3M };
-  /** Tenors for the Fwd 3M USD curve */
-  public static final Period[] FWD3_USD_TENOR = new Period[] {Period.of(1, YEARS),
-      Period.of(3, MONTHS), Period.of(6, MONTHS), Period.of(2, YEARS), Period.of(3, YEARS), Period.of(4, YEARS), Period.of(5, YEARS),
-      Period.of(10, YEARS) };
-
-  /** Market values for the Fwd 3M USD curve */
-  public static final double[] FWD3_USD_MARKET_QUOTES_2 = new double[] {0.0045, 0.0045, 0.0045, 0.0050, 0.0060, 0.0080, 0.0075, 0.0090, 0.0160 };
-  /** Generators for the Fwd 3M USD curve */
-  public static final GeneratorInstrument[] FWD3_USD_GENERATORS_2 = new GeneratorInstrument[] {GENERATOR_DEPOSIT_USD, USD6MLIBOR3M, USD6MLIBOR3M, USD6MLIBOR3M, USD6MLIBOR3M, USD6MLIBOR3M,
-      USD6MLIBOR3M, USD6MLIBOR3M, USD6MLIBOR3M };
-  /** Tenors for the Fwd 3M USD curve */
-  public static final Period[] FWD3_USD_TENOR_2 = new Period[] {Period.of(3, MONTHS), Period.of(6, MONTHS), 
-      Period.of(1, YEARS), Period.of(2, YEARS), Period.of(3, YEARS), Period.of(4, YEARS), Period.of(5, YEARS),
-      Period.of(7, YEARS), Period.of(10, YEARS) };
-
-  /** Market values for the Fwd 3M USD curve */
-  public static final double[] FWD3_USD_MARKET_QUOTES_3 = new double[] {0.0045, 0.0045, 0.0045, 0.0050, 0.0060, 0.0080, 0.0075, 0.0090, 0.0160, 0.0200, 0.0180 };
-  /** Generators for the Fwd 3M USD curve */
-  public static final GeneratorInstrument[] FWD3_USD_GENERATORS_3 = new GeneratorInstrument[] {GENERATOR_DEPOSIT_USD, USD6MLIBOR3M, USD6MLIBOR3M, USD6MLIBOR3M, USD6MLIBOR3M, USD6MLIBOR3M,
-      USD6MLIBOR3M, USD6MLIBOR3M, USD6MLIBOR3M, USD6MLIBOR3M, USD6MLIBOR3M };
-  /** Tenors for the Fwd 3M USD curve */
-  public static final Period[] FWD3_USD_TENOR_3 = new Period[] {Period.of(3, MONTHS), Period.of(6, MONTHS), 
-      Period.of(1, YEARS), Period.of(2, YEARS), Period.of(3, YEARS), Period.of(4, YEARS), Period.of(5, YEARS),
-      Period.of(7, YEARS), Period.of(10, YEARS), Period.of(15, YEARS), Period.of(20, YEARS) };
-
-  /** Market values for the Fwd 3M USD curve */
-  public static final double[] FWD3_USD_MARKET_QUOTES_4 = new double[] {0.0100, 0.0125, 0.0150, 0.0140, 0.0113, 0.0131, 0.0136, 0.0142, 0.0146, 0.0135 };
-  /** Generators for the Fwd 3M USD curve */
-  public static final GeneratorInstrument[] FWD3_USD_GENERATORS_4 = new GeneratorInstrument[] {GENERATOR_DEPOSIT_USD, USD6MLIBOR3M, USD6MLIBOR3M, USD6MLIBOR3M, USD6MLIBOR3M, USD6MLIBOR3M,
-      USD6MLIBOR3M, USD6MLIBOR3M, USD6MLIBOR3M, USD6MLIBOR3M };
-  /** Tenors for the Fwd 3M USD curve */
-  public static final Period[] FWD3_USD_TENOR_4 = new Period[] {Period.of(3, MONTHS), 
-      Period.of(1, YEARS), Period.of(5, YEARS), Period.of(10, YEARS), Period.of(6, MONTHS), Period.of(2, YEARS), Period.of(3, YEARS),
-      Period.of(4, YEARS), Period.of(7, YEARS), Period.of(15, YEARS) };
-
-  /** Market values for the Fwd 6M USD curve */
-  public static final double[] FWD6_USD_MARKET_QUOTES = new double[] {0.0065, 0.0055, 0.0080, 0.0170 };
-  /** Generators for the Fwd 6M USD curve */
-  public static final GeneratorInstrument[] FWD6_USD_GENERATORS = new GeneratorInstrument[] {GENERATOR_DEPOSIT_USD, USD6MLIBOR6M, USD6MLIBOR6M, USD6MLIBOR6M };
-  /** Tenors for the Fwd 6M USD curve */
-  public static final Period[] FWD6_USD_TENOR = new Period[] {Period.of(6, MONTHS), Period.of(2, YEARS), Period.of(5, YEARS), Period.of(10, YEARS) };
-
-  /** Standard USD discounting curve instrument definitions */
-  public static final InstrumentDefinition<?>[] DEFINITIONS_DSC_USD;
-  /** Standard USD Forward 3M curve instrument definitions */
-  public static final InstrumentDefinition<?>[] DEFINITIONS_FWD3_USD;
-  /** Standard USD Forward 3M curve instrument definitions */
-  public static final InstrumentDefinition<?>[] DEFINITIONS_FWD3_USD_2;
-  /** Standard USD Forward 3M curve instrument definitions */
-  public static final InstrumentDefinition<?>[] DEFINITIONS_FWD3_USD_3;
-  /** Standard USD Forward 3M curve instrument definitions */
-  public static final InstrumentDefinition<?>[] DEFINITIONS_FWD3_USD_4;
-  /** Standard USD Forward 6M curve instrument definitions */
-  public static final InstrumentDefinition<?>[] DEFINITIONS_FWD6_USD;
-  /** Units of curves */
-  public static final int[] NB_UNITS = new int[] {2, 2, 2, 3, 3, 1, 1, 2, 1, 1 };
-  public static final int NB_BLOCKS = NB_UNITS.length;
-  public static final InstrumentDefinition<?>[][][][] DEFINITIONS_UNITS = new InstrumentDefinition<?>[NB_BLOCKS][][][];
-  public static final GeneratorYDCurve[][][] GENERATORS_UNITS = new GeneratorYDCurve[NB_BLOCKS][][];
-  public static final String[][][] NAMES_UNITS = new String[NB_BLOCKS][][];
-  public static final YieldCurveBundle KNOWN_DATA = new YieldCurveBundle(FX_MATRIX, CCY_MAP);
-
-  static {
-    DEFINITIONS_DSC_USD = getDefinitions(DSC_USD_MARKET_QUOTES, DSC_USD_GENERATORS, DSC_USD_TENOR, new Double[DSC_USD_MARKET_QUOTES.length]);
-    DEFINITIONS_FWD3_USD = getDefinitions(FWD3_USD_MARKET_QUOTES, FWD3_USD_GENERATORS, FWD3_USD_TENOR, new Double[FWD3_USD_MARKET_QUOTES.length]);
-    DEFINITIONS_FWD3_USD_2 = getDefinitions(FWD3_USD_MARKET_QUOTES_2, FWD3_USD_GENERATORS_2, FWD3_USD_TENOR_2, new Double[FWD3_USD_MARKET_QUOTES_2.length]);
-    DEFINITIONS_FWD3_USD_3 = getDefinitions(FWD3_USD_MARKET_QUOTES_3, FWD3_USD_GENERATORS_3, FWD3_USD_TENOR_3, new Double[FWD3_USD_MARKET_QUOTES_3.length]);
-    DEFINITIONS_FWD3_USD_4 = getDefinitions(FWD3_USD_MARKET_QUOTES_4, FWD3_USD_GENERATORS_4, FWD3_USD_TENOR_4, new Double[FWD3_USD_MARKET_QUOTES_4.length]);
-    DEFINITIONS_FWD6_USD = getDefinitions(FWD6_USD_MARKET_QUOTES, FWD6_USD_GENERATORS, FWD6_USD_TENOR, new Double[FWD6_USD_MARKET_QUOTES.length]);
-    for (int loopblock = 0; loopblock < NB_BLOCKS; loopblock++) {
-      DEFINITIONS_UNITS[loopblock] = new InstrumentDefinition<?>[NB_UNITS[loopblock]][][];
-      GENERATORS_UNITS[loopblock] = new GeneratorYDCurve[NB_UNITS[loopblock]][];
-      NAMES_UNITS[loopblock] = new String[NB_UNITS[loopblock]][];
-    }
-    DEFINITIONS_UNITS[0][0] = new InstrumentDefinition<?>[][] {DEFINITIONS_DSC_USD };
-    DEFINITIONS_UNITS[0][1] = new InstrumentDefinition<?>[][] {DEFINITIONS_FWD3_USD_2 };
-    DEFINITIONS_UNITS[1][0] = new InstrumentDefinition<?>[][] {DEFINITIONS_DSC_USD };
-    DEFINITIONS_UNITS[1][1] = new InstrumentDefinition<?>[][] {DEFINITIONS_FWD3_USD_2 };
-    DEFINITIONS_UNITS[2][0] = new InstrumentDefinition<?>[][] {DEFINITIONS_DSC_USD };
-    DEFINITIONS_UNITS[2][1] = new InstrumentDefinition<?>[][] {DEFINITIONS_FWD3_USD_2 };
-    DEFINITIONS_UNITS[3][0] = new InstrumentDefinition<?>[][] {DEFINITIONS_DSC_USD };
-    DEFINITIONS_UNITS[3][1] = new InstrumentDefinition<?>[][] {DEFINITIONS_FWD3_USD_2 };
-    DEFINITIONS_UNITS[3][2] = new InstrumentDefinition<?>[][] {DEFINITIONS_FWD6_USD };
-    DEFINITIONS_UNITS[4][0] = new InstrumentDefinition<?>[][] {DEFINITIONS_DSC_USD };
-    DEFINITIONS_UNITS[4][1] = new InstrumentDefinition<?>[][] {DEFINITIONS_FWD3_USD_2 };
-    DEFINITIONS_UNITS[4][2] = new InstrumentDefinition<?>[][] {DEFINITIONS_FWD6_USD };
-    DEFINITIONS_UNITS[5][0] = new InstrumentDefinition<?>[][] {DEFINITIONS_FWD3_USD_3, DEFINITIONS_DSC_USD };
-    DEFINITIONS_UNITS[6][0] = new InstrumentDefinition<?>[][] {DEFINITIONS_FWD3_USD_3, DEFINITIONS_DSC_USD };
-    DEFINITIONS_UNITS[7][0] = new InstrumentDefinition<?>[][] {DEFINITIONS_DSC_USD };
-    DEFINITIONS_UNITS[7][1] = new InstrumentDefinition<?>[][] {DEFINITIONS_FWD3_USD_4 };
-    DEFINITIONS_UNITS[8][0] = new InstrumentDefinition<?>[][] {DEFINITIONS_DSC_USD };
-    DEFINITIONS_UNITS[9][0] = new InstrumentDefinition<?>[][] {DEFINITIONS_DSC_USD };
-    final GeneratorYDCurve genIntDQ = new GeneratorCurveYieldInterpolated(MATURITY_CALCULATOR, INTERPOLATOR_DQ);
-    final GeneratorYDCurve genIntLin = new GeneratorCurveYieldInterpolated(MATURITY_CALCULATOR, INTERPOLATOR_LINEAR);
-    final int compoundingRate = 1;
-    final GeneratorYDCurve genIntRPLin = new GeneratorCurveYieldPeriodicInterpolated(MATURITY_CALCULATOR, compoundingRate, INTERPOLATOR_LINEAR);
-    final GeneratorYDCurve genIntDFLL = new GeneratorCurveDiscountFactorInterpolated(MATURITY_CALCULATOR, INTERPOLATOR_LL);
-    final GeneratorYDCurve genNS = new GeneratorCurveYieldNelsonSiegel();
-    final GeneratorYDCurve genInt0 = new GeneratorCurveYieldInterpolatedAnchor(MATURITY_CALCULATOR, INTERPOLATOR_LINEAR);
-    final GeneratorYDCurve genAddExistFwd3 = new GeneratorCurveAddYieldExisiting(genIntDQ, false, CURVE_NAME_FWD3_USD);
-    final LocalDate startTOY = LocalDate.of(2011, 12, 30);
-    final LocalDate endTOY = LocalDate.of(2012, 1, 2);
-    final double spreadTOY = 0.0025; // 25bps
-    final double dfTOY = 1.0 / (1 + DAY_COUNT_CASH.getDayCountFraction(startTOY, endTOY) * spreadTOY);
-    final LocalDate startTOQ = LocalDate.of(2012, 3, 30);
-    final LocalDate endTOQ = LocalDate.of(2012, 4, 2);
-    final double spreadTOQ = 0.0010; // 25bps
-    final double dfTOQ = 1.0 / (1 + DAY_COUNT_CASH.getDayCountFraction(startTOQ, endTOQ) * spreadTOQ);
-    final double[] times = {TimeCalculator.getTimeBetween(NOW, startTOY), TimeCalculator.getTimeBetween(NOW, endTOY), TimeCalculator.getTimeBetween(NOW, startTOQ),
-        TimeCalculator.getTimeBetween(NOW, endTOQ) };
-    final double[] df = {1.0, dfTOY, dfTOY, dfTOY * dfTOQ };
-    final YieldAndDiscountCurve curveTOY = new DiscountCurve("TOY", new InterpolatedDoublesCurve(times, df, INTERPOLATOR_LINEAR, true));
-    final GeneratorYDCurve genAddFixed = new GeneratorCurveAddYieldFixed(genIntDQ, false, curveTOY);
-    final GeneratorYDCurve genIntDQ0 = new GeneratorCurveYieldInterpolatedAnchor(MATURITY_CALCULATOR, INTERPOLATOR_DQ);
-    final int[] nbParameters = {5, DSC_USD_MARKET_QUOTES.length - 5 };
-    final GeneratorYDCurve gen2Blocks = new GeneratorCurveAddYieldNb(new GeneratorYDCurve[] {genIntDFLL, genIntDQ0 }, nbParameters, false);
-    GENERATORS_UNITS[0][0] = new GeneratorYDCurve[] {genIntLin };
-    GENERATORS_UNITS[0][1] = new GeneratorYDCurve[] {genIntLin };
-    GENERATORS_UNITS[1][0] = new GeneratorYDCurve[] {genIntRPLin };
-    GENERATORS_UNITS[1][1] = new GeneratorYDCurve[] {genIntRPLin };
-    GENERATORS_UNITS[2][0] = new GeneratorYDCurve[] {genIntDFLL };
-    GENERATORS_UNITS[2][1] = new GeneratorYDCurve[] {genIntDFLL };
-    // 3xinterpolated / 2xinterpolated + spread over existing
-    GENERATORS_UNITS[3][0] = new GeneratorYDCurve[] {genIntDQ };
-    GENERATORS_UNITS[3][1] = new GeneratorYDCurve[] {genIntDQ };
-    GENERATORS_UNITS[3][2] = new GeneratorYDCurve[] {genIntDQ };
-    GENERATORS_UNITS[4][0] = new GeneratorYDCurve[] {genIntDQ };
-    GENERATORS_UNITS[4][1] = new GeneratorYDCurve[] {genIntDQ };
-    GENERATORS_UNITS[4][2] = new GeneratorYDCurve[] {genAddExistFwd3 };
-    // 2xinterpolated / interpolated + spread over existing
-    GENERATORS_UNITS[5][0] = new GeneratorYDCurve[] {genIntDQ, genIntDQ };
-    GENERATORS_UNITS[6][0] = new GeneratorYDCurve[] {genIntDQ, genAddExistFwd3 };
-    // interpolated + functional+interpolated
-    GENERATORS_UNITS[7][0] = new GeneratorYDCurve[] {genIntDQ };
-    GENERATORS_UNITS[7][1] = new GeneratorYDCurve[] {new GeneratorCurveAddYield(new GeneratorYDCurve[] {genNS, genInt0 }, false) };
-    GENERATORS_UNITS[8][0] = new GeneratorYDCurve[] {genAddFixed };
-    GENERATORS_UNITS[9][0] = new GeneratorYDCurve[] {gen2Blocks };
-    NAMES_UNITS[0][0] = new String[] {CURVE_NAME_DSC_USD };
-    NAMES_UNITS[0][1] = new String[] {CURVE_NAME_FWD3_USD };
-    NAMES_UNITS[1][0] = new String[] {CURVE_NAME_DSC_USD };
-    NAMES_UNITS[1][1] = new String[] {CURVE_NAME_FWD3_USD };
-    NAMES_UNITS[2][0] = new String[] {CURVE_NAME_DSC_USD };
-    NAMES_UNITS[2][1] = new String[] {CURVE_NAME_FWD3_USD };
-    NAMES_UNITS[3][0] = new String[] {CURVE_NAME_DSC_USD };
-    NAMES_UNITS[3][1] = new String[] {CURVE_NAME_FWD3_USD };
-    NAMES_UNITS[3][2] = new String[] {CURVE_NAME_FWD6_USD };
-    NAMES_UNITS[4][0] = new String[] {CURVE_NAME_DSC_USD };
-    NAMES_UNITS[4][1] = new String[] {CURVE_NAME_FWD3_USD };
-    NAMES_UNITS[4][2] = new String[] {CURVE_NAME_FWD6_USD };
-    NAMES_UNITS[5][0] = new String[] {CURVE_NAME_FWD3_USD, CURVE_NAME_DSC_USD };
-    NAMES_UNITS[6][0] = new String[] {CURVE_NAME_FWD3_USD, CURVE_NAME_DSC_USD };
-    NAMES_UNITS[7][0] = new String[] {CURVE_NAME_DSC_USD };
-    NAMES_UNITS[7][1] = new String[] {CURVE_NAME_FWD3_USD };
-    NAMES_UNITS[8][0] = new String[] {CURVE_NAME_DSC_USD };
-    NAMES_UNITS[9][0] = new String[] {CURVE_NAME_DSC_USD };
-  }
-
-  // Present Value
-  private static final PresentValueMCACalculator PV_CALCULATOR = PresentValueMCACalculator.getInstance();
-  private static final PresentValueCurveSensitivityMCSCalculator PVCS_CALCULATOR = PresentValueCurveSensitivityMCSCalculator.getInstance();
-  private static final Currency CCY_PV = CCY_USD;
-  private static final PresentValueConvertedCalculator PV_CONVERTED_CALCULATOR = new PresentValueConvertedCalculator(CCY_PV, PV_CALCULATOR);
-  private static final PresentValueCurveSensitivityConvertedCalculator PVCS_CONVERTED_CALCULATOR = new PresentValueCurveSensitivityConvertedCalculator(CCY_PV, PVCS_CALCULATOR);
-  // Par spread market quote
-  private static final ParSpreadMarketQuoteCalculator PSMQ_CALCULATOR = ParSpreadMarketQuoteCalculator.getInstance();
-  private static final ParSpreadMarketQuoteCurveSensitivityCalculator PSMQCS_CALCULATOR = ParSpreadMarketQuoteCurveSensitivityCalculator.getInstance();
-
-  private static Pair<YieldCurveBundle, CurveBuildingBlockBundle> CURVES_PRESENT_VALUE_WITH_TODAY_BLOCK0;
-  private static Pair<YieldCurveBundle, CurveBuildingBlockBundle> CURVES_PRESENT_VALUE_WITHOUT_TODAY_BLOCK0;
-  private static Pair<YieldCurveBundle, CurveBuildingBlockBundle> CURVES_PAR_SPREAD_MQ_WITHOUT_TODAY_BLOCK0;
-  private static List<Pair<YieldCurveBundle, CurveBuildingBlockBundle>> CURVES_PAR_SPREAD_MQ_WITHOUT_TODAY_BLOCK = new ArrayList<Pair<YieldCurveBundle, CurveBuildingBlockBundle>>();
-
-  // Instrument used for sensitivity tests
-  private static final Period SWAP_START = Period.of(6, MONTHS);
-  private static final ZonedDateTime SWAP_SETTLE = ScheduleCalculator.getAdjustedDate(ScheduleCalculator.getAdjustedDate(NOW, SPOT_LAG, CALENDAR), SWAP_START, GENERATOR_DEPOSIT_USD);
-  private static final Period SWAP_TENOR = Period.of(5, YEARS);
-  private static final SwapFixedIborDefinition SWAP_DEFINITION = SwapFixedIborDefinition.from(SWAP_SETTLE, SWAP_TENOR, USD6MLIBOR3M, 1000000, 0.02, true);
-  private static final SwapFixedCoupon<Coupon> SWAP = SWAP_DEFINITION.toDerivative(NOW, new String[] {CURVE_NAME_DSC_USD, CURVE_NAME_FWD3_USD });
-
-  private static final double TOLERANCE_CAL = 1.0E-9;
-  private static final double TOLERANCE_PNL = 1.0E+0;
-
-  @BeforeSuite
-  static void initClass() {
-    CURVES_PRESENT_VALUE_WITH_TODAY_BLOCK0 = makeCurvesFromDefinitions(DEFINITIONS_UNITS[0], GENERATORS_UNITS[0], NAMES_UNITS[0], KNOWN_DATA, PV_CONVERTED_CALCULATOR, PVCS_CONVERTED_CALCULATOR, true,
-        0);
-    CURVES_PRESENT_VALUE_WITHOUT_TODAY_BLOCK0 = makeCurvesFromDefinitions(DEFINITIONS_UNITS[0], GENERATORS_UNITS[0], NAMES_UNITS[0], KNOWN_DATA, PV_CONVERTED_CALCULATOR, PVCS_CONVERTED_CALCULATOR,
-        false, 0);
-    CURVES_PAR_SPREAD_MQ_WITHOUT_TODAY_BLOCK0 = makeCurvesFromDefinitions(DEFINITIONS_UNITS[0], GENERATORS_UNITS[0], NAMES_UNITS[0], KNOWN_DATA, PSMQ_CALCULATOR, PSMQCS_CALCULATOR, false, 0);
-    for (int loopblock = 0; loopblock < NB_BLOCKS; loopblock++) {
-      CURVES_PAR_SPREAD_MQ_WITHOUT_TODAY_BLOCK.add(makeCurvesFromDefinitions(DEFINITIONS_UNITS[loopblock], GENERATORS_UNITS[loopblock], NAMES_UNITS[loopblock], KNOWN_DATA, PSMQ_CALCULATOR,
-          PSMQCS_CALCULATOR, false, loopblock));
-    }
-  }
-
-  @Test
-  public void curveConstructionGeneratorBlock0() {
-    // Curve constructed with present value and today fixing
-    curveConstructionTest(NAMES_UNITS[0], DEFINITIONS_UNITS[0], CURVES_PRESENT_VALUE_WITH_TODAY_BLOCK0.getFirst(), true, 0);
-    // Curve constructed with present value and no today fixing
-    curveConstructionTest(NAMES_UNITS[0], DEFINITIONS_UNITS[0], CURVES_PRESENT_VALUE_WITHOUT_TODAY_BLOCK0.getFirst(), false, 0);
-    // Curve constructed with par spread (market quote) and no today fixing
-    curveConstructionTest(NAMES_UNITS[0], DEFINITIONS_UNITS[0], CURVES_PAR_SPREAD_MQ_WITHOUT_TODAY_BLOCK0.getFirst(), false, 0);
-    // Curve constructed with par spread (market quote) and  today fixing
-    curveConstructionTest(NAMES_UNITS[0], DEFINITIONS_UNITS[0], CURVES_PAR_SPREAD_MQ_WITHOUT_TODAY_BLOCK.get(0).getFirst(), false, 0);
-  }
-
-  @Test
-  public void curveConstructionGeneratorOtherBlocks() {
-    for (int loopblock = 0; loopblock < NB_BLOCKS; loopblock++) {
-      curveConstructionTest(NAMES_UNITS[loopblock], DEFINITIONS_UNITS[loopblock], CURVES_PAR_SPREAD_MQ_WITHOUT_TODAY_BLOCK.get(loopblock).getFirst(), false, loopblock);
-    }
-    int t = 0;
-    t++;
-  }
-
-  public void curveConstructionTest(final String[][] curveNames, final InstrumentDefinition<?>[][][] definitions, final YieldCurveBundle curves, final boolean withToday, final int block) {
-    final int nbBlocks = definitions.length;
-    for (int loopblock = 0; loopblock < nbBlocks; loopblock++) {
-      final InstrumentDerivative[][] instruments = convert(curveNames, definitions[loopblock], loopblock, withToday, block);
-      final double[][] pv = new double[instruments.length][];
-      for (int loopcurve = 0; loopcurve < instruments.length; loopcurve++) {
-        pv[loopcurve] = new double[instruments[loopcurve].length];
-        for (int loopins = 0; loopins < instruments[loopcurve].length; loopins++) {
-          pv[loopcurve][loopins] = curves.getFxRates().convert(instruments[loopcurve][loopins].accept(PV_CALCULATOR, curves), CCY_USD).getAmount();
-          assertEquals("Curve construction: block " + block + ", unit " + loopblock + " - instrument " + loopins, 0, pv[loopcurve][loopins], TOLERANCE_CAL);
-        }
-      }
-    }
-  }
-
-  @Test
-  /**
-   * Test the market quote sensitivity by comparison to a finite difference (bump and recompute)
-   */
-  public void sensiParSpreadMQ() {
-    final ParameterUnderlyingSensitivityBlockCalculator pusbc = new ParameterUnderlyingSensitivityBlockCalculator(PVCS_CALCULATOR);
-    final MarketQuoteSensitivityBlockCalculator mqsc = new MarketQuoteSensitivityBlockCalculator(pusbc);
-    final MultipleCurrencyInterestRateCurveSensitivity[] pvcs = new MultipleCurrencyInterestRateCurveSensitivity[NB_BLOCKS];
-    final MultipleCurrencyAmount[] pv = new MultipleCurrencyAmount[NB_BLOCKS];
-    final ParameterSensitivity[] ps = new ParameterSensitivity[NB_BLOCKS];
-    final ParameterSensitivity[] mqs = new ParameterSensitivity[NB_BLOCKS];
-    final Set<String> fixedCurves = new java.util.HashSet<String>();
-    for (int loopblock = 1; loopblock < NB_BLOCKS - 2; loopblock++) {
-      pv[loopblock] = SWAP.accept(PV_CALCULATOR, CURVES_PAR_SPREAD_MQ_WITHOUT_TODAY_BLOCK.get(loopblock).getFirst());
-      pvcs[loopblock] = SWAP.accept(PVCS_CALCULATOR, CURVES_PAR_SPREAD_MQ_WITHOUT_TODAY_BLOCK.get(loopblock).getFirst());
-      ps[loopblock] = pusbc.calculateSensitivity(SWAP, fixedCurves, CURVES_PAR_SPREAD_MQ_WITHOUT_TODAY_BLOCK.get(loopblock).getFirst());
-      mqs[loopblock] = mqsc.fromInstrument(SWAP, fixedCurves, CURVES_PAR_SPREAD_MQ_WITHOUT_TODAY_BLOCK.get(loopblock).getFirst(), CURVES_PAR_SPREAD_MQ_WITHOUT_TODAY_BLOCK.get(loopblock).getSecond());
-    }
-    for (int loopblock = 5; loopblock < 7; loopblock++) { // Test is underlying specific. Only 2 curves tested.
-      testPnLNodeSensitivity(mqs[loopblock], loopblock);
-    }
-    int t = 0;
-    t++;
-  }
-
-  public void testPnLNodeSensitivity(final ParameterSensitivity mqSensitivities, final int block) {
-    final double bp1 = 1.0E-4; // 1 bp
-    final double eps = 0.1 * bp1;
-    final double pv = SWAP.accept(PV_CALCULATOR, CURVES_PAR_SPREAD_MQ_WITHOUT_TODAY_BLOCK.get(block).getFirst()).getAmount(CCY_USD);
-    final int nbFwd = DEFINITIONS_UNITS[block][0][0].length;
-    final double[] pvFwd = new double[nbFwd];
-    final double[] pnlFwd = new double[nbFwd];
-    final double[] pvcsFwdApprox = new double[nbFwd];
-    for (int loopnode = 0; loopnode < nbFwd; loopnode++) {
-      final double[] bumpedMarketValues = getBumpedMarketValues(FWD3_USD_MARKET_QUOTES_3, loopnode, eps);
-      final InstrumentDefinition<?>[] bumpedFwdDefinitions = getDefinitions(bumpedMarketValues, FWD3_USD_GENERATORS_3, FWD3_USD_TENOR_3, new Double[FWD3_USD_MARKET_QUOTES_3.length]);
-      final Pair<YieldCurveBundle, CurveBuildingBlockBundle> bumpedResult = makeCurvesFromDefinitions(new InstrumentDefinition<?>[][][] {{bumpedFwdDefinitions, DEFINITIONS_DSC_USD } },
-          GENERATORS_UNITS[block], NAMES_UNITS[block], KNOWN_DATA, PSMQ_CALCULATOR, PSMQCS_CALCULATOR, false, block);
-      pvFwd[loopnode] = PV_CONVERTED_CALCULATOR.visit(SWAP, bumpedResult.getFirst());
-      pnlFwd[loopnode] = pvFwd[loopnode] - pv;
-      pvcsFwdApprox[loopnode] = pnlFwd[loopnode] / eps;
-      assertEquals("PL explain: Block " + block + " -  fwd node " + loopnode,
-          mqSensitivities.getSensitivity(new ObjectsPair<String, Currency>(CURVE_NAME_FWD3_USD, CCY_USD)).getData()[loopnode] * bp1, pvcsFwdApprox[loopnode] * bp1, TOLERANCE_PNL);
-    }
-    final int nbDsc = DEFINITIONS_UNITS[block][0][1].length;
-    final double[] pvDsc = new double[nbDsc];
-    final double[] pnlDsc = new double[nbDsc];
-    final double[] pvcsDscApprox = new double[nbDsc];
-    for (int loopnode = 0; loopnode < nbDsc; loopnode++) {
-      final double[] bumpedMarketValues = getBumpedMarketValues(DSC_USD_MARKET_QUOTES, loopnode, eps);
-      final InstrumentDefinition<?>[] bumpedDscDefinitions = getDefinitions(bumpedMarketValues, DSC_USD_GENERATORS, DSC_USD_TENOR, new Double[DSC_USD_MARKET_QUOTES.length]);
-      final Pair<YieldCurveBundle, CurveBuildingBlockBundle> bumpedResult = makeCurvesFromDefinitions(new InstrumentDefinition<?>[][][] {{DEFINITIONS_FWD3_USD_3, bumpedDscDefinitions } },
-          GENERATORS_UNITS[block], NAMES_UNITS[block], KNOWN_DATA, PSMQ_CALCULATOR, PSMQCS_CALCULATOR, false, block);
-      pvDsc[loopnode] = PV_CONVERTED_CALCULATOR.visit(SWAP, bumpedResult.getFirst());
-      pnlDsc[loopnode] = pvDsc[loopnode] - pv;
-      pvcsDscApprox[loopnode] = pnlDsc[loopnode] / eps;
-      assertEquals("PL explain: Block " + block + " -  Dsc node " + loopnode, mqSensitivities.getSensitivity(new ObjectsPair<String, Currency>(CURVE_NAME_DSC_USD, CCY_USD)).getData()[loopnode] * bp1,
-          pvcsDscApprox[loopnode] * bp1, TOLERANCE_PNL);
-    }
-    int t = 0;
-    t++;
-  }
-
-  private static double[] getBumpedMarketValues(final double[] marketValues, final int n, final double eps) {
-    final double[] bumped = Arrays.copyOf(marketValues, marketValues.length);
-    bumped[n] += eps;
-    return bumped;
-  }
-
-  @Test(enabled = true)
-  /**
-   * Code used to graph the curves
-   */
-  public void analysis() {
-    final int nbPoints = 210;
-    final double endTime = 21.0;
-    final double[] x = new double[nbPoints + 1];
-    for (int looppt = 0; looppt <= nbPoints; looppt++) {
-      x[looppt] = looppt * endTime / nbPoints;
-    }
-    final int nbAnalysis = NB_BLOCKS;
-    final YieldCurveBundle[] bundle = new YieldCurveBundle[nbAnalysis];
-    final double[][][] rate = new double[nbAnalysis][][];
-    for (int loopblock = 0; loopblock < nbAnalysis; loopblock++) {
-      bundle[loopblock] = CURVES_PAR_SPREAD_MQ_WITHOUT_TODAY_BLOCK.get(loopblock).getFirst();
-    }
-    for (int loopbundle = 0; loopbundle < nbAnalysis; loopbundle++) {
-      final Set<String> curveNames = bundle[loopbundle].getAllNames();
-      final int nbCurve = curveNames.size();
-      int loopc = 0;
-      rate[loopbundle] = new double[nbCurve][nbPoints + 1];
-      for (final String name : curveNames) {
-        for (int looppt = 0; looppt <= nbPoints; looppt++) {
-          rate[loopbundle][loopc][looppt] = bundle[loopbundle].getCurve(name).getInterestRate(x[looppt]);
-        }
-        loopc++;
-      }
-    }
-    final double[] rateNS = new double[nbPoints + 1];
-    final YieldAndDiscountAddZeroSpreadCurve curve = (YieldAndDiscountAddZeroSpreadCurve) bundle[7].getCurve(CURVE_NAME_FWD3_USD);
-    final DoublesCurveNelsonSiegel curveNS = (DoublesCurveNelsonSiegel) (((YieldCurve) curve.getCurves()[0]).getCurve());
-    for (int looppt = 0; looppt <= nbPoints; looppt++) {
-      rateNS[looppt] = curveNS.getYValue(x[looppt]);
-    }
-    int t = 0;
-    t++;
-  }
-
-  @Test(enabled = true)
-  /**
-   * Code used to graph the curves
-   */
-  public void analysisON() {
-    final YieldAndDiscountCurve curve = CURVES_PAR_SPREAD_MQ_WITHOUT_TODAY_BLOCK.get(9).getFirst().getCurve(CURVE_NAME_DSC_USD);
-    final int nbDates = 250;
-    final ZonedDateTime[] bd = new ZonedDateTime[nbDates + 1];
-    bd[0] = NOW;
-    final double[] on = new double[nbDates];
-    final double[] t = new double[nbDates];
-    final double[] df = new double[nbDates + 1];
-    df[0] = 1.0;
-    for (int loopdate = 0; loopdate < nbDates; loopdate++) {
-      bd[loopdate + 1] = ScheduleCalculator.getAdjustedDate(bd[loopdate], 1, CALENDAR);
-      t[loopdate] = TimeCalculator.getTimeBetween(NOW, bd[loopdate + 1]);
-      df[loopdate + 1] = curve.getDiscountFactor(t[loopdate]);
-      on[loopdate] = (df[loopdate] / df[loopdate + 1] - 1.0) / DAY_COUNT_CASH.getDayCountFraction(bd[loopdate], bd[loopdate + 1]);
-    }
-    int test = 0;
-    test++;
-
-  }
-
-  @Test(enabled = false)
-  public void performance() {
-    long startTime, endTime;
-    final int nbTest = 100;
-    @SuppressWarnings("unused")
-    Pair<YieldCurveBundle, CurveBuildingBlockBundle> curvePresentValue;
-    @SuppressWarnings("unused")
-    Pair<YieldCurveBundle, CurveBuildingBlockBundle> curveParSpreadMQ;
-    final int[] nbIns = new int[NB_BLOCKS];
-    nbIns[0] = DEFINITIONS_DSC_USD.length + DEFINITIONS_FWD3_USD_2.length;
-    nbIns[1] = DEFINITIONS_DSC_USD.length + DEFINITIONS_FWD3_USD_2.length;
-    nbIns[2] = DEFINITIONS_DSC_USD.length + DEFINITIONS_FWD3_USD_2.length;
-    nbIns[3] = DEFINITIONS_DSC_USD.length + DEFINITIONS_FWD3_USD_2.length + DEFINITIONS_FWD6_USD.length;
-    nbIns[4] = DEFINITIONS_DSC_USD.length + DEFINITIONS_FWD3_USD_2.length + DEFINITIONS_FWD6_USD.length;
-    nbIns[5] = DEFINITIONS_DSC_USD.length + DEFINITIONS_FWD3_USD_3.length;
-    nbIns[6] = DEFINITIONS_DSC_USD.length + DEFINITIONS_FWD3_USD_3.length;
-    nbIns[7] = DEFINITIONS_DSC_USD.length + DEFINITIONS_FWD3_USD_4.length;
-    final int[] nbCurve = new int[] {2, 2, 2, 3, 3, 2, 2, 2 };
-
-    startTime = System.currentTimeMillis();
-    for (int looptest = 0; looptest < nbTest; looptest++) {
-      curvePresentValue = makeCurvesFromDefinitions(DEFINITIONS_UNITS[0], GENERATORS_UNITS[0], NAMES_UNITS[0], KNOWN_DATA, PV_CONVERTED_CALCULATOR, PVCS_CONVERTED_CALCULATOR, true, 0);
-    }
-    endTime = System.currentTimeMillis();
-    System.out.println(nbTest + " curve construction Full 2 curves (Int / Cst+Int) and " + nbIns[0] + " instruments (with present value): " + (endTime - startTime) + " ms");
-    // Performance note: curve construction (with present value, 2 curves (Int / Cst+Int) and 21 instruments by units): 23-Jul-2012: On Mac Pro 3.2 GHz Quad-Core Intel Xeon: xx ms for 100 bundles.
-
-    for (int loopblock = 0; loopblock < NB_BLOCKS; loopblock++) {
-      startTime = System.currentTimeMillis();
-      for (int looptest = 0; looptest < nbTest; looptest++) {
-        curveParSpreadMQ = makeCurvesFromDefinitions(DEFINITIONS_UNITS[loopblock], GENERATORS_UNITS[loopblock], NAMES_UNITS[loopblock], KNOWN_DATA, PSMQ_CALCULATOR, PSMQCS_CALCULATOR, false,
-            loopblock);
-      }
-      endTime = System.currentTimeMillis();
-      System.out.println(nbTest + " curve construction Full " + nbCurve[loopblock] + " curves and " + nbIns[loopblock] + " instruments (with par spread-market quote): " + (endTime - startTime)
-          + " ms");
-    }
-    // Performance note: curve construction (with par spread/market quote), 2 curves (Int / Cst+Int) and 21 instruments by units): 23-Jul-2012: On Mac Pro 3.2 GHz Quad-Core Intel Xeon: xx ms for 100 bundles.
-    //    100 curve construction Full 2 curves and 22 instruments (with par spread-market quote): 391 ms
-    //    100 curve construction Full 2 curves and 22 instruments (with par spread-market quote): 472 ms
-    //    100 curve construction Full 2 curves and 22 instruments (with par spread-market quote): 631 ms
-    //    100 curve construction Full 3 curves and 26 instruments (with par spread-market quote): 545 ms
-    //    100 curve construction Full 3 curves and 26 instruments (with par spread-market quote): 549 ms
-    //    100 curve construction Full 2 curves and 24 instruments (with par spread-market quote): 605 ms
-    //    100 curve construction Full 2 curves and 24 instruments (with par spread-market quote): 847 ms
-    //    100 curve construction Full 2 curves and 23 instruments (with par spread-market quote): 564 ms
-
-    for (int loopblock = 0; loopblock < NB_BLOCKS; loopblock++) {
-      startTime = System.currentTimeMillis();
-      for (int looptest = 0; looptest < nbTest; looptest++) {
-        curveParSpreadMQ = makeCurvesFromDefinitions(DEFINITIONS_UNITS[loopblock], GENERATORS_UNITS[loopblock], NAMES_UNITS[loopblock], KNOWN_DATA, PSMQ_CALCULATOR, PSMQCS_CALCULATOR, false,
-            loopblock);
-      }
-      endTime = System.currentTimeMillis();
-      System.out.println(nbTest + " curve construction Full " + nbCurve[loopblock] + " curves and " + nbIns[loopblock] + " instruments (with par spread-market quote): " + (endTime - startTime)
-          + " ms");
-    }
-    // Performance note: curve construction (with par spread/market quote), 2 curves (Int / Cst+Int) and 21 instruments by units): 23-Jul-2012: On Mac Pro 3.2 GHz Quad-Core Intel Xeon: xx ms for 100 bundles.
-
-  }
-
-  public static InstrumentDefinition<?>[] getDefinitions(final double[] marketQuotes, final GeneratorInstrument[] generators, final Period[] tenors, final Double[] other) {
-    final InstrumentDefinition<?>[] definitions = new InstrumentDefinition<?>[marketQuotes.length];
-    for (int loopmv = 0; loopmv < marketQuotes.length; loopmv++) {
-      definitions[loopmv] = generators[loopmv].generateInstrument(NOW, tenors[loopmv], marketQuotes[loopmv], NOTIONAL, other[loopmv]);
-    }
-    return definitions;
-  }
-
-  private static Pair<YieldCurveBundle, CurveBuildingBlockBundle> makeCurvesFromDefinitions(final InstrumentDefinition<?>[][][] definitions, final GeneratorYDCurve[][] curveGenerators,
-      final String[][] curveNames,
-      final YieldCurveBundle knownData, final InstrumentDerivativeVisitor<YieldCurveBundle, Double> calculator,
-      final InstrumentDerivativeVisitor<YieldCurveBundle, InterestRateCurveSensitivity> sensitivityCalculator, final boolean withToday, final int block) {
-    final int nbUnits = curveGenerators.length;
-    final double[][] parametersGuess = new double[nbUnits][];
-    final GeneratorYDCurve[][] generatorFinal = new GeneratorYDCurve[nbUnits][];
-    final InstrumentDerivative[][][] instruments = new InstrumentDerivative[nbUnits][][];
-    for (int loopunit = 0; loopunit < nbUnits; loopunit++) {
-      generatorFinal[loopunit] = new GeneratorYDCurve[curveGenerators[loopunit].length];
-      int nbInsUnit = 0;
-      for (int loopcurve = 0; loopcurve < curveGenerators[loopunit].length; loopcurve++) {
-        nbInsUnit += definitions[loopunit][loopcurve].length;
-      }
-      parametersGuess[loopunit] = new double[nbInsUnit];
-      int startCurve = 0; // First parameter index of the curve in the unit. 
-      instruments[loopunit] = convert(curveNames, definitions[loopunit], loopunit, withToday, block);
-      for (int loopcurve = 0; loopcurve < curveGenerators[loopunit].length; loopcurve++) {
-        generatorFinal[loopunit][loopcurve] = curveGenerators[loopunit][loopcurve].finalGenerator(instruments[loopunit][loopcurve]);
-        final double[] guessCurve = generatorFinal[loopunit][loopcurve].initialGuess(initialGuess(definitions[loopunit][loopcurve]));
-        System.arraycopy(guessCurve, 0, parametersGuess[loopunit], startCurve, instruments[loopunit][loopcurve].length);
-        startCurve += instruments[loopunit][loopcurve].length;
-      }
-      if ((block == 7) && (loopunit == 1)) {
-        parametersGuess[loopunit] = new double[] {0.012, -0.003, 0.018, 1.60, 0.0, 0.0, 0.0, 0.0, 0.0, 0.0 };
-      }
-    }
-    return CURVE_BUILDING_FUNCTION.makeCurvesFromDerivatives(instruments, generatorFinal, curveNames, parametersGuess, knownData, calculator, sensitivityCalculator);
-  }
-
-  @SuppressWarnings("unchecked")
-  private static InstrumentDerivative[][] convert(final String[][] curveNames, final InstrumentDefinition<?>[][] definitions, final int unit, final boolean withToday, final int block) {
-    int nbDef = 0;
-    for (final InstrumentDefinition<?>[] definition : definitions) {
-      nbDef += definition.length;
-    }
-    final InstrumentDerivative[][] instruments = new InstrumentDerivative[definitions.length][];
-    for (int loopcurve = 0; loopcurve < definitions.length; loopcurve++) {
-      instruments[loopcurve] = new InstrumentDerivative[definitions[loopcurve].length];
-      int loopins = 0;
-      for (final InstrumentDefinition<?> instrument : definitions[loopcurve]) {
-        InstrumentDerivative ird;
-        if (instrument instanceof SwapFixedONDefinition) {
-          final String[] names = getCurvesNameSwapFixedON(curveNames, block);
-          ird = ((SwapFixedONDefinition) instrument).toDerivative(NOW, getTSSwapFixedON(withToday, unit), names);
-        } else {
-          if (instrument instanceof SwapFixedIborDefinition) {
-            final String[] names = getCurvesNameSwapFixedIbor(curveNames, unit, block);
-            ird = ((SwapFixedIborDefinition) instrument).toDerivative(NOW, getTSSwapFixedIbor(withToday, unit), names);
-          } else {
-            final String[] names;
-            // Cash
-            names = getCurvesNameCash(curveNames, loopcurve, unit, block);
-            ird = instrument.toDerivative(NOW, names);
-          }
-        }
-        instruments[loopcurve][loopins++] = ird;
-      }
-    }
-    return instruments;
-  }
-
-  private static double initialGuess(final InstrumentDefinition<?> instrument) {
-    if (instrument instanceof SwapFixedONDefinition) {
-      return ((SwapFixedONDefinition) instrument).getFixedLeg().getNthPayment(0).getRate();
-    }
-    if (instrument instanceof SwapFixedIborDefinition) {
-      return ((SwapFixedIborDefinition) instrument).getFixedLeg().getNthPayment(0).getRate();
-    }
-    if (instrument instanceof ForwardRateAgreementDefinition) {
-      return ((ForwardRateAgreementDefinition) instrument).getRate();
-    }
-    if (instrument instanceof CashDefinition) {
-      return ((CashDefinition) instrument).getRate();
-    }
-    return 0.01;
-  }
-
-  private static double[] initialGuess(final InstrumentDefinition<?>[] definitions) {
-    final double[] result = new double[definitions.length];
-    int loopr = 0;
-    for (final InstrumentDefinition<?> definition : definitions) {
-      result[loopr++] = initialGuess(definition);
-    }
-    return result;
-  }
-
-  private static String[] getCurvesNameSwapFixedON(final String[][] curveNames, final Integer block) {
-    switch (block) {
-      case 0:
-      case 1:
-      case 2:
-      case 3:
-      case 4:
-      case 7:
-      case 8:
-      case 9:
-        return new String[] {curveNames[0][0], curveNames[0][0] };
-      case 5:
-      case 6:
-        return new String[] {curveNames[0][1], curveNames[0][1] };
-      default:
-        throw new IllegalArgumentException(block.toString());
-    }
-  }
-
-  private static String[] getCurvesNameSwapFixedIbor(final String[][] curveNames, final Integer unit, final Integer block) {
-    switch (unit) {
-      case 0:
-        switch (block) {
-          case 0:
-          case 1:
-          case 2:
-          case 3:
-          case 4:
-          case 7:
-            return new String[] {curveNames[0][0], curveNames[1][0] };
-          case 5:
-          case 6:
-            return new String[] {curveNames[0][1], curveNames[0][0] };
-          default:
-            throw new IllegalArgumentException(block.toString());
-        }
-      case 1:
-        return new String[] {curveNames[0][0], curveNames[1][0] };
-      case 2:
-        return new String[] {curveNames[0][0], curveNames[2][0] };
-      default:
-        throw new IllegalArgumentException(unit.toString());
-    }
-  }
-
-  private static String[] getCurvesNameCash(final String[][] curveNames, final Integer loopcurve, final Integer unit, final Integer block) {
-    switch (unit) {
-      case 0:
-        switch (block) {
-          case 0:
-          case 1:
-          case 2:
-          case 3:
-          case 4:
-          case 7:
-          case 8:
-          case 9:
-            return new String[] {curveNames[0][0] };
-          case 5:
-          case 6:
-            return new String[] {curveNames[0][loopcurve] };
-          default:
-            throw new IllegalArgumentException(block.toString());
-        }
-      case 1:
-        return new String[] {curveNames[1][0] };
-      case 2:
-        return new String[] {curveNames[2][0] };
-      default:
-        throw new IllegalArgumentException(unit.toString());
-    }
-  }
-
-  @SuppressWarnings("rawtypes")
-  private static DoubleTimeSeries[] getTSSwapFixedON(final Boolean withToday, final Integer unit) {
-    switch (unit) {
-      case 0:
-        return withToday ? TS_FIXED_OIS_USD_WITH_TODAY : TS_FIXED_OIS_USD_WITHOUT_TODAY;
-      default:
-        throw new IllegalArgumentException(unit.toString());
-    }
-  }
-
-  @SuppressWarnings("rawtypes")
-  private static DoubleTimeSeries[] getTSSwapFixedIbor(final Boolean withToday, final Integer unit) {
-    switch (unit) {
-      case 0:
-        return withToday ? TS_FIXED_IBOR_USD3M_WITH_TODAY : TS_FIXED_IBOR_USD3M_WITHOUT_TODAY;
-      case 1:
-        return withToday ? TS_FIXED_IBOR_USD3M_WITH_TODAY : TS_FIXED_IBOR_USD3M_WITHOUT_TODAY;
-      case 2:
-        return withToday ? TS_FIXED_IBOR_USD6M_WITH_TODAY : TS_FIXED_IBOR_USD6M_WITHOUT_TODAY;
-      default:
-        throw new IllegalArgumentException(unit.toString());
-    }
-  }
->>>>>>> 0e4f380c
 
 }