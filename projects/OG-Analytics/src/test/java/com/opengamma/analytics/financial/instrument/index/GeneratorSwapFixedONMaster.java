--- conflicted
+++ resolved
@@ -5,12 +5,8 @@
  */
 package com.opengamma.analytics.financial.instrument.index;
 
-import static org.threeten.bp.temporal.ChronoUnit.MONTHS;
-
 import java.util.HashMap;
 import java.util.Map;
-
-import org.threeten.bp.Period;
 
 import com.opengamma.OpenGammaRuntimeException;
 import com.opengamma.financial.convention.businessday.BusinessDayConvention;
@@ -19,6 +15,7 @@
 import com.opengamma.financial.convention.calendar.CalendarNoHoliday;
 import com.opengamma.financial.convention.daycount.DayCount;
 import com.opengamma.financial.convention.daycount.DayCountFactory;
+import com.opengamma.util.time.DateUtils;
 
 /**
  * A list of generators for swaps Fixed/ON available for tests.
@@ -48,36 +45,25 @@
    */
   private GeneratorSwapFixedONMaster() {
     final IndexONMaster indexONMaster = IndexONMaster.getInstance();
-    Calendar baseCalendar = new CalendarNoHoliday("No Holidays");
-    DayCount act360 = DayCountFactory.INSTANCE.getDayCount("Actual/360");
-    DayCount act365 = DayCountFactory.INSTANCE.getDayCount("Actual/365");
-    BusinessDayConvention modFol = BusinessDayConventionFactory.INSTANCE.getBusinessDayConvention("Modified Following");
-    _generatorSwap = new HashMap<String, GeneratorSwapFixedON>();
-    IndexON fedFund = indexONMaster.getIndex("FED FUND", baseCalendar);
-<<<<<<< HEAD
-    _generatorSwap.put("USD1YFEDFUND", new GeneratorSwapFixedON("USD1YFEDFUND", fedFund, Period.ofMonths(12), act360, modFol, true, 2, 2));
-    _generatorSwap.put("EUR1YEONIA", new GeneratorSwapFixedON("EUR1YEONIA", indexONMaster.getIndex("EONIA", baseCalendar), Period.ofMonths(12), act360, modFol, true, 2, 2));
-    _generatorSwap.put("AUD1YRBAON", new GeneratorSwapFixedON("AUD1YRBAON", indexONMaster.getIndex("RBA ON", baseCalendar), Period.ofMonths(12), act365, modFol, true, 2, 1));
-    _generatorSwap.put("JPY1YTONAR", new GeneratorSwapFixedON("JPY1YTONAR", indexONMaster.getIndex("TONAR", baseCalendar), Period.ofMonths(12), act365, modFol, true, 2, 1));
-=======
-    _generatorSwap.put(
-        "USD1YFEDFUND",
-        new GeneratorSwapFixedON("USD1YFEDFUND", fedFund, Period.of(12, MONTHS), DayCountFactory.INSTANCE.getDayCount("Actual/360"), BusinessDayConventionFactory.INSTANCE
-            .getBusinessDayConvention("Modified Following"), true, 2, 2));
-    _generatorSwap.put("EUR1YEONIA", new GeneratorSwapFixedON("EUR1YEONIA", indexONMaster.getIndex("EONIA", baseCalendar), Period.of(12, MONTHS), DayCountFactory.INSTANCE.getDayCount("Actual/360"),
-        BusinessDayConventionFactory.INSTANCE.getBusinessDayConvention("Modified Following"), true, 2, 2));
-    _generatorSwap.put("AUD1YRBAON", new GeneratorSwapFixedON("AUD1YRBAON", indexONMaster.getIndex("RBA ON", baseCalendar), Period.of(12, MONTHS), DayCountFactory.INSTANCE.getDayCount("Actual/365"),
-        BusinessDayConventionFactory.INSTANCE.getBusinessDayConvention("Modified Following"), true, 2, 1));
->>>>>>> 0e4f380c
+    final Calendar baseCalendar = new CalendarNoHoliday("No Holidays");
+    final DayCount act360 = DayCountFactory.INSTANCE.getDayCount("Actual/360");
+    final DayCount act365 = DayCountFactory.INSTANCE.getDayCount("Actual/365");
+    final BusinessDayConvention modFol = BusinessDayConventionFactory.INSTANCE.getBusinessDayConvention("Modified Following");
+    _generatorSwap = new HashMap<>();
+    final IndexON fedFund = indexONMaster.getIndex("FED FUND", baseCalendar);
+    _generatorSwap.put("USD1YFEDFUND", new GeneratorSwapFixedON("USD1YFEDFUND", fedFund, DateUtils.periodOfMonths(12), act360, modFol, true, 2, 2));
+    _generatorSwap.put("EUR1YEONIA", new GeneratorSwapFixedON("EUR1YEONIA", indexONMaster.getIndex("EONIA", baseCalendar), DateUtils.periodOfMonths(12), act360, modFol, true, 2, 2));
+    _generatorSwap.put("AUD1YRBAON", new GeneratorSwapFixedON("AUD1YRBAON", indexONMaster.getIndex("RBA ON", baseCalendar), DateUtils.periodOfMonths(12), act365, modFol, true, 2, 1));
+    _generatorSwap.put("JPY1YTONAR", new GeneratorSwapFixedON("JPY1YTONAR", indexONMaster.getIndex("TONAR", baseCalendar), DateUtils.periodOfMonths(12), act365, modFol, true, 2, 1));
   }
 
   public GeneratorSwapFixedON getGenerator(final String name, final Calendar cal) {
-    GeneratorSwapFixedON generatorNoCalendar = _generatorSwap.get(name);
+    final GeneratorSwapFixedON generatorNoCalendar = _generatorSwap.get(name);
     if (generatorNoCalendar == null) {
       throw new OpenGammaRuntimeException("Could not get Swap Fixed/ON generator for " + name);
     }
-    IndexON indexNoCalendar = generatorNoCalendar.getIndex();
-    IndexON index = new IndexON(indexNoCalendar.getName(), indexNoCalendar.getCurrency(), indexNoCalendar.getDayCount(), indexNoCalendar.getPublicationLag(), cal);
+    final IndexON indexNoCalendar = generatorNoCalendar.getIndex();
+    final IndexON index = new IndexON(indexNoCalendar.getName(), indexNoCalendar.getCurrency(), indexNoCalendar.getDayCount(), indexNoCalendar.getPublicationLag(), cal);
     return new GeneratorSwapFixedON(generatorNoCalendar.getName(), index, generatorNoCalendar.getLegsPeriod(), generatorNoCalendar.getFixedLegDayCount(),
         generatorNoCalendar.getBusinessDayConvention(), generatorNoCalendar.isEndOfMonth(), generatorNoCalendar.getSpotLag(), generatorNoCalendar.getPaymentLag());
   }
