--- conflicted
+++ resolved
@@ -35,13 +35,8 @@
  */
 public class BondFutureDefinitionTest {
   // 5-Year U.S. Treasury Note Futures: FVU1
-<<<<<<< HEAD
   private static final Currency CUR = Currency.EUR;
-  private static final Period PAYMENT_TENOR = Period.ofMonths(6);
-=======
-  private static final Currency CUR = Currency.USD;
   private static final Period PAYMENT_TENOR = Period.of(6, MONTHS);
->>>>>>> 0e4f380c
   private static final Calendar CALENDAR = new MondayToFridayCalendar("A");
   private static final String ISSUER_NAME = "Issuer";
   private static final DayCount DAY_COUNT = DayCountFactory.INSTANCE.getDayCount("Actual/Actual ISDA");
@@ -50,18 +45,20 @@
   private static final int SETTLEMENT_DAYS = 1;
   private static final YieldConvention YIELD_CONVENTION = YieldConventionFactory.INSTANCE.getYieldConvention("STREET CONVENTION");
   private static final int NB_BOND = 7;
-  private static final Period[] BOND_TENOR = new Period[] {Period.of(5, YEARS), Period.of(5, YEARS), Period.of(5, YEARS), Period.of(8, YEARS), Period.of(5, YEARS), Period.of(5, YEARS), Period.of(5, YEARS) };
-  private static final ZonedDateTime[] START_ACCRUAL_DATE = new ZonedDateTime[] {DateUtils.getUTCDate(2010, 11, 30), DateUtils.getUTCDate(2010, 12, 31), DateUtils.getUTCDate(2011, 1, 31),
-      DateUtils.getUTCDate(2008, 2, 29), DateUtils.getUTCDate(2011, 3, 31), DateUtils.getUTCDate(2011, 4, 30), DateUtils.getUTCDate(2011, 5, 31) };
-  private static final double[] RATE = new double[] {0.01375, 0.02125, 0.0200, 0.02125, 0.0225, 0.0200, 0.0175 };
-  private static final double[] CONVERSION_FACTOR = new double[] {.8317, .8565, .8493, .8516, .8540, .8417, .8292 };
+  private static final Period[] BOND_TENOR = new Period[] {Period.of(5, YEARS), Period.of(5, YEARS), Period.of(5, YEARS), Period.of(8, YEARS), Period.of(5, YEARS),
+      Period.of(5, YEARS), Period.of(5, YEARS)};
+  private static final ZonedDateTime[] START_ACCRUAL_DATE = new ZonedDateTime[] {DateUtils.getUTCDate(2010, 11, 30), DateUtils.getUTCDate(2010, 12, 31),
+      DateUtils.getUTCDate(2011, 1, 31), DateUtils.getUTCDate(2008, 2, 29), DateUtils.getUTCDate(2011, 3, 31), DateUtils.getUTCDate(2011, 4, 30),
+      DateUtils.getUTCDate(2011, 5, 31)};
+  private static final double[] RATE = new double[] {0.01375, 0.02125, 0.0200, 0.02125, 0.0225, 0.0200, 0.0175};
+  private static final double[] CONVERSION_FACTOR = new double[] {.8317, .8565, .8493, .8516, .8540, .8417, .8292};
   private static final ZonedDateTime[] MATURITY_DATE = new ZonedDateTime[NB_BOND];
   private static final BondFixedSecurityDefinition[] BASKET_DEFINITION = new BondFixedSecurityDefinition[NB_BOND];
   static {
     for (int loopbasket = 0; loopbasket < NB_BOND; loopbasket++) {
       MATURITY_DATE[loopbasket] = START_ACCRUAL_DATE[loopbasket].plus(BOND_TENOR[loopbasket]);
-      BASKET_DEFINITION[loopbasket] = BondFixedSecurityDefinition.from(CUR, MATURITY_DATE[loopbasket], START_ACCRUAL_DATE[loopbasket], PAYMENT_TENOR, RATE[loopbasket], SETTLEMENT_DAYS, CALENDAR,
-          DAY_COUNT, BUSINESS_DAY, YIELD_CONVENTION, IS_EOM, ISSUER_NAME);
+      BASKET_DEFINITION[loopbasket] = BondFixedSecurityDefinition.from(CUR, MATURITY_DATE[loopbasket], START_ACCRUAL_DATE[loopbasket], PAYMENT_TENOR, RATE[loopbasket],
+          SETTLEMENT_DAYS, CALENDAR, DAY_COUNT, BUSINESS_DAY, YIELD_CONVENTION, IS_EOM, ISSUER_NAME);
     }
   }
   private static final ZonedDateTime LAST_TRADING_DATE = DateUtils.getUTCDate(2011, 9, 21);
@@ -69,8 +66,8 @@
   private static final ZonedDateTime LAST_NOTICE_DATE = DateUtils.getUTCDate(2011, 9, 29);
   private static final double NOTIONAL = 100000;
   private static final double REF_PRICE = 0.0;
-  private static final BondFutureDefinition FUTURE_DEFINITION = new BondFutureDefinition(LAST_TRADING_DATE, FIRST_NOTICE_DATE, LAST_NOTICE_DATE, NOTIONAL, BASKET_DEFINITION,
-      CONVERSION_FACTOR);
+  private static final BondFutureDefinition FUTURE_DEFINITION = new BondFutureDefinition(LAST_TRADING_DATE, FIRST_NOTICE_DATE, LAST_NOTICE_DATE, NOTIONAL,
+      BASKET_DEFINITION, CONVERSION_FACTOR);
 
   @Test(expectedExceptions = IllegalArgumentException.class)
   public void testNullLastTrading() {
@@ -116,8 +113,10 @@
     assertEquals("Bond future security definition: last trading date", LAST_TRADING_DATE, FUTURE_DEFINITION.getTradingLastDate());
     assertEquals("Bond future security definition: first notice date", FIRST_NOTICE_DATE, FUTURE_DEFINITION.getNoticeFirstDate());
     assertEquals("Bond future security definition: last notice date", LAST_NOTICE_DATE, FUTURE_DEFINITION.getNoticeLastDate());
-    assertEquals("Bond future security definition: first delivery date", ScheduleCalculator.getAdjustedDate(FIRST_NOTICE_DATE, SETTLEMENT_DAYS, CALENDAR), FUTURE_DEFINITION.getDeliveryFirstDate());
-    assertEquals("Bond future security definition: last delivery date", ScheduleCalculator.getAdjustedDate(LAST_NOTICE_DATE, SETTLEMENT_DAYS, CALENDAR), FUTURE_DEFINITION.getDeliveryLastDate());
+    assertEquals("Bond future security definition: first delivery date", ScheduleCalculator.getAdjustedDate(FIRST_NOTICE_DATE, SETTLEMENT_DAYS, CALENDAR),
+        FUTURE_DEFINITION.getDeliveryFirstDate());
+    assertEquals("Bond future security definition: last delivery date", ScheduleCalculator.getAdjustedDate(LAST_NOTICE_DATE, SETTLEMENT_DAYS, CALENDAR),
+        FUTURE_DEFINITION.getDeliveryLastDate());
     assertEquals("Bond future security definition: notional", NOTIONAL, FUTURE_DEFINITION.getNotional());
     assertEquals("Bond future security definition: delivery basket", BASKET_DEFINITION, FUTURE_DEFINITION.getDeliveryBasket());
     assertEquals("Bond future security definition: conversion factors", CONVERSION_FACTOR, FUTURE_DEFINITION.getConversionFactor());
@@ -130,7 +129,7 @@
    */
   public void equalHash() {
     assertTrue(FUTURE_DEFINITION.equals(FUTURE_DEFINITION));
-    BondFutureDefinition other = new BondFutureDefinition(LAST_TRADING_DATE, FIRST_NOTICE_DATE, LAST_NOTICE_DATE, NOTIONAL, BASKET_DEFINITION, CONVERSION_FACTOR);
+    final BondFutureDefinition other = new BondFutureDefinition(LAST_TRADING_DATE, FIRST_NOTICE_DATE, LAST_NOTICE_DATE, NOTIONAL, BASKET_DEFINITION, CONVERSION_FACTOR);
     assertTrue(FUTURE_DEFINITION.equals(other));
     assertTrue(FUTURE_DEFINITION.hashCode() == other.hashCode());
     BondFutureDefinition modifiedFuture;
@@ -142,13 +141,13 @@
     assertFalse(FUTURE_DEFINITION.equals(modifiedFuture));
     modifiedFuture = new BondFutureDefinition(LAST_TRADING_DATE, FIRST_NOTICE_DATE, LAST_NOTICE_DATE, NOTIONAL + 100000, BASKET_DEFINITION, CONVERSION_FACTOR);
     assertFalse(FUTURE_DEFINITION.equals(modifiedFuture));
-    double[] otherConversionFactor = new double[] {.9000, .8565, .8493, .8516, .8540, .8417, .8292 };
+    final double[] otherConversionFactor = new double[] {.9000, .8565, .8493, .8516, .8540, .8417, .8292};
     modifiedFuture = new BondFutureDefinition(LAST_TRADING_DATE, FIRST_NOTICE_DATE, LAST_NOTICE_DATE, NOTIONAL, BASKET_DEFINITION, otherConversionFactor);
     assertFalse(FUTURE_DEFINITION.equals(modifiedFuture));
-    BondFixedSecurityDefinition[] otherBasket = new BondFixedSecurityDefinition[NB_BOND];
+    final BondFixedSecurityDefinition[] otherBasket = new BondFixedSecurityDefinition[NB_BOND];
     for (int loopbasket = 0; loopbasket < NB_BOND; loopbasket++) {
-      otherBasket[loopbasket] = BondFixedSecurityDefinition.from(CUR, MATURITY_DATE[loopbasket], START_ACCRUAL_DATE[loopbasket], PAYMENT_TENOR, 2 * RATE[loopbasket], SETTLEMENT_DAYS, CALENDAR,
-          DAY_COUNT, BUSINESS_DAY, YIELD_CONVENTION, IS_EOM, ISSUER_NAME);
+      otherBasket[loopbasket] = BondFixedSecurityDefinition.from(CUR, MATURITY_DATE[loopbasket], START_ACCRUAL_DATE[loopbasket], PAYMENT_TENOR, 2 * RATE[loopbasket],
+          SETTLEMENT_DAYS, CALENDAR, DAY_COUNT, BUSINESS_DAY, YIELD_CONVENTION, IS_EOM, ISSUER_NAME);
     }
     modifiedFuture = new BondFutureDefinition(LAST_TRADING_DATE, FIRST_NOTICE_DATE, LAST_NOTICE_DATE, NOTIONAL, otherBasket, CONVERSION_FACTOR);
     assertFalse(FUTURE_DEFINITION.equals(modifiedFuture));
@@ -161,8 +160,8 @@
    * Tests the toDerivative method.
    */
   public void toDerivative() {
-    ZonedDateTime firstDeliveryDate = ScheduleCalculator.getAdjustedDate(FIRST_NOTICE_DATE, SETTLEMENT_DAYS, CALENDAR);
-    ZonedDateTime lastDeliveryDate = ScheduleCalculator.getAdjustedDate(LAST_NOTICE_DATE, SETTLEMENT_DAYS, CALENDAR);
+    final ZonedDateTime firstDeliveryDate = ScheduleCalculator.getAdjustedDate(FIRST_NOTICE_DATE, SETTLEMENT_DAYS, CALENDAR);
+    final ZonedDateTime lastDeliveryDate = ScheduleCalculator.getAdjustedDate(LAST_NOTICE_DATE, SETTLEMENT_DAYS, CALENDAR);
     final ZonedDateTime referenceDate = DateUtils.getUTCDate(2011, 6, 17);
     final DayCount actAct = DayCountFactory.INSTANCE.getDayCount("Actual/Actual ISDA");
     final double lastTradingTime = actAct.getDayCountFraction(referenceDate, LAST_TRADING_DATE);
@@ -172,13 +171,14 @@
     final double lastDeliveryTime = actAct.getDayCountFraction(referenceDate, lastDeliveryDate);
     final String creditCruveName = "Credit";
     final String repoCurveName = "Repo";
-    final String[] curvesName = {creditCruveName, repoCurveName };
+    final String[] curvesName = {creditCruveName, repoCurveName};
     final BondFixedSecurity[] basket = new BondFixedSecurity[NB_BOND];
     for (int loopbasket = 0; loopbasket < NB_BOND; loopbasket++) {
       basket[loopbasket] = BASKET_DEFINITION[loopbasket].toDerivative(referenceDate, lastDeliveryDate, curvesName);
     }
     final BondFuture futureConverted = FUTURE_DEFINITION.toDerivative(referenceDate, REF_PRICE, curvesName);
-    final BondFuture futureExpected = new BondFuture(lastTradingTime, firstNoticeTime, lastNoticeTime, firstDeliveryTime, lastDeliveryTime, NOTIONAL, basket, CONVERSION_FACTOR, REF_PRICE);
+    final BondFuture futureExpected = new BondFuture(lastTradingTime, firstNoticeTime, lastNoticeTime, firstDeliveryTime, lastDeliveryTime, NOTIONAL, basket,
+        CONVERSION_FACTOR, REF_PRICE);
     assertEquals("Bond future security definition: future conversion", futureExpected, futureConverted);
   }
 
