/**
 * Copyright (C) 2013 - present by OpenGamma Inc. and the OpenGamma group of companies
 * 
 * Please see distribution for license.
 */
package com.opengamma.analytics.financial.interestrate.inflation.method;

import static org.testng.AssertJUnit.assertEquals;

import org.testng.annotations.Test;
import org.threeten.bp.Period;
import org.threeten.bp.ZonedDateTime;

import com.opengamma.analytics.financial.instrument.annuity.AnnuityCapFloorInflationYearOnYearMonthlyDefinition;
import com.opengamma.analytics.financial.instrument.index.IndexPrice;
import com.opengamma.analytics.financial.interestrate.TestsDataSetsBlack;
import com.opengamma.analytics.financial.interestrate.TestsDataSetsSABR;
import com.opengamma.analytics.financial.interestrate.YieldCurveBundle;
import com.opengamma.analytics.financial.interestrate.annuity.derivative.Annuity;
import com.opengamma.analytics.financial.interestrate.payments.derivative.Payment;
import com.opengamma.analytics.financial.interestrate.payments.method.CapFloorIborHullWhiteMethod;
import com.opengamma.analytics.financial.model.interestrate.definition.InflationYearOnYearCapFloorParameters;
import com.opengamma.analytics.financial.model.option.definition.SABRInterestRateDataBundle;
import com.opengamma.analytics.financial.model.option.definition.SABRInterestRateParameters;
import com.opengamma.analytics.financial.model.option.parameters.BlackSmileCapInflationYearOnYearParameters;
import com.opengamma.analytics.financial.provider.description.MulticurveProviderDiscountDataSets;
import com.opengamma.analytics.financial.provider.description.inflation.BlackSmileCapInflationYearOnYearProvider;
import com.opengamma.analytics.financial.provider.description.inflation.BlackSmileCapInflationYearOnYearProviderDiscount;
import com.opengamma.analytics.financial.provider.description.inflation.InflationIssuerProviderDiscount;
import com.opengamma.analytics.financial.provider.method.SuccessiveRootFinderInflationYearOnYearCapFloorCalibrationEngine;
import com.opengamma.analytics.financial.provider.method.SuccessiveRootFinderInflationYearOnYearCapFloorCalibrationObjective;
import com.opengamma.analytics.financial.schedule.ScheduleCalculator;
import com.opengamma.analytics.math.interpolation.Interpolator2D;
import com.opengamma.analytics.math.surface.InterpolatedDoublesSurface;
import com.opengamma.financial.convention.businessday.BusinessDayConvention;
import com.opengamma.financial.convention.businessday.BusinessDayConventionFactory;
import com.opengamma.financial.convention.calendar.Calendar;
import com.opengamma.financial.convention.calendar.MondayToFridayCalendar;
import com.opengamma.financial.convention.daycount.DayCount;
import com.opengamma.financial.convention.daycount.DayCountFactory;
import com.opengamma.util.money.Currency;
import com.opengamma.util.money.MultipleCurrencyAmount;
import com.opengamma.util.time.DateUtils;

/**
 *  Tests related to the calibration engine for Hull-White one factor calibration to cap/floor.
 */
public class CapFloorYearOnYearCalibrationObjectiveTest {

  //Cap/floor description
  private static final Period TENOR_IBOR = Period.ofMonths(3);
  private static final int SETTLEMENT_DAYS = 2;
  private static final Calendar CALENDAR = new MondayToFridayCalendar("A");
  private static final DayCount DAY_COUNT_INDEX = DayCountFactory.INSTANCE.getDayCount("Actual/360");
  private static final BusinessDayConvention BUSINESS_DAY = BusinessDayConventionFactory.INSTANCE.getBusinessDayConvention("Modified Following");
  private static final boolean IS_EOM = true;
  private static final Currency CUR = Currency.EUR;
  private static final ZonedDateTime SETTLEMENT_DATE = DateUtils.getUTCDate(2011, 9, 9);
  private static final double NOTIONAL = 10000; //100m
  private static final double[] STRIKES = {-.01, .00, .01, .02, .03, .04 };
  private static final boolean IS_CAP = true;
  private static final InflationIssuerProviderDiscount MARKET = MulticurveProviderDiscountDataSets.createMarket1();
  private static final IndexPrice[] PRICE_INDEXES = MARKET.getPriceIndexes().toArray(new IndexPrice[MARKET.getPriceIndexes().size()]);
  private static final IndexPrice PRICE_INDEX_EUR = PRICE_INDEXES[0];
  private static final Calendar CALENDAR_EUR = MulticurveProviderDiscountDataSets.getEURCalendar();
  private static final ZonedDateTime START_DATE = DateUtils.getUTCDate(2008, 8, 18);
  private static final Period COUPON_TENOR = Period.ofYears(10);
  private static final Period COUPON_PAYMENT_TENOR = Period.ofYears(1);
  private static final ZonedDateTime PAYMENT_DATE = ScheduleCalculator.getAdjustedDate(START_DATE, COUPON_TENOR, BUSINESS_DAY, CALENDAR_EUR);
  private static final ZonedDateTime PAYMENT_DATE_MINUS_1Y = ScheduleCalculator.getAdjustedDate(START_DATE, Period.ofYears(9), BUSINESS_DAY, CALENDAR_EUR);
  private static final int MONTH_LAG = 3;
  private static final ZonedDateTime PRICING_DATE = DateUtils.getUTCDate(2011, 8, 3);
  private static final double WEIGHT_START = 1.0 - (PAYMENT_DATE.getDayOfMonth() - 1.) / PAYMENT_DATE.toLocalDate().lengthOfMonth();
  private static final double WEIGHT_END = 1.0 - (PAYMENT_DATE.getDayOfMonth() - 1.) / PAYMENT_DATE.toLocalDate().lengthOfMonth();
  private static final ZonedDateTime LAST_KNOWN_FIXING_DATE = DateUtils.getUTCDate(2008, 7, 01);

  private static final InterpolatedDoublesSurface BLACK_SURF = TestsDataSetsBlack.createBlackSurfaceExpiryStrike();
  private static final BlackSmileCapInflationYearOnYearParameters BLACK_PARAM = new BlackSmileCapInflationYearOnYearParameters(BLACK_SURF, PRICE_INDEX_EUR);
  private static final BlackSmileCapInflationYearOnYearProviderDiscount BLACK_INFLATION = new BlackSmileCapInflationYearOnYearProviderDiscount(MARKET.getInflationProvider(), BLACK_PARAM);
  
  // To derivative
  private static final ZonedDateTime REFERENCE_DATE = DateUtils.getUTCDate(2011, 9, 7);
  private static final YieldCurveBundle CURVES = TestsDataSetsSABR.createCurves1();
  private static final SABRInterestRateParameters SABR_PARAMETER = TestsDataSetsSABR.createSABR1();
  private static final SABRInterestRateDataBundle SABR_BUNDLE = new SABRInterestRateDataBundle(SABR_PARAMETER, CURVES);
  private static final String[] CURVES_NAME = CURVES.getAllNames().toArray(new String[CURVES.size()]);
 
  private static final CapFloorInflationYearOnYearMonthlyBlackNormalSmileMethod METHOD = CapFloorInflationYearOnYearMonthlyBlackNormalSmileMethod.getInstance();
  private static final CapFloorIborHullWhiteMethod METHOD_CAP_HW = new CapFloorIborHullWhiteMethod();
   double[][] marketPrices= new  double[6][10];
  
  
  
  private static final double[] expiryTimes = {1.00, 2.00, 3.00, 4.00, 5.00, 6.00, 7.00, 8.00, 9.00, 10.00 };
  private static  double[] expiryTimes1 = new double[10];
  private static final double[] strikes = {-.01, .00, .01, .02, .03, .04 };
  private static final double[][] volatilities = { {.01, .01, .01, .01, .01, .01 }, {.01, .01, .01, .01, .01, .01 }, {.01, .01, .01, .01, .01, .01 }, {.01, .01, .01, .01, .01, .01 },
      {.01, .01, .01, .01, .01, .01 }, {.01, .01, .01, .01, .01, .01 }, {.01, .01, .01, .01, .01, .01 }, {.01, .01, .01, .01, .01, .01 }, {.01, .01, .01, .01, .01, .01 },
      {.01, .01, .01, .01, .01, .01 } };
<<<<<<< HEAD
  AnnuityCapFloorInflationYearOnYearMonthlyDefinition[] CAP_DEFINITIONS= new AnnuityCapFloorInflationYearOnYearMonthlyDefinition[6];
  Annuity<? extends Payment>[] CAPS= new  Annuity<?>[6];
 
  @Test
=======

  //@Test
>>>>>>> 0651e0ca
  /**
   * Tests the correctness of INFLATION YEAR ON YEAR CAP/FLOOR calibration to market prices.
   */
  public void calibration() {
    
    for (int loopexp = 0; loopexp < STRIKES.length; loopexp++) {
     CAP_DEFINITIONS[loopexp] = AnnuityCapFloorInflationYearOnYearMonthlyDefinition.from(PRICE_INDEX_EUR, SETTLEMENT_DATE, NOTIONAL,
        COUPON_TENOR, COUPON_PAYMENT_TENOR, BUSINESS_DAY, CALENDAR, IS_EOM, 3, 3, LAST_KNOWN_FIXING_DATE, STRIKES[loopexp], IS_CAP);
     CAPS[loopexp]  = CAP_DEFINITIONS[loopexp] .toDerivative(REFERENCE_DATE, CURVES_NAME);
    
    }
    for (int loopexp = 0; loopexp < CAPS[0].getNumberOfPayments(); loopexp++) {  
      expiryTimes1[loopexp]=CAPS[0].getNthPayment(loopexp).getPaymentTime();
    }
    final InflationYearOnYearCapFloorParameters parameters = new InflationYearOnYearCapFloorParameters(expiryTimes1, strikes, volatilities, PRICE_INDEX_EUR);
    final SuccessiveRootFinderInflationYearOnYearCapFloorCalibrationObjective objective = new SuccessiveRootFinderInflationYearOnYearCapFloorCalibrationObjective(parameters, CUR);
    final SuccessiveRootFinderInflationYearOnYearCapFloorCalibrationEngine calibrationEngine = new SuccessiveRootFinderInflationYearOnYearCapFloorCalibrationEngine(objective);
    for (int loop1 = 0; loop1 < STRIKES.length; loop1++) {
      for (int loop2 = 0; loop2 < CAPS[loop1].getNumberOfPayments(); loop2++) {
        marketPrices[loop1][loop2]=METHOD.presentValue(CAPS[loop1].getNthPayment(loop2), BLACK_INFLATION).getAmount(CUR);
      }
      }
   
    
    for (int loop1 = 0; loop1 < STRIKES.length; loop1++) {
    for (int loop2 = 0; loop2 < CAPS[loop1].getNumberOfPayments(); loop2++) {
      calibrationEngine.addInstrument(CAPS[loop1].getNthPayment(loop2),marketPrices[loop1][loop2]);
    }
    }
    calibrationEngine.calibrate(MARKET.getInflationProvider());
    final MultipleCurrencyAmount[][] pvCapYearOnYear = new MultipleCurrencyAmount[STRIKES.length][CAPS[0].getNumberOfPayments()];
    for (int loop1 = 0; loop1 < STRIKES.length; loop1++) {
      for (int loop2 = 0; loop2 < CAPS[loop1].getNumberOfPayments(); loop2++)  {
      Interpolator2D interpolator = objective.getInflationCapYearOnYearProvider().getBlackParameters().getVolatilitySurface().getInterpolator();
      BlackSmileCapInflationYearOnYearParameters CalibratedBlackSmileCapInflationYearOnYearParameters = new BlackSmileCapInflationYearOnYearParameters(objective.getInflationCapYearOnYearParameters(), interpolator);
      BlackSmileCapInflationYearOnYearProvider CalibratedBlackSmileCapInflationYearOnYearProvider = new BlackSmileCapInflationYearOnYearProvider(objective.getInflationCapYearOnYearProvider().getInflationProvider(),
          CalibratedBlackSmileCapInflationYearOnYearParameters);
      pvCapYearOnYear[loop1][loop2] = METHOD.presentValue(CAPS[loop1].getNthPayment(loop2), CalibratedBlackSmileCapInflationYearOnYearProvider);
      assertEquals("Inflaiton year on year calibration: cap/floor " + loop1, pvCapYearOnYear[loop1][loop2].getAmount(CUR), marketPrices[loop1][loop2], 1E-2);
    }
    }
  }

}<|MERGE_RESOLUTION|>--- conflicted
+++ resolved
@@ -97,15 +97,12 @@
   private static final double[][] volatilities = { {.01, .01, .01, .01, .01, .01 }, {.01, .01, .01, .01, .01, .01 }, {.01, .01, .01, .01, .01, .01 }, {.01, .01, .01, .01, .01, .01 },
       {.01, .01, .01, .01, .01, .01 }, {.01, .01, .01, .01, .01, .01 }, {.01, .01, .01, .01, .01, .01 }, {.01, .01, .01, .01, .01, .01 }, {.01, .01, .01, .01, .01, .01 },
       {.01, .01, .01, .01, .01, .01 } };
-<<<<<<< HEAD
+
   AnnuityCapFloorInflationYearOnYearMonthlyDefinition[] CAP_DEFINITIONS= new AnnuityCapFloorInflationYearOnYearMonthlyDefinition[6];
   Annuity<? extends Payment>[] CAPS= new  Annuity<?>[6];
  
   @Test
-=======
 
-  //@Test
->>>>>>> 0651e0ca
   /**
    * Tests the correctness of INFLATION YEAR ON YEAR CAP/FLOOR calibration to market prices.
    */
