--- conflicted
+++ resolved
@@ -460,9 +460,9 @@
     AssertSensitivityObjects.assertEquals("Basis swap ON Cmp + spread v ON AA: bucketed deltas",
         pvpsExpected, pvpsComputed, TOLERANCE_PV_DELTA);
   }
-<<<<<<< HEAD
-
-  @Test
+
+  @Test
+  /** Tests Bucketed PV01 for amortizing swap, fixed vs Libor3M. */
   public void bucketedPV01Amortizing() {
     double[] deltaDsc = new double[] {1.018660232177626, 0.23945867090278264, -0.595838183598077, -0.12224503254453303,
         32.37424819248587, -2.811509312911029, 3.2136728515191706, -19.5145412740481, -66.21912170849029,
@@ -482,7 +482,4 @@
         pvpsExpected, pvpsComputed, TOLERANCE_PV_DELTA);
 
   }
-=======
-  
->>>>>>> 47464b8b
 }