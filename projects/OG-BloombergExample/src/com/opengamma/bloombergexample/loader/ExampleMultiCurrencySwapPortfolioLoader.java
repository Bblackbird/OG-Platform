/**
 * Copyright (C) 2009 - present by OpenGamma Inc. and the OpenGamma group of companies
 *
 * Please see distribution for license.
 */
package com.opengamma.bloombergexample.loader;

import java.math.BigDecimal;
import java.security.SecureRandom;
import java.util.ArrayList;
import java.util.Collection;

import javax.time.calendar.LocalDate;
import javax.time.calendar.LocalTime;
import javax.time.calendar.TimeZone;
import javax.time.calendar.ZonedDateTime;

import org.slf4j.Logger;
import org.slf4j.LoggerFactory;

import com.opengamma.OpenGammaRuntimeException;
import com.opengamma.core.config.ConfigSource;
import com.opengamma.core.historicaltimeseries.HistoricalTimeSeries;
import com.opengamma.core.historicaltimeseries.HistoricalTimeSeriesSource;
import com.opengamma.core.holiday.HolidaySource;
import com.opengamma.core.security.SecurityUtils;
import com.opengamma.core.value.MarketDataRequirementNames;
import com.opengamma.bloombergexample.tool.AbstractExampleTool;
import com.opengamma.financial.analytics.ircurve.CurveSpecificationBuilderConfiguration;
import com.opengamma.financial.convention.ConventionBundle;
import com.opengamma.financial.convention.ConventionBundleSource;
import com.opengamma.financial.convention.InMemoryConventionBundleMaster;
import com.opengamma.financial.security.swap.FixedInterestRateLeg;
import com.opengamma.financial.security.swap.FloatingInterestRateLeg;
import com.opengamma.financial.security.swap.FloatingRateType;
import com.opengamma.financial.security.swap.InterestRateNotional;
import com.opengamma.financial.security.swap.SwapLeg;
import com.opengamma.financial.security.swap.SwapSecurity;
import com.opengamma.id.ExternalId;
import com.opengamma.master.config.impl.MasterConfigSource;
import com.opengamma.master.historicaltimeseries.impl.HistoricalTimeSeriesRatingFieldNames;
import com.opengamma.master.portfolio.ManageablePortfolio;
import com.opengamma.master.portfolio.ManageablePortfolioNode;
import com.opengamma.master.portfolio.PortfolioDocument;
import com.opengamma.master.portfolio.PortfolioMaster;
import com.opengamma.master.position.ManageablePosition;
import com.opengamma.master.position.PositionDocument;
import com.opengamma.master.position.PositionMaster;
import com.opengamma.master.security.SecurityDocument;
import com.opengamma.master.security.SecurityMaster;
import com.opengamma.util.GUIDGenerator;
import com.opengamma.util.money.Currency;
import com.opengamma.util.time.DateUtils;
import com.opengamma.util.time.Tenor;

/**
 * Example code to load a very simple multicurrency swap portfolio.
 * <p>
 * This code is kept deliberately as simple as possible.
 * There are no checks for the securities or portfolios already existing, so if you run it
 * more than once you will get multiple copies portfolios and securities with the same names.
 * It is designed to run against the HSQLDB example database.
 */
public class ExampleMultiCurrencySwapPortfolioLoader extends AbstractExampleTool {

  /**
   * Logger.
   */
  private static Logger s_logger = LoggerFactory.getLogger(ExampleMultiCurrencySwapPortfolioLoader.class);
  
  /**
   * Size of securities in portfolio
   */
  private static final int SECURITIES_SIZE = 200;
  
  /**
   * The name of the portfolio.
   */
  public static final String PORTFOLIO_NAME = "MultiCurrency Swap Portfolio";
  
  /**
   * The scheme used for an identifier which is added to each swap created from the CSV file
   */
  private static final String ID_SCHEME = "SWAP_GENERATOR";
  
  /**
   * Portfolio currencies
   */
  public static final Currency[] s_currencies;

  private static final Tenor[] s_tenors;
  
  private static final int DAYS_TRADING = 60;
  
  static {
    s_currencies = new Currency[] {Currency.USD, Currency.GBP, Currency.EUR, Currency.JPY, Currency.CHF};
                                   //Currency.AUD, Currency.SEK, Currency.NOK };
    s_tenors = new Tenor[] {Tenor.ONE_YEAR, Tenor.TWO_YEARS, Tenor.THREE_YEARS, Tenor.FIVE_YEARS, 
                            Tenor.ofYears(7), Tenor.ofYears(10), Tenor.ofYears(12), Tenor.ofYears(15), Tenor.ofYears(20) };
  }

  //-------------------------------------------------------------------------
  /**
   * Main method to run the tool.
   * No arguments are needed.
   * 
   * @param args  the arguments, unused
   */
  public static void main(String[] args) {  // CSIGNORE
    new ExampleTimeSeriesRatingLoader().initAndRun(args);
    new ExampleMultiCurrencySwapPortfolioLoader().initAndRun(args);
    System.exit(0);
  }

  //-------------------------------------------------------------------------
  @Override
  protected void doRun() {
<<<<<<< HEAD
//    YieldCurveConfigPopulator.populateCurveConfigMaster(getToolContext().getConfigMaster());
=======
>>>>>>> a32637d0
    Collection<SwapSecurity> swaps = createRandomSwaps();
    if (swaps.size() == 0) {
      throw new OpenGammaRuntimeException("No (valid) swaps were generated.");
    }
    persistToPortfolio(swaps, PORTFOLIO_NAME);
  }
  
  private Collection<SwapSecurity> createRandomSwaps() {
    Collection<SwapSecurity> swaps = new ArrayList<SwapSecurity>();
    
    SecureRandom random = new SecureRandom();
    
    for (int i = 0; i < SECURITIES_SIZE; i++) {
      Currency ccy = getCurrency(random);
      SwapSecurity swap = null;
      try {
        swap = makeSwap(random, ccy);
      } catch (Exception e) {
        e.printStackTrace();  //To change body of catch statement use File | Settings | File Templates.        
      }
      if (swap != null) {
        swaps.add(swap);
      }
    }
    StringBuilder sb = new StringBuilder();
    sb.append("Parsed ").append(swaps.size()).append(" swaps:\n");
    for (SwapSecurity swap : swaps) {
      sb.append("\t").append(swap.getName()).append("\n");
    }
    s_logger.info(sb.toString());
    return swaps;
  }

  private SwapSecurity makeSwap(final SecureRandom random, final Currency ccy) {
    
    LocalDate tradeDate = getTradeDate(random, ccy);
    ConventionBundle swapConvention = getSwapConventionBundle(ccy);
    ConventionBundle liborConvention = getLiborConventionBundle(swapConvention);
    
    // look up the BLOOMBERG ticker out of the bundle
    ExternalId liborIdentifier = liborConvention.getIdentifiers().getExternalId(SecurityUtils.BLOOMBERG_TICKER);
    if (liborIdentifier == null) {
      throw new OpenGammaRuntimeException("No synthetic ticker set up for " + swapConvention.getName());
    }
      
    Tenor maturity = s_tenors[random.nextInt(s_tenors.length)];
    // get the identifier for the swap rate for the maturity we're interested in (assuming the fixed rate will be =~ swap rate)
    Double fixedRate = getFixedRate(random, ccy, tradeDate, maturity);
    
    Double notional = (double) random.nextInt(100000) * 1000;
    ZonedDateTime tradeDateTime = ZonedDateTime.of(tradeDate, LocalTime.MIDNIGHT, TimeZone.UTC);
    ZonedDateTime maturityDateTime = ZonedDateTime.of(tradeDate.plus(maturity.getPeriod()), LocalTime.MIDNIGHT, TimeZone.UTC);
    String counterparty = "CParty";
    
    SwapLeg fixedLeg = new FixedInterestRateLeg(swapConvention.getSwapFixedLegDayCount(), 
        swapConvention.getSwapFixedLegFrequency(), 
        swapConvention.getSwapFixedLegRegion(), 
        swapConvention.getSwapFixedLegBusinessDayConvention(), 
        new InterestRateNotional(ccy, notional), 
        false, fixedRate);
    
    FloatingInterestRateLeg floatingLeg = new FloatingInterestRateLeg(swapConvention.getSwapFloatingLegDayCount(), 
        swapConvention.getSwapFloatingLegFrequency(), 
        swapConvention.getSwapFloatingLegRegion(), 
        swapConvention.getSwapFloatingLegBusinessDayConvention(), 
        new InterestRateNotional(ccy, notional), 
        false, ExternalId.of(liborIdentifier.getScheme().toString(), liborIdentifier.getValue()), 
        FloatingRateType.IBOR);
    // look up the value on our chosen trade date
    Double initialRate = getInitialRate(tradeDate, liborIdentifier);
    floatingLeg.setInitialFloatingRate(initialRate);
    
    String fixedLegDescription = PortfolioLoaderHelper.RATE_FORMATTER.format(fixedRate);
    String floatingLegDescription = swapConvention.getSwapFloatingLegInitialRate().getValue();
    boolean isPayFixed = random.nextBoolean();
    SwapLeg payLeg;
    String payLegDescription;
    SwapLeg receiveLeg;
    String receiveLegDescription;
    if (isPayFixed) {
      payLeg = fixedLeg;
      payLegDescription = fixedLegDescription;
      receiveLeg = floatingLeg;
      receiveLegDescription = floatingLegDescription;
    } else {
      payLeg = floatingLeg;
      payLegDescription = floatingLegDescription;
      receiveLeg = fixedLeg;
      receiveLegDescription = fixedLegDescription;
    }
    SwapSecurity swap = new SwapSecurity(tradeDateTime, tradeDateTime, maturityDateTime, counterparty, payLeg, receiveLeg);
    swap.addExternalId(ExternalId.of(ID_SCHEME, GUIDGenerator.generate().toString()));
    swap.setName("IR Swap " + ccy + " " + PortfolioLoaderHelper.NOTIONAL_FORMATTER.format(notional) + " " +
        maturityDateTime.toString(PortfolioLoaderHelper.OUTPUT_DATE_FORMATTER) + " - " + payLegDescription + " / " + receiveLegDescription);
    return swap;  
  }

  private Double getFixedRate(SecureRandom random, Currency ccy, LocalDate tradeDate, Tenor maturity) {
    HistoricalTimeSeriesSource historicalSource = getToolContext().getHistoricalTimeSeriesSource();
    MasterConfigSource configSource = new MasterConfigSource(getToolContext().getConfigMaster());
    ExternalId swapRateForMaturityIdentifier = getSwapRateFor(configSource, ccy, tradeDate, maturity);
    if (swapRateForMaturityIdentifier == null) {
      throw new OpenGammaRuntimeException("Couldn't get swap rate identifier for " + ccy + " [" + maturity + "]" + " from " + tradeDate);
    }
    
    HistoricalTimeSeries fixedRateSeries = historicalSource.getHistoricalTimeSeries("PX_LAST", swapRateForMaturityIdentifier.toBundle(), HistoricalTimeSeriesRatingFieldNames.DEFAULT_CONFIG_NAME,  tradeDate, true, tradeDate, true);
    if (fixedRateSeries == null) {
      throw new OpenGammaRuntimeException("can't find time series for " + swapRateForMaturityIdentifier + " on " + tradeDate);
    }
    Double fixedRate = (fixedRateSeries.getTimeSeries().getEarliestValue() + random.nextDouble()) / 100d;
    return fixedRate;
  }

  private Double getInitialRate(LocalDate tradeDate, ExternalId liborIdentifier) {
    HistoricalTimeSeriesSource historicalSource = getToolContext().getHistoricalTimeSeriesSource();
    HistoricalTimeSeries initialRateSeries = historicalSource.getHistoricalTimeSeries(
        "PX_LAST", liborIdentifier.toBundle(), 
        HistoricalTimeSeriesRatingFieldNames.DEFAULT_CONFIG_NAME, tradeDate, true, tradeDate, true);
    if (initialRateSeries == null || initialRateSeries.getTimeSeries().isEmpty()) {
      throw new OpenGammaRuntimeException("couldn't get series for " + liborIdentifier + " on " + tradeDate);
    }
    Double initialRate = initialRateSeries.getTimeSeries().getEarliestValue();
    return initialRate;
  }

  private ConventionBundle getLiborConventionBundle(ConventionBundle swapConvention) {
    // get the convention of the identifier of the initial rate
    ConventionBundleSource conventionSource = getToolContext().getConventionBundleSource();
    ConventionBundle liborConvention = conventionSource.getConventionBundle(swapConvention.getSwapFloatingLegInitialRate());
    if (liborConvention == null) {
      throw new OpenGammaRuntimeException("Couldn't get libor convention for " + swapConvention.getSwapFloatingLegInitialRate());
    }
    return liborConvention;
  }

  private ConventionBundle getSwapConventionBundle(Currency ccy) {
    ConventionBundleSource conventionSource = getToolContext().getConventionBundleSource();
    ConventionBundle swapConvention = conventionSource.getConventionBundle(ExternalId.of(InMemoryConventionBundleMaster.SIMPLE_NAME_SCHEME, ccy.getCode() + "_SWAP"));
    if (swapConvention == null) {
      throw new OpenGammaRuntimeException("Couldn't get swap convention for " + ccy.getCode());
    }
    return swapConvention;
  }

  private LocalDate getTradeDate(SecureRandom random, Currency ccy) {
    HolidaySource holidaySource = getToolContext().getHolidaySource();
    LocalDate tradeDate;
    do {
      tradeDate = DateUtils.previousWeekDay().minusDays(random.nextInt(DAYS_TRADING));
    } while (holidaySource.isHoliday(tradeDate, ccy));
    return tradeDate;
  }

  private Currency getCurrency(SecureRandom random) {
    int offset = random.nextInt(s_currencies.length);
    Currency ccy = s_currencies[offset];
    return ccy;
  }
  
  private static ExternalId getSwapRateFor(ConfigSource configSource, Currency ccy, LocalDate tradeDate, Tenor tenor) {
    CurveSpecificationBuilderConfiguration curveSpecConfig = configSource.getByName(CurveSpecificationBuilderConfiguration.class, "DEFAULT_" + ccy.getCode(), null);
    if (curveSpecConfig == null) {
      throw new OpenGammaRuntimeException("No curve spec builder configuration for DEFAULT_" + ccy.getCode());
    }
    ExternalId swapSecurity;
    if (ccy.equals(Currency.USD)) {
        // Standard (i.e. matches convention) floating leg tenor for USD is 3M
      swapSecurity = curveSpecConfig.getSwap3MSecurity(tradeDate, tenor);
    } else {
      // Standard (i.e. matches convention) floating leg tenor for CHF, JPY, GBP, EUR is 6M
      swapSecurity = curveSpecConfig.getSwap6MSecurity(tradeDate, tenor);
    }
    return swapSecurity;
  }

  private void persistToPortfolio(Collection<SwapSecurity> swaps, String portfolioName) {
    PortfolioMaster portfolioMaster = getToolContext().getPortfolioMaster();
    PositionMaster positionMaster = getToolContext().getPositionMaster();
    SecurityMaster securityMaster = getToolContext().getSecurityMaster();
    
    ManageablePortfolioNode rootNode = new ManageablePortfolioNode(portfolioName);
    ManageablePortfolio portfolio = new ManageablePortfolio(portfolioName, rootNode);
    PortfolioDocument portfolioDoc = new PortfolioDocument();
    portfolioDoc.setPortfolio(portfolio);
    
    for (SwapSecurity swap : swaps) {
      SecurityDocument swapToAddDoc = new SecurityDocument();
      swapToAddDoc.setSecurity(swap);
      securityMaster.add(swapToAddDoc);
      ManageablePosition swapPosition = new ManageablePosition(BigDecimal.ONE, swap.getExternalIdBundle());
      PositionDocument addedDoc = positionMaster.add(new PositionDocument(swapPosition));
      rootNode.addPosition(addedDoc.getUniqueId());
    }
    portfolioMaster.add(portfolioDoc);
  }

}<|MERGE_RESOLUTION|>--- conflicted
+++ resolved
@@ -27,6 +27,7 @@
 import com.opengamma.core.value.MarketDataRequirementNames;
 import com.opengamma.bloombergexample.tool.AbstractExampleTool;
 import com.opengamma.financial.analytics.ircurve.CurveSpecificationBuilderConfiguration;
+import com.opengamma.financial.analytics.ircurve.YieldCurveConfigPopulator;
 import com.opengamma.financial.convention.ConventionBundle;
 import com.opengamma.financial.convention.ConventionBundleSource;
 import com.opengamma.financial.convention.InMemoryConventionBundleMaster;
@@ -76,7 +77,7 @@
   /**
    * The name of the portfolio.
    */
-  public static final String PORTFOLIO_NAME = "MultiCurrency Swap Portfolio";
+  public static final String PORTFOLIO_NAME = "Example MultiCurrency Swap Portfolio";
   
   /**
    * The scheme used for an identifier which is added to each swap created from the CSV file
@@ -115,10 +116,6 @@
   //-------------------------------------------------------------------------
   @Override
   protected void doRun() {
-<<<<<<< HEAD
-//    YieldCurveConfigPopulator.populateCurveConfigMaster(getToolContext().getConfigMaster());
-=======
->>>>>>> a32637d0
     Collection<SwapSecurity> swaps = createRandomSwaps();
     if (swaps.size() == 0) {
       throw new OpenGammaRuntimeException("No (valid) swaps were generated.");
