--- conflicted
+++ resolved
@@ -216,11 +216,7 @@
   </bean>
   
   <!-- Market data values -->
-<<<<<<< HEAD
-  <bean id="snapshotLoader" class="com.opengamma.language.value.Loader">
-=======
   <bean id="snapshotLoader" class="com.opengamma.language.snapshot.Loader">
->>>>>>> 02468a60
     <property name="globalContextFactory" ref="globalContextFactory" />
     <property name="configuration" ref="defaultConfiguration" />
   </bean>
