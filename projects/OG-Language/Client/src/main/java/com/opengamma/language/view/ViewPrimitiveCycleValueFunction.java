--- conflicted
+++ resolved
@@ -1,6 +1,6 @@
 /**
  * Copyright (C) 2012 - present by OpenGamma Inc. and the OpenGamma group of companies
- * 
+ *
  * Please see distribution for license.
  */
 package com.opengamma.language.view;
@@ -13,12 +13,7 @@
 import org.apache.commons.lang.BooleanUtils;
 
 import com.opengamma.engine.ComputationTargetSpecification;
-<<<<<<< HEAD
-import com.opengamma.engine.value.ComputedValue;
-=======
-import com.opengamma.engine.ComputationTargetType;
 import com.opengamma.engine.value.ComputedValueResult;
->>>>>>> ec428cd4
 import com.opengamma.engine.value.ValueProperties;
 import com.opengamma.engine.value.ValueRequirement;
 import com.opengamma.engine.value.ValueSpecification;
@@ -46,9 +41,9 @@
    * Default instance.
    */
   public static final ViewPrimitiveCycleValueFunction INSTANCE = new ViewPrimitiveCycleValueFunction();
-  
+
   private final MetaFunction _meta;
-  
+
   private static List<MetaParameter> parameters() {
     final MetaParameter resultModel = new MetaParameter("resultModel", JavaTypeInfo.builder(ViewComputationResultModel.class).get());
     final MetaParameter targetId = new MetaParameter("targetId", JavaTypeInfo.builder(UniqueId.class).get());
@@ -57,30 +52,31 @@
     final MetaParameter flattenValue = new MetaParameter("flattenValue", JavaTypeInfo.builder(Boolean.class).allowNull().get());
     return Arrays.asList(resultModel, targetId, valueRequirement, notAvailableValue, flattenValue);
   }
-  
+
   private ViewPrimitiveCycleValueFunction(final DefinitionAnnotater info) {
     super(info.annotate(parameters()));
     _meta = info.annotate(new MetaFunction(Categories.VIEW, "ViewPrimitiveCycleValue", getParameters(), this));
   }
-  
+
   protected ViewPrimitiveCycleValueFunction() {
     this(new DefinitionAnnotater(ViewPrimitiveCycleValueFunction.class));
   }
-  
-  public static Object invoke(ViewComputationResultModel resultModel, String calcConfigName, ValueRequirement valueRequirement, String notAvailableValue, boolean flattenValue) {
-    ValueSpecification valueSpec = findValueSpecification(resultModel, valueRequirement);
+
+  public static Object invoke(final ViewComputationResultModel resultModel, final String calcConfigName, final ValueRequirement valueRequirement, final String notAvailableValue,
+      final boolean flattenValue) {
+    final ValueSpecification valueSpec = findValueSpecification(resultModel, valueRequirement);
     if (valueSpec == null) {
       // TODO should return #NA if notAvailableValue is null
       return notAvailableValue;
     }
-    ViewCalculationResultModel calcResultModel = resultModel.getCalculationResult(calcConfigName);
+    final ViewCalculationResultModel calcResultModel = resultModel.getCalculationResult(calcConfigName);
     if (calcResultModel == null) {
-      // TODO should return #NA if notAvailableValue is null 
+      // TODO should return #NA if notAvailableValue is null
       return notAvailableValue;
     }
-    Map<Pair<String, ValueProperties>, ComputedValueResult> targetResults = calcResultModel.getValues(valueSpec.getTargetSpecification());
-    ComputedValueResult result = targetResults.get(Pair.of(valueSpec.getValueName(), valueSpec.getProperties()));
-    Object resultValue = result != null ? result.getValue() : null;
+    final Map<Pair<String, ValueProperties>, ComputedValueResult> targetResults = calcResultModel.getValues(valueSpec.getTargetSpecification());
+    final ComputedValueResult result = targetResults.get(Pair.of(valueSpec.getValueName(), valueSpec.getProperties()));
+    final Object resultValue = result != null ? result.getValue() : null;
     if (resultValue != null) {
       return flattenValue ? resultValue.toString() : resultValue;
     }
@@ -88,25 +84,25 @@
   }
 
   @Override
-  protected Object invokeImpl(SessionContext sessionContext, Object[] parameters) throws AsynchronousExecution {
-    ViewComputationResultModel resultModel = (ViewComputationResultModel) parameters[0];
-    UniqueId targetId = (UniqueId) parameters[1];
-    Triple<String, String, ValueProperties> requirement = ValueRequirementUtils.parseRequirement((String) parameters[2]);
-    String notAvailableValue = (String) parameters[3];
-    boolean flattenValue = BooleanUtils.isTrue((Boolean) parameters[4]);
-    ComputationTargetSpecification target = ComputationTargetSpecification.of(targetId);
+  protected Object invokeImpl(final SessionContext sessionContext, final Object[] parameters) throws AsynchronousExecution {
+    final ViewComputationResultModel resultModel = (ViewComputationResultModel) parameters[0];
+    final UniqueId targetId = (UniqueId) parameters[1];
+    final Triple<String, String, ValueProperties> requirement = ValueRequirementUtils.parseRequirement((String) parameters[2]);
+    final String notAvailableValue = (String) parameters[3];
+    final boolean flattenValue = BooleanUtils.isTrue((Boolean) parameters[4]);
+    final ComputationTargetSpecification target = ComputationTargetSpecification.of(targetId);
     return invoke(resultModel, requirement.getFirst(), new ValueRequirement(requirement.getSecond(), target, requirement.getThird()),
         notAvailableValue, flattenValue);
   }
-  
+
   @Override
   public MetaFunction getMetaFunction() {
     return _meta;
   }
-  
+
   //-------------------------------------------------------------------------
-  private static ValueSpecification findValueSpecification(ViewComputationResultModel resultModel, ValueRequirement valueRequirement) {
-    for (Map.Entry<ValueSpecification, Set<ValueRequirement>> entry : resultModel.getRequirementToSpecificationMapping().entrySet()) {
+  private static ValueSpecification findValueSpecification(final ViewComputationResultModel resultModel, final ValueRequirement valueRequirement) {
+    for (final Map.Entry<ValueSpecification, Set<ValueRequirement>> entry : resultModel.getRequirementToSpecificationMapping().entrySet()) {
       if (entry.getValue().contains(valueRequirement)) {
         return entry.getKey();
       }
