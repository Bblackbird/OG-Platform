--- conflicted
+++ resolved
@@ -330,8 +330,6 @@
       portfolioGeneratorTool().run(getToolContext(), MULTI_CURRENCY_SWAPTION_PORTFOLIO_NAME, "Swaption", true, null);
       log.done();
     } catch (final RuntimeException t) {
-<<<<<<< HEAD
-=======
       log.fail(t);
     }
   }
@@ -342,7 +340,6 @@
       portfolioGeneratorTool().run(getToolContext(), EUR_SWAP_PORTFOLIO_NAME, "EURFixedIncome", true, null);
       log.done();
     } catch (final RuntimeException t) {
->>>>>>> 51109d2b
       log.fail(t);
     }
   }
