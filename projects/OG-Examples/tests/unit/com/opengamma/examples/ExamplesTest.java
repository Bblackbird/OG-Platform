/**
 * Copyright (C) 2009 - present by OpenGamma Inc. and the OpenGamma group of companies
 *
 * Please see distribution for license.
 */
package com.opengamma.examples;

import static org.testng.AssertJUnit.assertTrue;

import java.io.IOException;
import java.net.URI;

import org.testng.annotations.AfterMethod;
import org.testng.annotations.BeforeMethod;
import org.testng.annotations.Test;

import com.opengamma.component.ComponentManager;
import com.opengamma.component.RemoteComponentServer;

/**
 * Test.
 */
@Test
public class ExamplesTest {
  

  private static final String CONFIG_RESOURCE_LOCATION = "classpath:fullstack/fullstack-example-test.properties";

  @BeforeMethod
  public void setUp() throws IOException {
    DBTestUtils.createHsqlDB(CONFIG_RESOURCE_LOCATION);
    
<<<<<<< HEAD
=======
    DbTool dbTool = new DbTool();
    dbTool.setCatalog("og-financial");
    dbTool.setJdbcUrl(props.getProperty("db.standard.url"));
    dbTool.setUser("OpenGamma");
    dbTool.setPassword("OpenGamma");
    dbTool.setDrop(true);
    dbTool.setCreate(true);
    dbTool.setCreateTables(true);
    dbTool.setDbScriptDir(SCRIPT_INSTALL_DIR.getAbsolutePath());
    dbTool.execute();
>>>>>>> fb3d23b7
  }
  
  @AfterMethod
  public void runAfter() throws IOException {
    DBTestUtils.cleanUp(CONFIG_RESOURCE_LOCATION);
  }

  //-------------------------------------------------------------------------
  public void test() throws Exception {
    ComponentManager manager = new ComponentManager();
    manager.start(CONFIG_RESOURCE_LOCATION);
    
    RemoteComponentServer remoteServer = new RemoteComponentServer(URI.create("http://localhost:" + getJettyPort() + "/jax"));
    assertTrue(remoteServer.getComponentServer().getComponentInfos().size() > 0);
    
    manager.getRepository().stop();
  }

  private String getJettyPort() throws IOException {
    return DBTestUtils.getJettyPort(CONFIG_RESOURCE_LOCATION);
  }

}<|MERGE_RESOLUTION|>--- conflicted
+++ resolved
@@ -29,20 +29,6 @@
   @BeforeMethod
   public void setUp() throws IOException {
     DBTestUtils.createHsqlDB(CONFIG_RESOURCE_LOCATION);
-    
-<<<<<<< HEAD
-=======
-    DbTool dbTool = new DbTool();
-    dbTool.setCatalog("og-financial");
-    dbTool.setJdbcUrl(props.getProperty("db.standard.url"));
-    dbTool.setUser("OpenGamma");
-    dbTool.setPassword("OpenGamma");
-    dbTool.setDrop(true);
-    dbTool.setCreate(true);
-    dbTool.setCreateTables(true);
-    dbTool.setDbScriptDir(SCRIPT_INSTALL_DIR.getAbsolutePath());
-    dbTool.execute();
->>>>>>> fb3d23b7
   }
   
   @AfterMethod
