--- conflicted
+++ resolved
@@ -40,11 +40,7 @@
   /**
    * Default observation time code
    */
-<<<<<<< HEAD
-  public static final String DEFAULT_OBSERVATION_TIME = "DEFAULT_CLOSE";
-=======
   public static final String DEFAULT_OBSERVATION_TIME = "DEFAULT";
->>>>>>> 9ebc1ccd
   /**
    * OPTION CHAIN FIELD
    */
