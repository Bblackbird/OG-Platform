--- conflicted
+++ resolved
@@ -1,6 +1,6 @@
 /**
  * Copyright (C) 2009 - present by OpenGamma Inc. and the OpenGamma group of companies
- * 
+ *
  * Please see distribution for license.
  */
 package com.opengamma.engine.view.calcnode;
@@ -35,34 +35,27 @@
 import com.opengamma.util.test.AbstractFudgeBuilderTestCase;
 
 /**
- * 
+ *
  */
 @Test
 public class CalculationJobTest extends AbstractFudgeBuilderTestCase {
 
   public void fudgeEncodingNoInputsOutputs() {
-    IdentifierMap identifierMap = new InMemoryIdentifierMap();
-    CalculationJobSpecification spec = new CalculationJobSpecification(UniqueId.of("Test", "ViewCycle"), "config", Instant.now(), 1L);
-    ComputationTargetSpecification targetSpec = new ComputationTargetSpecification(ComputationTargetType.SECURITY, UniqueId.of("Scheme", "Value"));
-<<<<<<< HEAD
-    List<CalculationJobItem> items = Collections.singletonList(new CalculationJobItem("1", new EmptyFunctionParameters(), targetSpec, Collections.<ValueSpecification> emptySet(), Collections
-        .<ValueSpecification>emptySet()));
-    CalculationJob inputJob = new CalculationJob(spec, 123L, VersionCorrection.LATEST, null, items, CacheSelectHint.allShared());
-=======
-    List<CalculationJobItem> items = Collections.singletonList(
-        new CalculationJobItem("1", new EmptyFunctionParameters(), targetSpec,
-            Collections.<ValueSpecification> emptySet(), Collections.<ValueSpecification>emptySet(), ExecutionLogMode.INDICATORS));
-    CalculationJob inputJob = new CalculationJob(spec, 123L, null, items, CacheSelectHint.allShared());
->>>>>>> ec428cd4
+    final IdentifierMap identifierMap = new InMemoryIdentifierMap();
+    final CalculationJobSpecification spec = new CalculationJobSpecification(UniqueId.of("Test", "ViewCycle"), "config", Instant.now(), 1L);
+    final ComputationTargetSpecification targetSpec = new ComputationTargetSpecification(ComputationTargetType.SECURITY, UniqueId.of("Scheme", "Value"));
+    final List<CalculationJobItem> items = Collections.singletonList(new CalculationJobItem("1", new EmptyFunctionParameters(), targetSpec, Collections.<ValueSpecification> emptySet(), Collections
+        .<ValueSpecification>emptySet(), ExecutionLogMode.INDICATORS));
+    final CalculationJob inputJob = new CalculationJob(spec, 123L, VersionCorrection.LATEST, null, items, CacheSelectHint.allShared());
     AbstractIdentifierMap.convertIdentifiers(identifierMap, inputJob);
-    CalculationJob outputJob = cycleObject(CalculationJob.class, inputJob);
+    final CalculationJob outputJob = cycleObject(CalculationJob.class, inputJob);
     assertNotNull(outputJob);
     AbstractIdentifierMap.resolveIdentifiers(identifierMap, outputJob);
     assertEquals(inputJob.getSpecification(), outputJob.getSpecification());
     assertEquals (inputJob.getFunctionInitializationIdentifier(), outputJob.getFunctionInitializationIdentifier());
     assertNotNull(outputJob.getJobItems());
     assertEquals(1, outputJob.getJobItems().size());
-    CalculationJobItem outputItem = outputJob.getJobItems().get(0);
+    final CalculationJobItem outputItem = outputJob.getJobItems().get(0);
     assertNotNull(outputItem);
     assertNotNull(outputItem.getInputs());
     assertTrue(outputItem.getInputs().isEmpty());
@@ -73,31 +66,25 @@
   }
 
   public void fudgeEncodingOneInputOneOutput() {
-    IdentifierMap identifierMap = new InMemoryIdentifierMap();
-    CalculationJobSpecification spec = new CalculationJobSpecification(UniqueId.of("Test", "ViewCycle"), "config", Instant.now(), 1L);
-    ComputationTargetSpecification targetSpec = new ComputationTargetSpecification(ComputationTargetType.SECURITY, UniqueId.of("Scheme", "Value"));
-    ValueSpecification outputSpec = ValueSpecification.of("Foo", ComputationTargetType.PRIMITIVE, UniqueId.of("Scheme", "Value2"), ValueProperties.with(ValuePropertyNames.FUNCTION, "mockFunctionId")
+    final IdentifierMap identifierMap = new InMemoryIdentifierMap();
+    final CalculationJobSpecification spec = new CalculationJobSpecification(UniqueId.of("Test", "ViewCycle"), "config", Instant.now(), 1L);
+    final ComputationTargetSpecification targetSpec = new ComputationTargetSpecification(ComputationTargetType.SECURITY, UniqueId.of("Scheme", "Value"));
+    final ValueSpecification outputSpec = ValueSpecification.of("Foo", ComputationTargetType.PRIMITIVE, UniqueId.of("Scheme", "Value2"), ValueProperties.with(ValuePropertyNames.FUNCTION, "mockFunctionId")
         .get());
-    ValueSpecification inputSpec = ValueSpecification.of("Foo", ComputationTargetType.PRIMITIVE, UniqueId.of("Scheme", "Value3"), ValueProperties.with(ValuePropertyNames.FUNCTION, "mockFunctionId")
+    final ValueSpecification inputSpec = ValueSpecification.of("Foo", ComputationTargetType.PRIMITIVE, UniqueId.of("Scheme", "Value3"), ValueProperties.with(ValuePropertyNames.FUNCTION, "mockFunctionId")
         .get());
-<<<<<<< HEAD
-    List<CalculationJobItem> items = Collections.singletonList(new CalculationJobItem("1", new EmptyFunctionParameters(), targetSpec, Sets.newHashSet(inputSpec), Sets.newHashSet(outputSpec)));
-    CalculationJob inputJob = new CalculationJob(spec, Long.MAX_VALUE, VersionCorrection.LATEST, null, items, CacheSelectHint.allShared());
-=======
-    List<CalculationJobItem> items = Collections.singletonList(
-        new CalculationJobItem("1", new EmptyFunctionParameters(), targetSpec, Sets.newHashSet(inputSpec),
-            Sets.newHashSet(outputSpec), ExecutionLogMode.INDICATORS));
-    CalculationJob inputJob = new CalculationJob(spec, Long.MAX_VALUE, null, items, CacheSelectHint.allShared());
->>>>>>> ec428cd4
+    final List<CalculationJobItem> items = Collections.singletonList(new CalculationJobItem("1", new EmptyFunctionParameters(), targetSpec, Sets.newHashSet(inputSpec), Sets.newHashSet(outputSpec),
+        ExecutionLogMode.INDICATORS));
+    final CalculationJob inputJob = new CalculationJob(spec, Long.MAX_VALUE, VersionCorrection.LATEST, null, items, CacheSelectHint.allShared());
     AbstractIdentifierMap.convertIdentifiers(identifierMap, inputJob);
-    CalculationJob outputJob = cycleObject(CalculationJob.class, inputJob);
+    final CalculationJob outputJob = cycleObject(CalculationJob.class, inputJob);
     assertNotNull(outputJob);
     AbstractIdentifierMap.resolveIdentifiers(identifierMap, outputJob);
     assertEquals(inputJob.getSpecification(), outputJob.getSpecification());
     assertEquals (inputJob.getFunctionInitializationIdentifier(), outputJob.getFunctionInitializationIdentifier());
     assertNotNull(outputJob.getJobItems());
     assertEquals(1, outputJob.getJobItems().size());
-    CalculationJobItem outputItem = outputJob.getJobItems().get(0);
+    final CalculationJobItem outputItem = outputJob.getJobItems().get(0);
     assertNotNull(outputItem);
     assertEquals(1, outputItem.getInputs().size());
     assertTrue(outputItem.getInputs().contains(inputSpec));
@@ -109,17 +96,10 @@
     final CalculationJobSpecification jobSpec = new CalculationJobSpecification(UniqueId.of("Test", "ViewCycle"), "config", Instant.now(), 1L);
     final ComputationTargetSpecification target1 = new ComputationTargetSpecification(ComputationTargetType.SECURITY, UniqueId.of("Scheme", "1"));
     final ComputationTargetSpecification target2 = new ComputationTargetSpecification(ComputationTargetType.SECURITY, UniqueId.of("Scheme", "2"));
-<<<<<<< HEAD
     CalculationJob job = new CalculationJob(jobSpec, Long.MAX_VALUE, VersionCorrection.LATEST, null, Arrays.asList(
-        new CalculationJobItem("Foo", new EmptyFunctionParameters(), target1, Collections.<ValueSpecification>emptySet(), Collections.<ValueSpecification>emptySet()),
-        new CalculationJobItem("Bar", new EmptyFunctionParameters(), target1, Collections.<ValueSpecification>emptySet(), Collections.<ValueSpecification>emptySet()),
-        new CalculationJobItem("Cow", new EmptyFunctionParameters(), target2, Collections.<ValueSpecification>emptySet(), Collections.<ValueSpecification>emptySet())), CacheSelectHint.allShared());
-=======
-    CalculationJob job = new CalculationJob(jobSpec, Long.MAX_VALUE, null, Arrays.asList(
         new CalculationJobItem("Foo", new EmptyFunctionParameters(), target1, Collections.<ValueSpecification>emptySet(), Collections.<ValueSpecification>emptySet(), ExecutionLogMode.INDICATORS),
         new CalculationJobItem("Bar", new EmptyFunctionParameters(), target1, Collections.<ValueSpecification>emptySet(), Collections.<ValueSpecification>emptySet(), ExecutionLogMode.INDICATORS),
         new CalculationJobItem("Cow", new EmptyFunctionParameters(), target2, Collections.<ValueSpecification>emptySet(), Collections.<ValueSpecification>emptySet(), ExecutionLogMode.INDICATORS)), CacheSelectHint.allShared());
->>>>>>> ec428cd4
     AbstractIdentifierMap.convertIdentifiers(new InMemoryIdentifierMap(), job);
     job = cycleObject(CalculationJob.class, job);
     assertNotNull(job);
@@ -133,17 +113,10 @@
     final CalculationJobSpecification jobSpec = new CalculationJobSpecification(UniqueId.of("Test", "ViewCycle"), "config", Instant.now(), 1L);
     final ComputationTargetSpecification target1 = new ComputationTargetSpecification(ComputationTargetType.SECURITY, UniqueId.of("Scheme", "1"));
     final ComputationTargetSpecification target2 = new ComputationTargetSpecification(ComputationTargetType.SECURITY, UniqueId.of("Scheme", "2"));
-<<<<<<< HEAD
     CalculationJob job = new CalculationJob(jobSpec, Long.MAX_VALUE, VersionCorrection.LATEST, null, Arrays.asList(
-        new CalculationJobItem("Foo", new EmptyFunctionParameters(), target1, Collections.<ValueSpecification>emptySet(), Collections.<ValueSpecification>emptySet()),
-        new CalculationJobItem("Foo", new EmptyFunctionParameters(), target1, Collections.<ValueSpecification>emptySet(), Collections.<ValueSpecification>emptySet()),
-        new CalculationJobItem("Bar", new EmptyFunctionParameters(), target2, Collections.<ValueSpecification>emptySet(), Collections.<ValueSpecification>emptySet())), CacheSelectHint.allShared());
-=======
-    CalculationJob job = new CalculationJob(jobSpec, Long.MAX_VALUE, null, Arrays.asList(
         new CalculationJobItem("Foo", new EmptyFunctionParameters(), target1, Collections.<ValueSpecification>emptySet(), Collections.<ValueSpecification>emptySet(), ExecutionLogMode.INDICATORS),
         new CalculationJobItem("Foo", new EmptyFunctionParameters(), target1, Collections.<ValueSpecification>emptySet(), Collections.<ValueSpecification>emptySet(), ExecutionLogMode.INDICATORS),
         new CalculationJobItem("Bar", new EmptyFunctionParameters(), target2, Collections.<ValueSpecification>emptySet(), Collections.<ValueSpecification>emptySet(), ExecutionLogMode.INDICATORS)), CacheSelectHint.allShared());
->>>>>>> ec428cd4
     AbstractIdentifierMap.convertIdentifiers(new InMemoryIdentifierMap(), job);
     job = cycleObject(CalculationJob.class, job);
     assertNotNull(job);
