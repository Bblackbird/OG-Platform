--- conflicted
+++ resolved
@@ -1,6 +1,6 @@
 /**
  * Copyright (C) 2009 - present by OpenGamma Inc. and the OpenGamma group of companies
- * 
+ *
  * Please see distribution for license.
  */
 package com.opengamma.engine.view.client.merging;
@@ -19,14 +19,9 @@
 
 import com.opengamma.engine.ComputationTargetSpecification;
 import com.opengamma.engine.test.TestViewResultListener;
-<<<<<<< HEAD
-import com.opengamma.engine.value.ComputedValue;
+import com.opengamma.engine.value.ComputedValueResult;
 import com.opengamma.engine.value.ValueProperties;
 import com.opengamma.engine.value.ValuePropertyNames;
-=======
-import com.opengamma.engine.value.ComputedValueResult;
-import com.opengamma.engine.value.ValueRequirement;
->>>>>>> ec428cd4
 import com.opengamma.engine.value.ValueSpecification;
 import com.opengamma.engine.view.ExecutionLog;
 import com.opengamma.engine.view.InMemoryViewDeltaResultModel;
@@ -50,8 +45,8 @@
 
   @Test
   public void testPassThrough() {
-    TestViewResultListener testListener = new TestViewResultListener();
-    RateLimitingMergingViewProcessListener mergingListener = new RateLimitingMergingViewProcessListener(testListener, mock(EngineResourceManagerImpl.class), new Timer("Custom timer"));
+    final TestViewResultListener testListener = new TestViewResultListener();
+    final RateLimitingMergingViewProcessListener mergingListener = new RateLimitingMergingViewProcessListener(testListener, mock(EngineResourceManagerImpl.class), new Timer("Custom timer"));
 
     // OK, it doesn't really test the 'synchronous' bit, but it at least checks that no merging has happened.
     addCompile(mergingListener);
@@ -74,14 +69,14 @@
     mergingListener.processTerminated(false);
     testListener.assertProcessTerminated();
     testListener.assertNoCalls();
-    
+
     mergingListener.processTerminated(false);
   }
 
   @Test
   public void testMergingWhenRateLimiting() throws InterruptedException {
-    TestViewResultListener testListener = new TestViewResultListener();
-    RateLimitingMergingViewProcessListener mergingListener = new RateLimitingMergingViewProcessListener(testListener, mock(EngineResourceManagerImpl.class), new Timer("Custom timer"));
+    final TestViewResultListener testListener = new TestViewResultListener();
+    final RateLimitingMergingViewProcessListener mergingListener = new RateLimitingMergingViewProcessListener(testListener, mock(EngineResourceManagerImpl.class), new Timer("Custom timer"));
     mergingListener.setMinimumUpdatePeriodMillis(500);
 
     addResults(mergingListener, 1000);
@@ -94,8 +89,8 @@
 
   @Test
   public void testModifiableUpdatePeriod() throws InterruptedException {
-    TestViewResultListener testListener = new TestViewResultListener();
-    RateLimitingMergingViewProcessListener mergingListener = new RateLimitingMergingViewProcessListener(testListener, mock(EngineResourceManagerImpl.class), new Timer("Custom timer"));
+    final TestViewResultListener testListener = new TestViewResultListener();
+    final RateLimitingMergingViewProcessListener mergingListener = new RateLimitingMergingViewProcessListener(testListener, mock(EngineResourceManagerImpl.class), new Timer("Custom timer"));
 
     assertCorrectUpdateRate(mergingListener, testListener, 100);
     assertCorrectUpdateRate(mergingListener, testListener, 400);
@@ -103,75 +98,68 @@
 
     mergingListener.terminate();
   }
-  
+
   @Test
   public void testCallOrderingAndCollapsing() throws InterruptedException {
-    TestViewResultListener testListener = new TestViewResultListener();
-    RateLimitingMergingViewProcessListener mergingListener = new RateLimitingMergingViewProcessListener(testListener, mock(EngineResourceManagerImpl.class), new Timer("Custom timer"));
-   
+    final TestViewResultListener testListener = new TestViewResultListener();
+    final RateLimitingMergingViewProcessListener mergingListener = new RateLimitingMergingViewProcessListener(testListener, mock(EngineResourceManagerImpl.class), new Timer("Custom timer"));
+
     mergingListener.setPaused(true);
     testListener.assertNoCalls();
 
     // Begin sequence while paused
-    
+
     addCompile(mergingListener);
     addResults(mergingListener, 10);
-    
-    CompiledViewDefinitionWithGraphsImpl preCompilation = mock(CompiledViewDefinitionWithGraphsImpl.class);
+
+    final CompiledViewDefinitionWithGraphsImpl preCompilation = mock(CompiledViewDefinitionWithGraphsImpl.class);
     mergingListener.viewDefinitionCompiled(preCompilation, true);
-    
+
     addResults(mergingListener, 10);
     mergingListener.cycleCompleted(mock(ViewComputationResultModel.class), getDeltaResult(1));
-    ViewComputationResultModel latestResult = mock(ViewComputationResultModel.class);
+    final ViewComputationResultModel latestResult = mock(ViewComputationResultModel.class);
     mergingListener.cycleCompleted(latestResult, getDeltaResult(2));
 
-    CompiledViewDefinitionWithGraphsImpl postCompilation = mock(CompiledViewDefinitionWithGraphsImpl.class);
+    final CompiledViewDefinitionWithGraphsImpl postCompilation = mock(CompiledViewDefinitionWithGraphsImpl.class);
     mergingListener.viewDefinitionCompiled(postCompilation, true);
-    
+
     mergingListener.processCompleted();
     mergingListener.processTerminated(false);
-    
+
     // End of sequence while paused
-    
-    mergingListener.setPaused(false);
-    
+
+    mergingListener.setPaused(false);
+
     testListener.assertViewDefinitionCompiled(Timeout.standardTimeoutMillis());
     testListener.assertViewDefinitionCompiled(Timeout.standardTimeoutMillis(), preCompilation);
-    ViewDeltaResultModel mergedDelta = testListener.getCycleCompleted(Timeout.standardTimeoutMillis()).getDeltaResult();
-    
+    final ViewDeltaResultModel mergedDelta = testListener.getCycleCompleted(Timeout.standardTimeoutMillis()).getDeltaResult();
+
     assertEquals(2, mergedDelta.getAllResults().size());
-    Set<Pair<String, Integer>> results = new HashSet<Pair<String, Integer>>();
-    for (ViewResultEntry deltaItem : mergedDelta.getAllResults()) {
+    final Set<Pair<String, Integer>> results = new HashSet<Pair<String, Integer>>();
+    for (final ViewResultEntry deltaItem : mergedDelta.getAllResults()) {
       results.add(Pair.of(deltaItem.getComputedValue().getSpecification().getValueName(), (Integer) deltaItem.getComputedValue().getValue()));
     }
     assertTrue(results.contains(Pair.of("value1", 1)));
     assertTrue(results.contains(Pair.of("value2", 2)));
-    
+
     testListener.assertViewDefinitionCompiled(Timeout.standardTimeoutMillis(), postCompilation);
     testListener.assertProcessCompleted();
     testListener.assertProcessTerminated();
     testListener.assertNoCalls();
   }
-  
-  private ViewDeltaResultModel getDeltaResult(int value) {
-    InMemoryViewDeltaResultModel deltaResult = new InMemoryViewDeltaResultModel();
+
+  private ViewDeltaResultModel getDeltaResult(final int value) {
+    final InMemoryViewDeltaResultModel deltaResult = new InMemoryViewDeltaResultModel();
     deltaResult.addValue("DEFAULT", getComputedValueResult("value" + value, value));
     return deltaResult;
   }
-  
-<<<<<<< HEAD
-  private ComputedValue getComputedValue(String valueName, Object value) {
+
+  private ComputedValueResult getComputedValueResult(final String valueName, final Object value) {
     final ComputationTargetSpecification target = ComputationTargetSpecification.of(UniqueId.of("Scheme", valueName));
-    return new ComputedValue(new ValueSpecification(valueName, target, ValueProperties.with(ValuePropertyNames.FUNCTION, "FunctionId").get()), value);
-=======
-  private ComputedValueResult getComputedValueResult(String valueName, Object value) {
-    UniqueId uniqueId = UniqueId.of("Scheme", valueName);
-    ValueRequirement valueRequirement = new ValueRequirement(valueName, ComputationTargetType.PRIMITIVE, uniqueId);
-    return new ComputedValueResult(new ValueSpecification(valueRequirement, "FunctionId"), value, ExecutionLog.EMPTY);
->>>>>>> ec428cd4
-  }
-
-  private void assertCorrectUpdateRate(RateLimitingMergingViewProcessListener mergingListener, TestViewResultListener testListener, int period) throws InterruptedException {
+    return new ComputedValueResult(new ValueSpecification(valueName, target, ValueProperties.with(ValuePropertyNames.FUNCTION, "FunctionId").get()), value, ExecutionLog.EMPTY);
+  }
+
+  private void assertCorrectUpdateRate(final RateLimitingMergingViewProcessListener mergingListener, final TestViewResultListener testListener, final int period) throws InterruptedException {
     mergingListener.setMinimumUpdatePeriodMillis(period);
     assertUpdateRate(mergingListener, testListener, period);
 
@@ -191,7 +179,7 @@
     assertUpdateRate(mergingListener, testListener, period);
   }
 
-  private void assertUpdateRate(RateLimitingMergingViewProcessListener mergingListener, TestViewResultListener testListener, int period) throws InterruptedException {
+  private void assertUpdateRate(final RateLimitingMergingViewProcessListener mergingListener, final TestViewResultListener testListener, final int period) throws InterruptedException {
     testListener.resetShortestDelay();
     for (int i = 0; i < 100; i++) {
       Thread.sleep(10);
@@ -206,13 +194,13 @@
     testListener.clear();
   }
 
-  private void addResults(ViewResultListener listener, int count) {
+  private void addResults(final ViewResultListener listener, final int count) {
     for (int i = 0; i < count; i++) {
       listener.cycleCompleted(mock(ViewComputationResultModel.class), null);
     }
   }
-  
-  private void addCompile(ViewResultListener listener) {
+
+  private void addCompile(final ViewResultListener listener) {
     listener.viewDefinitionCompiled(mock(CompiledViewDefinitionWithGraphsImpl.class), true);
   }
 
