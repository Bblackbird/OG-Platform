/**
 * Copyright (C) 2009 - present by OpenGamma Inc. and the OpenGamma group of companies
 *
 * Please see distribution for license.
 */
package com.opengamma.engine.view.worker;

import java.text.MessageFormat;
import java.util.ArrayList;
import java.util.Collection;
import java.util.Collections;
import java.util.HashMap;
import java.util.HashSet;
import java.util.Iterator;
import java.util.List;
import java.util.Map;
import java.util.Set;
import java.util.concurrent.ConcurrentHashMap;
import java.util.concurrent.ConcurrentMap;
import java.util.concurrent.CountDownLatch;
import java.util.concurrent.ExecutorService;
import java.util.concurrent.Future;
import java.util.concurrent.TimeUnit;
import java.util.concurrent.atomic.AtomicInteger;
import java.util.concurrent.atomic.AtomicReference;
import java.util.concurrent.locks.Lock;

import org.slf4j.Logger;
import org.slf4j.LoggerFactory;
import org.springframework.util.CollectionUtils;
import org.threeten.bp.Duration;
import org.threeten.bp.Instant;

import com.codahale.metrics.Timer;
import com.google.common.base.Predicate;
import com.google.common.base.Supplier;
import com.google.common.collect.ImmutableMap;
import com.google.common.collect.Maps;
import com.google.common.collect.Sets;
import com.opengamma.OpenGammaRuntimeException;
import com.opengamma.core.config.ConfigSource;
import com.opengamma.core.position.Portfolio;
import com.opengamma.core.position.PortfolioNode;
import com.opengamma.core.position.Position;
import com.opengamma.core.position.Trade;
import com.opengamma.core.position.impl.PortfolioNodeEquivalenceMapper;
import com.opengamma.engine.ComputationTarget;
import com.opengamma.engine.ComputationTargetResolver;
import com.opengamma.engine.ComputationTargetSpecification;
import com.opengamma.engine.MemoryUtils;
import com.opengamma.engine.depgraph.DependencyGraph;
import com.opengamma.engine.depgraph.DependencyGraphExplorer;
import com.opengamma.engine.depgraph.DependencyNode;
import com.opengamma.engine.depgraph.impl.DependencyNodeImpl;
import com.opengamma.engine.depgraph.impl.RootDiscardingSubgrapher;
import com.opengamma.engine.function.FunctionParameters;
import com.opengamma.engine.marketdata.MarketDataSnapshot;
import com.opengamma.engine.marketdata.manipulator.DistinctMarketDataSelector;
import com.opengamma.engine.marketdata.manipulator.MarketDataSelectionGraphManipulator;
import com.opengamma.engine.marketdata.manipulator.MarketDataSelector;
import com.opengamma.engine.marketdata.manipulator.NoOpMarketDataSelector;
import com.opengamma.engine.marketdata.manipulator.ScenarioDefinition;
import com.opengamma.engine.marketdata.manipulator.ScenarioDefinitionFactory;
import com.opengamma.engine.marketdata.manipulator.ScenarioParameters;
import com.opengamma.engine.resource.EngineResourceReference;
import com.opengamma.engine.target.ComputationTargetReference;
import com.opengamma.engine.target.ComputationTargetType;
import com.opengamma.engine.value.ValueRequirement;
import com.opengamma.engine.value.ValueSpecification;
import com.opengamma.engine.view.ViewCalculationConfiguration;
import com.opengamma.engine.view.ViewComputationResultModel;
import com.opengamma.engine.view.ViewDefinition;
import com.opengamma.engine.view.compilation.CompiledViewDefinitionWithGraphs;
import com.opengamma.engine.view.compilation.CompiledViewDefinitionWithGraphsImpl;
import com.opengamma.engine.view.compilation.InvalidTargetDependencyNodeFilter;
import com.opengamma.engine.view.compilation.PartiallyCompiledGraph;
import com.opengamma.engine.view.compilation.ViewCompilationServices;
import com.opengamma.engine.view.compilation.ViewDefinitionCompiler;
import com.opengamma.engine.view.cycle.DefaultViewCycleMetadata;
import com.opengamma.engine.view.cycle.SingleComputationCycle;
import com.opengamma.engine.view.cycle.ViewCycle;
import com.opengamma.engine.view.cycle.ViewCycleMetadata;
import com.opengamma.engine.view.cycle.ViewCycleState;
import com.opengamma.engine.view.execution.ViewCycleExecutionOptions;
import com.opengamma.engine.view.execution.ViewExecutionFlags;
import com.opengamma.engine.view.execution.ViewExecutionOptions;
import com.opengamma.engine.view.impl.ViewProcessContext;
import com.opengamma.engine.view.listener.ComputationResultListener;
import com.opengamma.engine.view.worker.cache.ViewExecutionCacheKey;
import com.opengamma.engine.view.worker.trigger.CombinedViewCycleTrigger;
import com.opengamma.engine.view.worker.trigger.FixedTimeTrigger;
import com.opengamma.engine.view.worker.trigger.RecomputationPeriodTrigger;
import com.opengamma.engine.view.worker.trigger.RunAsFastAsPossibleTrigger;
import com.opengamma.engine.view.worker.trigger.SuccessiveDeltaLimitTrigger;
import com.opengamma.engine.view.worker.trigger.ViewCycleEligibility;
import com.opengamma.engine.view.worker.trigger.ViewCycleTrigger;
import com.opengamma.engine.view.worker.trigger.ViewCycleTriggerResult;
import com.opengamma.engine.view.worker.trigger.ViewCycleType;
import com.opengamma.id.ObjectId;
import com.opengamma.id.UniqueId;
import com.opengamma.id.VersionCorrection;
import com.opengamma.id.VersionCorrectionUtils;
import com.opengamma.util.ArgumentChecker;
import com.opengamma.util.NamedThreadPoolFactory;
import com.opengamma.util.PoolExecutor;
import com.opengamma.util.TerminatableJob;
import com.opengamma.util.metric.OpenGammaMetricRegistry;
import com.opengamma.util.tuple.Pair;
import com.opengamma.util.tuple.Pairs;

/**
 * The job which schedules and executes computation cycles for a view process. See {@link SingleThreadViewProcessWorkerFactory} for a more detailed description.
 */
public class SingleThreadViewProcessWorker implements ViewProcessWorker, MarketDataChangeListener {

  private static final Logger s_logger = LoggerFactory.getLogger(SingleThreadViewProcessWorker.class);

  private static final ExecutorService s_executor = NamedThreadPoolFactory.newCachedThreadPool("Worker");

  /**
   * Wrapper that allows a thread to be "borrowed" from an executor service.
   */
  /* package*/static final class BorrowedThread implements Runnable {

    private final String _name;

    private final Runnable _job;
    private final CountDownLatch _join = new CountDownLatch(1);
    private Thread _thread;
    private String _originalName;

    public BorrowedThread(final String name, final Runnable job) {
      _name = name;
      _job = job;
    }

    public synchronized Thread.State getState() {
      if (_thread != null) {
        return _thread.getState();
      } else {
        return (_originalName != null) ? Thread.State.TERMINATED : Thread.State.NEW;
      }
    }

    public void join() throws InterruptedException {
      _join.await();
    }

    public void join(long timeout) throws InterruptedException {
      _join.await(timeout, TimeUnit.MILLISECONDS);
    }

    public synchronized void interrupt() {
      if (_thread != null) {
        _thread.interrupt();
      }
    }

    public synchronized boolean isAlive() {
      return _thread != null;
    }

    // Runnable

    @Override
    public void run() {
      synchronized (this) {
        _thread = Thread.currentThread();
        _originalName = _thread.getName();
      }
      try {
        _thread.setName(_originalName + "-" + _name);
        _job.run();
      } finally {
        _thread.setName(_originalName);
        synchronized (this) {
          _thread = null;
        }
        _join.countDown();
      }
    }

  }

  private static final long NANOS_PER_MILLISECOND = 1000000;

  private final ViewProcessWorkerContext _context;

  private final ViewExecutionOptions _executionOptions;
  private final CombinedViewCycleTrigger _masterCycleTrigger = new CombinedViewCycleTrigger();
  private final FixedTimeTrigger _compilationExpiryCycleTrigger;
  private final boolean _executeCycles;
  private final boolean _executeGraphs;
  private final boolean _ignoreCompilationValidity;
  private final boolean _suppressExecutionOnNoMarketData;
  /**
   * The changes to the master trigger that must be made during the next cycle.
   * <p>
   * This has been added as an immediate fix for [PLAT-3291] but could be extended to represent an arbitrary change to add/remove triggers if we wish to support the execution options changing for a
   * running worker.
   */
  private ViewCycleTrigger _masterCycleTriggerChanges;

  private int _cycleCount;

  private EngineResourceReference<SingleComputationCycle> _previousCycleReference;
  /**
   * The current view definition the worker must calculate on.
   */
  private ViewDefinition _viewDefinition;

  /**
   * The most recently compiled form of the view definition. This may have been compiled by this worker, or retrieved from the cache and is being reused.
   */
  private CompiledViewDefinitionWithGraphs _latestCompiledViewDefinition;

  /**
   * The key to use for storing the compiled view definition, or querying it, from the cache shared with other workers. Whenever the market data provider or view definition changes, this must be
   * updated.
   */
  private ViewExecutionCacheKey _executionCacheKey;

  private TargetResolverChangeListener _targetResolverChanges;

  private volatile boolean _wakeOnCycleRequest;

  private volatile boolean _cycleRequested;
  private volatile boolean _forceTriggerCycle;
  /**
   * An updated view definition pushed in by the execution coordinator. When the next cycle runs, this should be used instead of the previous one.
   */
  private final AtomicReference<ViewDefinition> _newViewDefinition = new AtomicReference<>();

  private volatile Future<CompiledViewDefinitionWithGraphsImpl> _compilationTask;

  /**
   * Total time the job has spent "working". This does not include time spent waiting for a trigger. It is a real time spent on all I/O involved in a cycle (e.g. database accesses), graph compilation,
   * market data subscription, graph execution, result dispatch, etc.
   */
  private double _totalTimeNanos;

  /**
   * The terminatable job wrapper.
   */
  private final TerminatableJob _job;

  /**
   * The thread running this job.
   */
  private final BorrowedThread _thread;

  /**
   * The manipulator for structured market data.
   */
  private final MarketDataSelectionGraphManipulator _marketDataSelectionGraphManipulator;

  /**
   * The market data selectors and function parameters which have been passed in via the ViewDefinition, which are applicable to a specific dependency graph. There will be an entry for each graph in
   * the view, even if the only contents are an empty map.
   */
  private final Map<String, Map<DistinctMarketDataSelector, FunctionParameters>> _specificMarketDataSelectors;

  private final MarketDataManager _marketDataManager;

  /**
   * Keep track of the number of market data managers created as we need to ensure they each have a unique name (for JMX registration).
   */
  private static final ConcurrentMap<String, AtomicInteger> s_mdmCount = new ConcurrentHashMap<String, AtomicInteger>();

  /**
   * Timer to track delta cycle execution time.
   */
  private Timer _deltaCycleTimer;
  /**
   * Timer to track full cycle execution time.
   */
  private Timer _fullCycleTimer;

  /** Forces a rebuild on the next cycle. */
  private volatile boolean _forceGraphRebuild;

  public SingleThreadViewProcessWorker(final ViewProcessWorkerContext context, final ViewExecutionOptions executionOptions, final ViewDefinition viewDefinition) {
    ArgumentChecker.notNull(context, "context");
    ArgumentChecker.notNull(executionOptions, "executionOptions");
    ArgumentChecker.notNull(viewDefinition, "viewDefinition");
    _context = context;
    _executionOptions = executionOptions;
    _cycleRequested = !executionOptions.getFlags().contains(ViewExecutionFlags.WAIT_FOR_INITIAL_TRIGGER);
    _compilationExpiryCycleTrigger = new FixedTimeTrigger();
    addMasterCycleTrigger(_compilationExpiryCycleTrigger);
    if (executionOptions.getFlags().contains(ViewExecutionFlags.TRIGGER_CYCLE_ON_TIME_ELAPSED)) {
      addMasterCycleTrigger(new RecomputationPeriodTrigger(new Supplier<ViewDefinition>() {
        @Override
        public ViewDefinition get() {
          return getViewDefinition();
        }
      }));
    }
    if (executionOptions.getMaxSuccessiveDeltaCycles() != null) {
      addMasterCycleTrigger(new SuccessiveDeltaLimitTrigger(executionOptions.getMaxSuccessiveDeltaCycles()));
    }
    if (executionOptions.getFlags().contains(ViewExecutionFlags.RUN_AS_FAST_AS_POSSIBLE)) {
      if (_cycleRequested) {
        addMasterCycleTrigger(new RunAsFastAsPossibleTrigger());
      } else {
        // Defer the trigger until an initial one has happened
        _masterCycleTriggerChanges = new RunAsFastAsPossibleTrigger();
      }
    }
    _executeCycles = !executionOptions.getFlags().contains(ViewExecutionFlags.COMPILE_ONLY);
    _executeGraphs = !executionOptions.getFlags().contains(ViewExecutionFlags.FETCH_MARKET_DATA_ONLY);
    _suppressExecutionOnNoMarketData = executionOptions.getFlags().contains(ViewExecutionFlags.SKIP_CYCLE_ON_NO_MARKET_DATA);
    _ignoreCompilationValidity = executionOptions.getFlags().contains(ViewExecutionFlags.IGNORE_COMPILATION_VALIDITY);
    _viewDefinition = viewDefinition;
    _specificMarketDataSelectors = extractSpecificSelectors(viewDefinition);
    _marketDataManager = createMarketDataManager(context);
    _marketDataSelectionGraphManipulator = createMarketDataManipulator(
        _executionOptions.getDefaultExecutionOptions(),
        _specificMarketDataSelectors);
    _job = new Job();
    _thread = new BorrowedThread(context.toString(), _job);
    _deltaCycleTimer = OpenGammaMetricRegistry.getSummaryInstance().timer("SingleThreadViewProcessWorker.cycle.delta");
    _fullCycleTimer = OpenGammaMetricRegistry.getSummaryInstance().timer("SingleThreadViewProcessWorker.cycle.full");
    s_executor.submit(_thread);
  }

  private MarketDataManager createMarketDataManager(ViewProcessWorkerContext context) {
    String processId = context.getProcessContext().getProcessId().getValue();
    AtomicInteger currentEntry = s_mdmCount.putIfAbsent(processId, new AtomicInteger());
    if (currentEntry == null) {
      currentEntry = s_mdmCount.get(processId);
    }
    int newCount = currentEntry.incrementAndGet();
    // TODO - the hardcoded main should really be derived from a view process name if one were available
    return new MarketDataManager(this, getProcessContext().getMarketDataProviderResolver(), "main",
        processId + "-" + newCount);
  }

  /**
   * We can pickup market data manipulators from either the default execution context or from the view definition. Those from the execution context will have their function parameters specified within
   * the execution options as well (either per cycle or default). Manipulators from the view def will have function params specified alongside them.
   * 
   * @param executionOptions the execution options to get the selectors from
   * @param specificSelectors the graph-specific selectors
   * @return a market data manipulator combined those found in the execution context and the view defintion
   */
  private MarketDataSelectionGraphManipulator createMarketDataManipulator(ViewCycleExecutionOptions executionOptions,
      Map<String, Map<DistinctMarketDataSelector, FunctionParameters>> specificSelectors) {

    MarketDataSelector executionOptionsMarketDataSelector = executionOptions != null ?
        executionOptions.getMarketDataSelector() :
        NoOpMarketDataSelector.getInstance();

    return new MarketDataSelectionGraphManipulator(executionOptionsMarketDataSelector, specificSelectors);
  }

  private Map<String, Map<DistinctMarketDataSelector, FunctionParameters>> extractSpecificSelectors(ViewDefinition viewDefinition) {

    ConfigSource configSource = getProcessContext().getConfigSource();
    Collection<ViewCalculationConfiguration> calculationConfigurations = viewDefinition.getAllCalculationConfigurations();

    Map<String, Map<DistinctMarketDataSelector, FunctionParameters>> specificSelectors = new HashMap<>();

    for (ViewCalculationConfiguration calcConfig : calculationConfigurations) {

      UniqueId scenarioId = calcConfig.getScenarioId();
      UniqueId scenarioParametersId = calcConfig.getScenarioParametersId();
      if (scenarioId != null) {
        ScenarioDefinitionFactory scenarioDefinitionFactory = configSource.getConfig(ScenarioDefinitionFactory.class, scenarioId);
        Map<String, Object> parameters;
        if (scenarioParametersId != null) {
          ScenarioParameters scenarioParameters = configSource.getConfig(ScenarioParameters.class, scenarioParametersId);
          parameters = scenarioParameters.getParameters();
        } else {
          parameters = null;
        }
        ScenarioDefinition scenarioDefinition = scenarioDefinitionFactory.create(parameters);
        specificSelectors.put(calcConfig.getName(), new HashMap<>(scenarioDefinition.getDefinitionMap()));
      } else {
        // Ensure we have an entry for each graph, even if selectors are empty
        specificSelectors.put(calcConfig.getName(), ImmutableMap.<DistinctMarketDataSelector, FunctionParameters>of());
      }
    }
    return specificSelectors;
  }

  private ViewProcessWorkerContext getWorkerContext() {
    return _context;
  }

  private ViewExecutionOptions getExecutionOptions() {
    return _executionOptions;
  }

  private ViewProcessContext getProcessContext() {
    return getWorkerContext().getProcessContext();
  }

  private ViewCycleTrigger getMasterCycleTrigger() {
    return _masterCycleTrigger;
  }

  private void addMasterCycleTrigger(final ViewCycleTrigger trigger) {
    _masterCycleTrigger.addTrigger(trigger);
  }

  public FixedTimeTrigger getCompilationExpiryCycleTrigger() {
    return _compilationExpiryCycleTrigger;
  }

  protected BorrowedThread getThread() {
    return _thread;
  }

  protected TerminatableJob getJob() {
    return _job;
  }

  private final class Job extends TerminatableJob {

    @Override
    protected void preStart() {
      _marketDataManager.start();
    }

    /**
     * Determines whether to run, and runs if required, a single computation cycle using the following rules:
     * <ul>
     * <li>A computation cycle can only be triggered if the relevant minimum computation period has passed since the start of the previous cycle.
     * <li>A computation cycle will be forced if the relevant maximum computation period has passed since the start of the previous cycle.
     * <li>A full computation is preferred over a delta computation if both are possible.
     * <li>Performing a full computation also updates the times to the next delta computation; i.e. a full computation is considered to be as good as a delta.
     * </ul>
     */
    @Override
    protected void runOneCycle() {
      // Exception handling is important here to ensure that computation jobs do not just die quietly while consumers are
      // potentially blocked, waiting for results.
      ViewCycleType cycleType;
      try {
        cycleType = waitForNextCycle();
      } catch (final InterruptedException e) {
        return;
      }
      ViewCycleExecutionOptions executionOptions = null;
      try {
        if (!getExecutionOptions().getExecutionSequence().isEmpty()) {
          executionOptions = getExecutionOptions().getExecutionSequence().poll(getExecutionOptions().getDefaultExecutionOptions());
          s_logger.debug("Next cycle execution options: {}", executionOptions);
        }
        if (executionOptions == null) {
          s_logger.info("No more view cycle execution options");
          jobCompleted();
          return;
        }
      } catch (final Exception e) {
        s_logger.error("Error obtaining next view cycle execution options from sequence for " + getWorkerContext(), e);
        return;
      }

      if (executionOptions.getMarketDataSpecifications().isEmpty()) {
        s_logger.error("No market data specifications for cycle");
        cycleExecutionFailed(executionOptions, new OpenGammaRuntimeException("No market data specifications for cycle"));
        return;
      }

      SnapshotManager snapshotManager;

      try {
        snapshotManager = _marketDataManager.createSnapshotManagerForCycle(getViewDefinition().getMarketDataUser(), executionOptions.getMarketDataSpecifications());
        _executionCacheKey = ViewExecutionCacheKey.of(getViewDefinition(), _marketDataManager.getAvailabilityProvider());
      } catch (final Exception e) {
        s_logger.error("Error with market data provider", e);
        cycleExecutionFailed(executionOptions, new OpenGammaRuntimeException("Error with market data provider", e));
        return;
      }

      Instant compilationValuationTime;
      try {
        if (executionOptions.getValuationTime() != null) {
          compilationValuationTime = executionOptions.getValuationTime();
        } else {
          // Neither the cycle-specific options nor the defaults have overridden the valuation time so use the time
          // associated with the market data snapshot. To avoid initialising the snapshot perhaps before the required
          // inputs are known or even subscribed to, only ask for an indication at the moment.
          compilationValuationTime = snapshotManager.getSnapshotTimeIndication();
          if (compilationValuationTime == null) {
            throw new OpenGammaRuntimeException("Market data snapshot " + snapshotManager + " produced a null indication of snapshot time");
          }
        }
      } catch (final Exception e) {
        s_logger.error("Error obtaining compilation valuation time", e);
        cycleExecutionFailed(executionOptions, new OpenGammaRuntimeException("Error obtaining compilation valuation time", e));
        return;
      }

      final VersionCorrection versionCorrection = getResolverVersionCorrection(executionOptions);
      VersionCorrectionUtils.lock(versionCorrection);
      try {
        final CompiledViewDefinitionWithGraphs compiledViewDefinition;
        try {
          // Don't query the cache so that the process gets a "compiled" message even if a cached compilation is used
          final CompiledViewDefinitionWithGraphs previous = _latestCompiledViewDefinition;
          if (_ignoreCompilationValidity && (previous != null) && CompiledViewDefinitionWithGraphsImpl.isValidFor(previous, compilationValuationTime)) {
            compiledViewDefinition = previous;
          } else {
            compiledViewDefinition = getCompiledViewDefinition(compilationValuationTime, versionCorrection);
            if (compiledViewDefinition == null) {
              s_logger.warn("Job terminated during view compilation");
              return;
            }
            if ((previous == null) || !previous.getCompilationIdentifier().equals(compiledViewDefinition.getCompilationIdentifier())) {
              if (_targetResolverChanges != null) {
                // We'll try to register for changes that will wake us up for a cycle if market data is not ticking
                if (previous != null) {
                  final Set<UniqueId> subscribedIds = new HashSet<>(previous.getResolvedIdentifiers().values());
                  for (UniqueId uid : compiledViewDefinition.getResolvedIdentifiers().values()) {
                    if (!subscribedIds.contains(uid)) {
                      _targetResolverChanges.watch(uid.getObjectId());
                    }
                  }
                } else {
                  for (UniqueId uid : compiledViewDefinition.getResolvedIdentifiers().values()) {
                    _targetResolverChanges.watch(uid.getObjectId());
                  }
                }
              }
              viewDefinitionCompiled(compiledViewDefinition);
            }
          }
        } catch (final Exception e) {
          final String message = MessageFormat.format("Error obtaining compiled view definition {0} for time {1} at version-correction {2}", getViewDefinition().getUniqueId(),
              compilationValuationTime, versionCorrection);
          s_logger.error(message);
          cycleExecutionFailed(executionOptions, new OpenGammaRuntimeException(message, e));
          return;
        }
        // [PLAT-1174] This is necessary to support global injections by ValueRequirement. The use of a process-context level variable will be bad
        // if there are multiple worker threads that initialise snapshots concurrently.
        getProcessContext().getLiveDataOverrideInjector().setComputationTargetResolver(
            getProcessContext().getFunctionCompilationService().getFunctionCompilationContext().getRawComputationTargetResolver().atVersionCorrection(versionCorrection));

        try {
          snapshotManager.addMarketDataRequirements(compiledViewDefinition.getMarketDataRequirements());
          if (getExecutionOptions().getFlags().contains(ViewExecutionFlags.AWAIT_MARKET_DATA)) {
            snapshotManager.initialiseSnapshotWithSubscriptionResults();
          } else {
            snapshotManager.initialiseSnapshot();
          }
          if (executionOptions.getValuationTime() == null) {
            executionOptions = executionOptions.copy().setValuationTime(snapshotManager.getSnapshotTime()).create();
          }
        } catch (final Exception e) {
          s_logger.error("Error initializing snapshot {}", snapshotManager);
          cycleExecutionFailed(executionOptions, new OpenGammaRuntimeException("Error initializing snapshot " + snapshotManager, e));
        }

        if (_executeCycles) {
          EngineResourceReference<SingleComputationCycle> cycleReference;
          try {
            cycleReference = createCycle(executionOptions, compiledViewDefinition, versionCorrection);
          } catch (final Exception e) {
            s_logger.error("Error creating next view cycle for " + getWorkerContext(), e);
            return;
          }
          try {
            try {
              final SingleComputationCycle singleComputationCycle = cycleReference.get();
              final Map<String, Collection<ComputationTargetSpecification>> configToComputationTargets = new HashMap<>();
              final Map<String, Map<ValueSpecification, Set<ValueRequirement>>> configToTerminalOutputs = new HashMap<>();
              final MarketDataSnapshot marketDataSnapshot = snapshotManager.getSnapshot();

              for (DependencyGraphExplorer graphExp : compiledViewDefinition.getDependencyGraphExplorers()) {
                configToComputationTargets.put(graphExp.getCalculationConfigurationName(), graphExp.getComputationTargets());
                configToTerminalOutputs.put(graphExp.getCalculationConfigurationName(), graphExp.getTerminalOutputs());
              }
              if (isTerminated()) {
                return;
              }
              cycleStarted(new DefaultViewCycleMetadata(
                  cycleReference.get().getUniqueId(),
                  marketDataSnapshot.getUniqueId(),
                  compiledViewDefinition.getViewDefinition().getUniqueId(),
                  versionCorrection,
                  executionOptions.getValuationTime(),
                  singleComputationCycle.getAllCalculationConfigurationNames(),
                  configToComputationTargets,
                  configToTerminalOutputs));
              if (isTerminated()) {
                return;
              }
              // We may have started the cycle without setting up market data subscriptions, so we
              // now need to set them up so that the data will start to be populated in future cycles
              snapshotManager.requestSubscriptions();
              executeViewCycle(cycleType, cycleReference, marketDataSnapshot);
            } catch (final InterruptedException e) {
              // Execution interrupted - don't propagate as failure
              s_logger.info("View cycle execution interrupted for {}", getWorkerContext());
              return;
            } catch (final Exception e) {
              // Execution failed
              s_logger.error("View cycle execution failed for " + getWorkerContext(), e);
              cycleExecutionFailed(executionOptions, e);
              return;
            }
            // Don't push the results through if we've been terminated, since another computation job could be running already
            // and the fact that we've been terminated means the view is no longer interested in the result. Just die quietly.
            if (isTerminated()) {
              return;
            }
            cycleCompleted(cycleReference.get());
            // Any clients only expecting a single result may have disconnected, implicitly terminating us, or we may have
            // been explicitly terminated as a result of completing the cycle. Terminate gracefully.
            if (isTerminated()) {
              return;
            }
            if (_previousCycleReference != null) {
              _previousCycleReference.release();
            }
            _previousCycleReference = cycleReference;
            cycleReference = null;
          } finally {
            if (cycleReference != null) {
              cycleReference.release();
            }
          }
        }
        if (getExecutionOptions().getExecutionSequence().isEmpty()) {
          jobCompleted();
        }
      } finally {
        VersionCorrectionUtils.unlock(versionCorrection);
      }
    }

    @Override
    protected void postRunCycle() {
      if (_previousCycleReference != null) {
        _previousCycleReference.release();
      }
      unsubscribeFromTargetResolverChanges();
      _marketDataManager.stop();
      _executionCacheKey = null;
      cacheCompiledViewDefinition(null);
    }

    @Override
    public void terminate() {
      super.terminate();
      final Future<CompiledViewDefinitionWithGraphsImpl> task = _compilationTask;
      if (task != null) {
        task.cancel(true);
      }
    }

  }

  private void cycleCompleted(final ViewCycle cycle) {
    try {
      getWorkerContext().cycleCompleted(cycle);
    } catch (final Exception e) {
      s_logger.error("Error notifying " + getWorkerContext() + " of view cycle completion", e);
    }
  }

  private void cycleStarted(final ViewCycleMetadata cycleMetadata) {
    try {
      getWorkerContext().cycleStarted(cycleMetadata);
    } catch (final Exception e) {
      s_logger.error("Error notifying " + getWorkerContext() + " of view cycle starting", e);
    }
  }

  private void cycleFragmentCompleted(final ViewComputationResultModel result) {
    try {
      getWorkerContext().cycleFragmentCompleted(result, getViewDefinition());
    } catch (final Exception e) {
      s_logger.error("Error notifying " + getWorkerContext() + " of cycle fragment completion", e);
    }
  }

  private void cycleExecutionFailed(final ViewCycleExecutionOptions executionOptions, final Exception exception) {
    try {
      getWorkerContext().cycleExecutionFailed(executionOptions, exception);
    } catch (final Exception vpe) {
      s_logger.error("Error notifying " + getWorkerContext() + " of the cycle execution error", vpe);
    }
  }

  private void viewDefinitionCompiled(final CompiledViewDefinitionWithGraphs compiledViewDefinition) {
    try {
      getWorkerContext().viewDefinitionCompiled(_marketDataManager.getMarketDataProvider(), compiledViewDefinition);
    } catch (final Exception vpe) {
      s_logger.error("Error notifying " + getWorkerContext() + " of view definition compilation", vpe);
    }
  }

  private void viewDefinitionCompilationFailed(final Instant compilationTime, final Exception e) {
    try {
      getWorkerContext().viewDefinitionCompilationFailed(compilationTime, e);
    } catch (final Exception vpe) {
      s_logger.error("Error notifying " + getWorkerContext() + " of the view definition compilation failure", vpe);
    }
  }

  private synchronized ViewCycleType waitForNextCycle() throws InterruptedException {
    while (true) {
      final long currentTimeNanos = System.nanoTime();
      final ViewCycleTriggerResult triggerResult = getMasterCycleTrigger().query(currentTimeNanos);

      ViewCycleEligibility cycleEligibility = triggerResult.getCycleEligibility();
      if (_forceTriggerCycle) {
        cycleEligibility = ViewCycleEligibility.FORCE;
        _forceTriggerCycle = false;
      }
      if (cycleEligibility == ViewCycleEligibility.FORCE || (cycleEligibility == ViewCycleEligibility.ELIGIBLE && _cycleRequested)) {
        _cycleRequested = false;
        ViewCycleType cycleType = triggerResult.getCycleType();
        if (_previousCycleReference == null) {
          // Cannot do a delta if we have no previous cycle
          cycleType = ViewCycleType.FULL;
        }
        try {
          getMasterCycleTrigger().cycleTriggered(currentTimeNanos, cycleType);
        } catch (final Exception e) {
          s_logger.error("Error notifying trigger of intention to execute cycle", e);
        }
        s_logger.debug("Eligible for {} cycle", cycleType);
        if (_masterCycleTriggerChanges != null) {
          // TODO: If we wish to support execution option changes mid-execution, we will need to add/remove any relevant triggers here
          // Currently only the run-as-fast-as-possible trigger becomes valid for the second cycle if we've also got wait-for-initial-trigger
          addMasterCycleTrigger(_masterCycleTriggerChanges);
          _masterCycleTriggerChanges = null;
        }
        return cycleType;
      }

      // Going to sleep
      final long wakeUpTime = triggerResult.getNextStateChangeNanos();
      if (_cycleRequested) {
        s_logger.debug("Sleeping until eligible to perform the next computation cycle");
        // No amount of market data can make us eligible for a computation cycle any sooner.
        _wakeOnCycleRequest = false;
      } else {
        s_logger.debug("Sleeping until forced to perform the next computation cycle");
        _wakeOnCycleRequest = cycleEligibility == ViewCycleEligibility.ELIGIBLE;
      }

      long sleepTime = wakeUpTime - currentTimeNanos;
      sleepTime = Math.max(0, sleepTime);
      sleepTime /= NANOS_PER_MILLISECOND;
      sleepTime += 1; // Could have been rounded down during division so ensure only woken after state change
      s_logger.debug("Waiting for {} ms", sleepTime);
      try {
        // This could wait until end of time. In this case, only marketDataChanged() or triggerCycle() will wake it up
        wait(sleepTime);
      } catch (final InterruptedException e) {
        // We support interruption as a signal that we have been terminated. If we're interrupted without having been
        // terminated, we'll just return to this method and go back to sleep.
        Thread.interrupted();
        s_logger.info("Interrupted while delaying. Continuing operation.");
        throw e;
      }
    }
  }

  private void executeViewCycle(final ViewCycleType cycleType,
      final EngineResourceReference<SingleComputationCycle> cycleReference,
      final MarketDataSnapshot marketDataSnapshot) throws Exception {
    SingleComputationCycle deltaCycle;
    if (cycleType == ViewCycleType.FULL) {
      s_logger.info("Performing full computation");
      deltaCycle = null;
    } else {
      s_logger.info("Performing delta computation");
      deltaCycle = _previousCycleReference.get();
      if ((deltaCycle != null) && (deltaCycle.getState() != ViewCycleState.EXECUTED)) {
        // Can only do a delta cycle if the previous was valid
        deltaCycle = null;
      }
    }
    boolean continueExecution = cycleReference.get().preExecute(deltaCycle, marketDataSnapshot, _suppressExecutionOnNoMarketData);
    if (_executeGraphs && continueExecution) {
      try {
        cycleReference.get().execute();
      } catch (final InterruptedException e) {
        Thread.interrupted();
        // In reality this means that the job has been terminated, and it will end as soon as we return from this method.
        // In case the thread has been interrupted without terminating the job, we tidy everything up as if the
        // interrupted cycle never happened so that deltas will be calculated from the previous cycle.
        s_logger.info("Interrupted while executing a computation cycle. No results will be output from this cycle.");
        throw e;
      } catch (final Exception e) {
        s_logger.error("Error while executing view cycle", e);
        throw e;
      }
    } else {
      s_logger.debug("Skipping graph execution");
    }
    cycleReference.get().postExecute();
    final long durationNanos = cycleReference.get().getDuration().toNanos();
    final Timer timer = deltaCycle != null ? _deltaCycleTimer : _fullCycleTimer;
    if (timer != null) {
      timer.update(durationNanos, TimeUnit.NANOSECONDS);
    }
    _totalTimeNanos += durationNanos;
    _cycleCount += 1;
    s_logger.info("Last latency was {} ms, Average latency is {} ms",
        durationNanos / NANOS_PER_MILLISECOND,
        (_totalTimeNanos / _cycleCount) / NANOS_PER_MILLISECOND);
  }

  private void jobCompleted() {
    s_logger.info("Computation job completed for {}", getWorkerContext());
    try {
      getWorkerContext().workerCompleted();
    } catch (final Exception e) {
      s_logger.error("Error notifying " + getWorkerContext() + " of computation job completion", e);
    }
    getJob().terminate();
  }

  private EngineResourceReference<SingleComputationCycle> createCycle(final ViewCycleExecutionOptions executionOptions,
      final CompiledViewDefinitionWithGraphs compiledViewDefinition, final VersionCorrection versionCorrection) {

    // [PLAT-3581] Is the check below still necessary? The logic to create the valuation time for compilation is the same as that for
    // populating the valuation time on the execution options that this detects.

    // View definition was compiled based on compilation options, which might have only included an indicative
    // valuation time. A further check ensures that the compiled view definition is still valid.
    if (!CompiledViewDefinitionWithGraphsImpl.isValidFor(compiledViewDefinition, executionOptions.getValuationTime())) {
      throw new OpenGammaRuntimeException("Compiled view definition " + compiledViewDefinition + " not valid for execution options " + executionOptions);
    }

    final UniqueId cycleId = getProcessContext().getCycleIdentifiers().get();
    final ComputationResultListener streamingResultListener = new ComputationResultListener() {
      @Override
      public void resultAvailable(final ViewComputationResultModel result) {
        cycleFragmentCompleted(result);
      }
    };
    final SingleComputationCycle cycle = new SingleComputationCycle(cycleId, streamingResultListener, getProcessContext(), compiledViewDefinition, executionOptions, versionCorrection);
    return getProcessContext().getCycleManager().manage(cycle);
  }

  private void subscribeToTargetResolverChanges() {
    if (_targetResolverChanges == null) {
      _targetResolverChanges = new TargetResolverChangeListener() {
        @Override
        protected void onChanged() {
          requestCycle();
        }
      };
      getProcessContext().getFunctionCompilationService().getFunctionCompilationContext().getRawComputationTargetResolver().changeManager().addChangeListener(_targetResolverChanges);
    }
  }

  private void unsubscribeFromTargetResolverChanges() {
    if (_targetResolverChanges != null) {
      getProcessContext().getFunctionCompilationService().getFunctionCompilationContext().getRawComputationTargetResolver().changeManager().removeChangeListener(_targetResolverChanges);
      _targetResolverChanges = null;
    }
  }

  private static Instant now() {
    // TODO: The distributed caches use a message bus for eventual consistency. This should really be (NOW - maximum permitted clock drift - eventual consistency time limit)
    return Instant.now();
  }

  private VersionCorrection getResolverVersionCorrection(final ViewCycleExecutionOptions viewCycleOptions) {
    VersionCorrection vc;
    do {
      vc = viewCycleOptions.getResolverVersionCorrection();
      if (vc != null) {
        break;
      }
      final ViewCycleExecutionOptions options = getExecutionOptions().getDefaultExecutionOptions();
      if (options != null) {
        vc = options.getResolverVersionCorrection();
        if (vc != null) {
          break;
        }
      }
      vc = VersionCorrection.LATEST;
    } while (false);
    // Note: NOW means NOW as the caller has requested LATEST. We should not be using the valuation time.
    if (vc.getCorrectedTo() == null) {
      if (vc.getVersionAsOf() == null) {
        if (!_ignoreCompilationValidity) {
          subscribeToTargetResolverChanges();
        }
        return vc.withLatestFixed(now());
      } else {
        vc = vc.withLatestFixed(now());
      }
    } else if (vc.getVersionAsOf() == null) {
      vc = vc.withLatestFixed(now());
    }
    unsubscribeFromTargetResolverChanges();
    return vc;
  }

  private PortfolioNodeEquivalenceMapper getNodeEquivalenceMapper() {
    return new PortfolioNodeEquivalenceMapper();
  }

  private void markMappedPositions(final PortfolioNode node, final Map<UniqueId, Position> positions) {
    for (Position position : node.getPositions()) {
      positions.put(position.getUniqueId(), null);
    }
    for (PortfolioNode child : node.getChildNodes()) {
      markMappedPositions(child, positions);
    }
  }

  private void findUnmappedNodesAndPositions(final PortfolioNode node, final Map<UniqueId, UniqueId> mapped, final Set<UniqueId> unmapped, final Map<UniqueId, Position> positions) {
    if (mapped.containsKey(node.getUniqueId())) {
      // This node is mapped; as are the nodes underneath it, so just mark the child positions
      markMappedPositions(node, positions);
    } else {
      // This node is unmapped - mark it as such and check the nodes underneath it
      unmapped.add(node.getUniqueId());
      for (PortfolioNode child : node.getChildNodes()) {
        findUnmappedNodesAndPositions(child, mapped, unmapped, positions);
      }
      // Any child positions (and their trades) are unmapped if, and only if, they are not referenced by anything else
      for (Position position : node.getPositions()) {
        if (!positions.containsKey(position.getUniqueId())) {
          positions.put(position.getUniqueId(), position);
        }
      }
    }
  }

  private void findUnmappedPositions(final PortfolioNode node, final Set<UniqueId> unmapped, final Map<UniqueId, Position> positions) {
    for (PortfolioNode child : node.getChildNodes()) {
      findUnmappedPositions(child, unmapped, positions);
    }
    for (Position position : node.getPositions()) {
      if (!positions.containsKey(position.getUniqueId())) {
        if (unmapped.contains(position.getUniqueId())) {
          positions.put(position.getUniqueId(), position);
        } else {
          positions.put(position.getUniqueId(), null);
        }
      }
    }
  }

  private void findUnmappedNodesAndPositions(final PortfolioNode node, final Map<UniqueId, UniqueId> mapped, final Set<UniqueId> unmapped) {
    final Map<UniqueId, Position> positions = new HashMap<UniqueId, Position>();
    findUnmappedNodesAndPositions(node, mapped, unmapped, positions);
    for (Map.Entry<UniqueId, Position> position : positions.entrySet()) {
      if (position.getValue() == null) {
        if (!unmapped.contains(position.getKey())) {
          // "marked" during the "findUnmapped" operation and not explicitly unmapped
          continue;
        }
        // Not mapped, but already in the unmap set, so make sure trades are too
      } else {
        unmapped.add(position.getKey());
      }
      for (Trade trade : position.getValue().getTrades()) {
        unmapped.add(trade.getUniqueId());
      }
    }
  }

  private void findUnmappedTrades(final PortfolioNode node, final Set<UniqueId> unmapped) {
    final Map<UniqueId, Position> positions = new HashMap<UniqueId, Position>();
    findUnmappedPositions(node, unmapped, positions);
    for (Map.Entry<UniqueId, Position> position : positions.entrySet()) {
      if (position.getValue() != null) {
        for (Trade trade : position.getValue().getTrades()) {
          unmapped.add(trade.getUniqueId());
        }
      }
    }
  }

<<<<<<< HEAD
  private static DependencyNode remapNode(final DependencyNode node, final Map<ValueSpecification, Set<ValueRequirement>> terminalOutputs, final ComputationTargetIdentifierRemapVisitor remapper,
      final Map<DependencyNode, DependencyNode> remapped) {
    DependencyNode newNode = remapped.get(node);
    if (newNode != null) {
      return newNode;
    }
    final DependencyNode[] inputNodes = DependencyNodeImpl.getInputNodeArray(node);
    ValueSpecification[] inputValues = null;
    for (int i = 0; i < inputNodes.length; i++) {
      final DependencyNode newInput = remapNode(inputNodes[i], terminalOutputs, remapper, remapped);
      if (newInput != inputNodes[i]) {
        if (inputValues == null) {
          inputValues = DependencyNodeImpl.getInputValueArray(node);
        }
        inputValues[i] = MemoryUtils.instance(new ValueSpecification(inputValues[i].getValueName(), newInput.getTarget(), inputValues[i].getProperties()));
      }
    }
    final ComputationTargetSpecification newTarget = remapper.remap(node.getTarget());
    final ValueSpecification[] outputValues;
    if (newTarget != null) {
      outputValues = new ValueSpecification[node.getOutputCount()];
      for (int i = 0; i < outputValues.length; i++) {
        final ValueSpecification output = node.getOutputValue(i);
        final ValueSpecification newOutput = MemoryUtils.instance(new ValueSpecification(output.getValueName(), newTarget, output.getProperties()));
        outputValues[i] = newOutput;
        Set<ValueRequirement> oldReqs = terminalOutputs.remove(output);
        if (oldReqs != null) {
          Set<ValueRequirement> newReqs = Sets.newHashSetWithExpectedSize(oldReqs.size());
          for (ValueRequirement req : oldReqs) {
            final ComputationTargetReference newRequirementTarget = req.getTargetReference().accept(remapper);
            if (newRequirementTarget != null) {
              newReqs.add(MemoryUtils.instance(new ValueRequirement(req.getValueName(), newRequirementTarget, req.getConstraints())));
            } else {
              newReqs.add(req);
            }
          }
          terminalOutputs.put(newOutput, newReqs);
        }
      }
    } else {
      if (inputValues == null) {
        // No change to the node
        remapped.put(node, node);
        return node;
      }
      outputValues = DependencyNodeImpl.getOutputValueArray(node);
    }
    if (inputValues == null) {
      inputValues = DependencyNodeImpl.getInputValueArray(node);
    }
    newNode = DependencyNodeImpl.of(node.getFunction(), newTarget, outputValues, inputValues, inputNodes);
    remapped.put(node, newNode);
    return newNode;
  }

  private Set<UniqueId> rewritePortfolioNodes(final Map<String, PartiallyCompiledGraph> previousGraphs, final CompiledViewDefinitionWithGraphs compiledViewDefinition, final Portfolio newPortfolio) {
    // Map any nodes from the old portfolio structure to the new one
    final Map<UniqueId, UniqueId> mapped;
    if (newPortfolio != null) {
      mapped = getNodeEquivalenceMapper().getEquivalentNodes(compiledViewDefinition.getPortfolio().getRootNode(),
          newPortfolio.getRootNode());
    } else {
      mapped = Collections.emptyMap();
    }
    // Identify anything not (immediately) mapped to the new portfolio structure
    final Set<UniqueId> unmapped = new HashSet<>();
    findUnmapped(compiledViewDefinition.getPortfolio().getRootNode(), mapped, unmapped);
=======
  /**
   * Modifies the set of previous graphs to update nodes that can be mapped by altering their unique identifiers and remote terminal outputs derived from the portfolio by anything that cannot be
   * immediately mapped.
   * <p>
   * The main use of this logic is for handling portfolio structures that are the same shape but have different unique identifiers on the portfolio nodes (the map operation), and to remove terminal
   * outputs from portfolio nodes, positions or trades that aren't known to be in the new structure.
   * 
   * @param previousGraphs the previous graphs to update, not null
   * @param compiledViewDefinition the previously compiled view definition, not null
   * @param map the mapping of old unique identifiers to new ones or null/empty if none
   * @param unmap the set of old unique identifiers that might not have portfolio derived terminal outputs, not null
   */
  private void mapAndUnmapNodes(final Map<String, Pair<DependencyGraph, Set<ValueRequirement>>> previousGraphs, final CompiledViewDefinitionWithGraphs compiledViewDefinition,
      final Map<UniqueId, UniqueId> map, final Set<UniqueId> unmap) {
>>>>>>> 4d6504e6
    if (s_logger.isDebugEnabled()) {
      s_logger.debug("Mapping {} portfolio nodes to new structure, unmapping {} targets", (map != null) ? map.size() : 0, unmap.size());
    }
    // For anything not mapped, remove the terminal outputs from the graph
    for (final ViewCalculationConfiguration calcConfig : compiledViewDefinition.getViewDefinition().getAllCalculationConfigurations()) {
<<<<<<< HEAD
      final Set<ValueRequirement> specificRequirements = calcConfig.getSpecificRequirements();
      final PartiallyCompiledGraph previousGraph = previousGraphs.get(calcConfig.getName());
      if (previousGraph == null) {
        continue;
      }
      final Map<ValueSpecification, Set<ValueRequirement>> terminalOutputs = previousGraph.getTerminalOutputs();
      final Iterator<Map.Entry<ValueSpecification, Set<ValueRequirement>>> itrTerminalOutput = terminalOutputs.entrySet().iterator();
      while (itrTerminalOutput.hasNext()) {
        final Map.Entry<ValueSpecification, Set<ValueRequirement>> entry = itrTerminalOutput.next();
        if (unmapped.contains(entry.getKey().getTargetSpecification().getUniqueId())) {
=======
      final Pair<DependencyGraph, Set<ValueRequirement>> previousGraphEntry = previousGraphs.get(calcConfig.getName());
      if (previousGraphEntry == null) {
        continue;
      }
      final Set<ValueRequirement> specificRequirements = calcConfig.getSpecificRequirements();
      final DependencyGraph previousGraph = previousGraphEntry.getFirst();
      final Map<ValueSpecification, Set<ValueRequirement>> terminalOutputs = previousGraph.getTerminalOutputs();
      final ValueSpecification[] removeSpecifications = new ValueSpecification[terminalOutputs.size()];
      @SuppressWarnings("unchecked")
      final List<ValueRequirement>[] removeRequirements = new List[terminalOutputs.size()];
      int remove = 0;
      for (final Map.Entry<ValueSpecification, Set<ValueRequirement>> entry : terminalOutputs.entrySet()) {
        if (unmap.contains(entry.getKey().getTargetSpecification().getUniqueId())) {
>>>>>>> 4d6504e6
          List<ValueRequirement> removal = null;
          for (final ValueRequirement requirement : entry.getValue()) {
            if (!specificRequirements.contains(requirement)) {
              if (removal == null) {
                removal = new ArrayList<>(entry.getValue().size());
              }
              removal.add(requirement);
            }
            // Anything that was in the specific requirements will be captured by the standard invalid identifier tests
          }
          if (removal != null) {
            if (removal.size() == entry.getValue().size()) {
              // No longer a terminal output
              itrTerminalOutput.remove();
            } else {
              final Set<ValueRequirement> requirements = new HashSet<ValueRequirement>(entry.getValue());
              requirements.removeAll(removal);
              entry.setValue(requirements);
            }
          }
        }
      }
<<<<<<< HEAD
      if (!mapped.isEmpty()) {
        final ComputationTargetIdentifierRemapVisitor remapper = new ComputationTargetIdentifierRemapVisitor(mapped);
        final Collection<DependencyNode> oldRoots = previousGraph.getRoots();
        final Set<DependencyNode> newRoots = Sets.newHashSetWithExpectedSize(oldRoots.size());
        final Map<DependencyNode, DependencyNode> remapped = new HashMap<DependencyNode, DependencyNode>();
        for (DependencyNode oldRoot : oldRoots) {
          newRoots.add(remapNode(oldRoot, terminalOutputs, remapper, remapped));
=======
      for (int i = 0; i < remove; i++) {
        previousGraph.removeTerminalOutputs(removeRequirements[i], removeSpecifications[i]);
      }
      if ((map != null) && !map.isEmpty()) {
        final ComputationTargetIdentifierRemapVisitor remapper = new ComputationTargetIdentifierRemapVisitor(map);
        final Collection<Object> replacements = new ArrayList<>(map.size() * 2);
        for (DependencyNode node : previousGraph.getDependencyNodes()) {
          final ComputationTargetSpecification newTarget = remapper.remap(node.getComputationTarget());
          if (newTarget != null) {
            replacements.add(node);
            replacements.add(newTarget);
          }
        }
        Iterator<Object> itrReplacements = replacements.iterator();
        while (itrReplacements.hasNext()) {
          final DependencyNode node = (DependencyNode) itrReplacements.next();
          final ComputationTargetSpecification newTarget = (ComputationTargetSpecification) itrReplacements.next();
          s_logger.debug("Rewriting {} to {}", node, newTarget);
          previousGraph.replaceNode(node, newTarget);
        }
        // Rewrite the original value requirements that might have referenced the original nodes
        for (Map.Entry<ValueSpecification, Set<ValueRequirement>> terminalOutput : previousGraph.getTerminalOutputs().entrySet()) {
          final Set<ValueRequirement> oldReqs = terminalOutput.getValue();
          replacements.clear();
          for (ValueRequirement req : oldReqs) {
            final ComputationTargetReference newTarget = req.getTargetReference().accept(remapper);
            if (newTarget != null) {
              replacements.add(req);
              replacements.add(MemoryUtils.instance(new ValueRequirement(req.getValueName(), newTarget, req.getConstraints())));
            }
          }
          if (!replacements.isEmpty()) {
            itrReplacements = replacements.iterator();
            while (itrReplacements.hasNext()) {
              final ValueRequirement oldReq = (ValueRequirement) itrReplacements.next();
              final ValueRequirement newReq = (ValueRequirement) itrReplacements.next();
              oldReqs.remove(oldReq);
              oldReqs.add(newReq);
            }
          }
>>>>>>> 4d6504e6
        }
      }
    }
  }

  /**
   * Returns the set of unique identifiers that were previously used as targets in the dependency graph for object identifiers (or external identifiers) that now resolve differently.
   * 
   * @param previousResolutions the previous cycle's resolution of identifiers, not null
   * @param versionCorrection the resolver version correction for this cycle, not null
   * @return the invalid identifier set, or null if none are invalid, this is a map from the old unique identifier to the new resolution
   */
  private Map<UniqueId, ComputationTargetSpecification> getInvalidIdentifiers(final Map<ComputationTargetReference, UniqueId> previousResolutions, final VersionCorrection versionCorrection) {
    long t = -System.nanoTime();
    final Set<ComputationTargetReference> toCheck;
    if (_targetResolverChanges == null) {
      // Change notifications aren't relevant for historical iteration; must recheck all of the resolutions
      toCheck = previousResolutions.keySet();
    } else {
      // Subscribed to LATEST/LATEST so change manager notifications can filter the set to be checked
      toCheck = Sets.newHashSetWithExpectedSize(previousResolutions.size());
      final Set<ObjectId> allObjectIds = Sets.newHashSetWithExpectedSize(previousResolutions.size());
      for (final Map.Entry<ComputationTargetReference, UniqueId> previousResolution : previousResolutions.entrySet()) {
        final ObjectId oid = previousResolution.getValue().getObjectId();
        if (_targetResolverChanges.isChanged(oid)) {
          // A change was seen on this target
          s_logger.debug("Change observed on {}", oid);
          toCheck.add(previousResolution.getKey());
        }
        allObjectIds.add(oid);
      }
      _targetResolverChanges.watchOnly(allObjectIds);
      if (toCheck.isEmpty()) {
        s_logger.debug("No resolutions (from {}) to check", previousResolutions.size());
        return null;
      } else {
        s_logger.debug("Checking {} of {} resolutions for changed objects", toCheck.size(), previousResolutions.size());
      }
    }
    PoolExecutor previousInstance = PoolExecutor.setInstance(getProcessContext().getFunctionCompilationService().getExecutorService());
    final Map<ComputationTargetReference, ComputationTargetSpecification> specifications = getProcessContext().getFunctionCompilationService().getFunctionCompilationContext()
        .getRawComputationTargetResolver().getSpecificationResolver().getTargetSpecifications(toCheck, versionCorrection);
    PoolExecutor.setInstance(previousInstance);
    t += System.nanoTime();
    Map<UniqueId, ComputationTargetSpecification> invalidIdentifiers = null;
    for (final Map.Entry<ComputationTargetReference, UniqueId> target : previousResolutions.entrySet()) {
      final ComputationTargetSpecification resolved = specifications.get(target.getKey());
      if ((resolved != null) && target.getValue().equals(resolved.getUniqueId())) {
        // No change
        s_logger.debug("No change resolving {}", target);
      } else if (toCheck.contains(target.getKey())) {
        // Identifier no longer resolved, or resolved differently
        s_logger.info("New resolution of {} to {}", target, resolved);
        if (invalidIdentifiers == null) {
          invalidIdentifiers = new HashMap<>();
        }
        invalidIdentifiers.put(target.getValue(), resolved);
      }
    }
    s_logger.info("{} resolutions checked in {}ms", toCheck.size(), t / 1e6);
    return invalidIdentifiers;
  }

  /**
   * Creates a filter that removes nodes from the graph based on invalid market data resolutions.
   * 
   * @param previousGraphs the previous graphs that have already been part processed
   * @return the filter if one is needed, null if no invalidation is required
   */
  private RootDiscardingSubgrapher getInvalidMarketData(final Map<String, PartiallyCompiledGraph> previousGraphs, final CompiledViewDefinitionWithGraphs viewDefinition,
      final VersionCorrection versionCorrection) {
    final InvalidMarketDataDependencyNodeFilter filter = new InvalidMarketDataDependencyNodeFilter(getProcessContext().getFunctionCompilationService().getFunctionCompilationContext()
        .getRawComputationTargetResolver().atVersionCorrection(versionCorrection), _marketDataManager.getAvailabilityProvider());
    final Set<DependencyNode> visited = new HashSet<DependencyNode>();
    if (previousGraphs != null) {
      for (Map.Entry<String, PartiallyCompiledGraph> previous : previousGraphs.entrySet()) {
        final PartiallyCompiledGraph graph = previous.getValue();
        for (DependencyNode root : graph.getRoots()) {
          filter.init(root, graph.getTerminalOutputs(), visited);
        }
      }
    } else {
      for (DependencyGraphExplorer explorer : viewDefinition.getDependencyGraphExplorers()) {
        final DependencyGraph graph = explorer.getWholeGraph();
        final int roots = graph.getRootCount();
        final Map<ValueSpecification, Set<ValueRequirement>> terminals = graph.getTerminalOutputs();
        for (int i = 0; i < roots; i++) {
          filter.init(graph.getRootNode(i), terminals, visited);
        }
      }
    }
<<<<<<< HEAD
    // 32 was chosen fairly arbitrarily prior to restructuring the graph structure
    if (filter.checkMarketData(getProcessContext().getFunctionCompilationService().getExecutorService(), 32)) {
      return filter;
    } else {
      return null;
=======
  }

  private Map<String, Pair<DependencyGraph, Set<ValueRequirement>>> getPreviousGraphs(Map<String, Pair<DependencyGraph, Set<ValueRequirement>>> previousGraphs,
      final CompiledViewDefinitionWithGraphs compiledViewDefinition) {
    if (previousGraphs == null) {
      final Collection<DependencyGraphExplorer> graphExps = compiledViewDefinition.getDependencyGraphExplorers();
      previousGraphs = Maps.newHashMapWithExpectedSize(graphExps.size());
      for (DependencyGraphExplorer graphExp : graphExps) {
        final DependencyGraph graph = graphExp.getWholeGraph();
        Set<ValueRequirement> emptySet = Sets.newHashSet();
        previousGraphs.put(graph.getCalculationConfigurationName(), Pairs.of(graph, emptySet));
      }
>>>>>>> 4d6504e6
    }
  }

  private Map<String, PartiallyCompiledGraph> invalidateMarketDataSourcingNodes(Map<String, PartiallyCompiledGraph> previousGraphs, final CompiledViewDefinitionWithGraphs viewDefinition,
      final VersionCorrection versionCorrection, final Set<UniqueId> unchangedNodes) {
    final RootDiscardingSubgrapher filter = getInvalidMarketData(previousGraphs, viewDefinition, versionCorrection);
    if (filter != null) {
      previousGraphs = getPreviousGraphs(previousGraphs, viewDefinition);
      filterPreviousGraphs(previousGraphs, filter, unchangedNodes);
    }
    return previousGraphs;
  }

  /**
   * Maintain the previously used dependency graphs by applying a node filter that identifies invalid nodes that must be recalculated (implying everything dependent on them must also be rebuilt).
   * 
   * @param previousGraphs the previously used graphs as a map from calculation configuration name to the data, not null
   * @param filter the filter to identify invalid nodes, not null
   * @param unchangedNodes optional identifiers of unchanged portfolio nodes; any nodes filtered out must be removed from this
   */
  private void filterPreviousGraphs(final Map<String, PartiallyCompiledGraph> previousGraphs, final RootDiscardingSubgrapher filter, final Set<UniqueId> unchangedNodes) {
    final Iterator<Map.Entry<String, PartiallyCompiledGraph>> itr = previousGraphs.entrySet().iterator();
    while (itr.hasNext()) {
      final Map.Entry<String, PartiallyCompiledGraph> entry = itr.next();
      final Collection<DependencyNode> oldRoots = entry.getValue().getRoots();
      final Set<DependencyNode> newRoots;
      if (unchangedNodes != null) {
        final Map<DependencyNode, RootDiscardingSubgrapher.NodeState> state = new HashMap<>();
        newRoots = filter.subGraph(oldRoots, entry.getValue().getTerminalOutputs(), entry.getValue().getMissingRequirements(), state);
        for (Map.Entry<DependencyNode, RootDiscardingSubgrapher.NodeState> node : state.entrySet()) {
          if (node.getValue() == RootDiscardingSubgrapher.NodeState.EXCLUDED) {
            unchangedNodes.remove(node.getKey().getTarget().getUniqueId());
          }
<<<<<<< HEAD
=======
          entry.setValue(Pairs.of(filtered, entry.getValue().getSecond()));
>>>>>>> 4d6504e6
        }
      } else {
        newRoots = filter.subGraph(oldRoots, entry.getValue().getTerminalOutputs(), entry.getValue().getMissingRequirements());
      }
      if (newRoots != null) {
        oldRoots.clear();
        oldRoots.addAll(newRoots);
      } else {
        s_logger.info("Discarded total dependency graph for {}", entry.getKey());
        itr.remove();
      }
    }
  }

  private static Map<String, PartiallyCompiledGraph> getPreviousGraphs(Map<String, PartiallyCompiledGraph> previousGraphs, final CompiledViewDefinitionWithGraphs compiledViewDefinition) {
    if (previousGraphs == null) {
      final Collection<DependencyGraphExplorer> graphExps = compiledViewDefinition.getDependencyGraphExplorers();
      previousGraphs = Maps.newHashMapWithExpectedSize(graphExps.size());
      for (DependencyGraphExplorer graphExp : graphExps) {
        final DependencyGraph graph = graphExp.getWholeGraph();
        previousGraphs.put(graph.getCalculationConfigurationName(), new PartiallyCompiledGraph(graph));
      }
    }
    return previousGraphs;
  }

  private CompiledViewDefinitionWithGraphs getCompiledViewDefinition(final Instant valuationTime, final VersionCorrection versionCorrection) {
    final long functionInitId = getProcessContext().getFunctionCompilationService().getFunctionCompilationContext().getFunctionInitId();
    updateViewDefinitionIfRequired();
    CompiledViewDefinitionWithGraphs compiledViewDefinition = null;
    final Pair<Lock, Lock> executionCacheLocks = getProcessContext().getExecutionCacheLock().get(_executionCacheKey, valuationTime, versionCorrection);
    executionCacheLocks.getSecond().lock();
    executionCacheLocks.getFirst().lock();
    boolean broadLock = true;
    try {
      Map<String, PartiallyCompiledGraph> previousGraphs = null;
      ConcurrentMap<ComputationTargetReference, UniqueId> previousResolutions = null;
      Set<UniqueId> changedPositions = null;
      Set<UniqueId> unchangedNodes = null;
      ViewCompilationServices compilationServices = null;
      if (!_forceGraphRebuild) {
        compiledViewDefinition = getCachedCompiledViewDefinition(valuationTime, versionCorrection);
        boolean marketDataProviderDirty = _marketDataManager.isMarketDataProviderDirty();
        _marketDataManager.markMarketDataProviderClean();
        if (compiledViewDefinition != null) {
          executionCacheLocks.getFirst().unlock();
          broadLock = false;
          do {
            // The cast below is bad, but only temporary -- the function initialiser id needs to go
            if (functionInitId != ((CompiledViewDefinitionWithGraphsImpl) compiledViewDefinition).getFunctionInitId()) {
              // The function repository has been reinitialized which invalidates any previous graphs
              // TODO: [PLAT-2237, PLAT-1623, PLAT-2240] Get rid of this
              break;
            }
            final Map<ComputationTargetReference, UniqueId> resolvedIdentifiers = compiledViewDefinition.getResolvedIdentifiers();
            // TODO: The check below works well for the historical valuation case, but if the resolver v/c is different for two workers in the
            // group for an otherwise identical cache key then including it in the caching detail may become necessary to handle those cases.
            if (!versionCorrection.equals(compiledViewDefinition.getResolverVersionCorrection())) {
              final Map<UniqueId, ComputationTargetSpecification> invalidIdentifiers = getInvalidIdentifiers(resolvedIdentifiers, versionCorrection);
              if (invalidIdentifiers != null) {
                previousGraphs = getPreviousGraphs(previousGraphs, compiledViewDefinition);
                previousResolutions = new ConcurrentHashMap<>(resolvedIdentifiers.size());
                final Map<UniqueId, UniqueId> mapped;
                final Set<UniqueId> unmapped = new HashSet<>();
                if (compiledViewDefinition.getPortfolio() != null) {
                  if (invalidIdentifiers.containsKey(compiledViewDefinition.getPortfolio().getUniqueId())) {
                    // The portfolio resolution is different, invalidate or rewrite PORTFOLIO and PORTFOLIO_NODE nodes in the graph. Note that incremental
                    // compilation under this circumstance can be flawed if the functions have made notable use of the overall portfolio structure such that
                    // a full re-compilation will yield a different dependency graph to just rewriting the previous one.
                    final ComputationTargetResolver resolver = getProcessContext().getFunctionCompilationService().getFunctionCompilationContext().getRawComputationTargetResolver();
                    final ComputationTargetSpecification portfolioSpec = resolver.getSpecificationResolver().getTargetSpecification(
                        new ComputationTargetSpecification(ComputationTargetType.PORTFOLIO, getViewDefinition().getPortfolioId()), versionCorrection);
                    final ComputationTarget newPortfolio = resolver.resolve(portfolioSpec, versionCorrection);
                    // Map any nodes from the old portfolio structure to the new one
                    if (newPortfolio != null) {
                      mapped = getNodeEquivalenceMapper().getEquivalentNodes(compiledViewDefinition.getPortfolio().getRootNode(), ((Portfolio) newPortfolio.getValue()).getRootNode());
                      unchangedNodes = new HashSet<UniqueId>(mapped.values());
                    } else {
                      mapped = Collections.emptyMap();
                      unchangedNodes = new HashSet<UniqueId>();
                    }
                    // Build a set of previous resolutions that haven't changed and unmap any modified positions or trades
                    for (final Map.Entry<ComputationTargetReference, UniqueId> resolvedIdentifier : resolvedIdentifiers.entrySet()) {
                      if (invalidIdentifiers.containsKey(resolvedIdentifier.getValue())) {
                        if (resolvedIdentifier.getKey().getType().isTargetType(ComputationTargetType.POSITION_OR_TRADE)) {
                          unmapped.add(resolvedIdentifier.getValue());
                        }
                      } else {
                        previousResolutions.put(resolvedIdentifier.getKey(), resolvedIdentifier.getValue());
                      }
                    }
                    // Rewrite the graph for the new portfolio structure and identify any defunct positions/trades
                    findUnmappedNodesAndPositions(compiledViewDefinition.getPortfolio().getRootNode(), mapped, unmapped);
                  } else {
                    mapped = null;
                    // Build a set of previous resolutions and mark any changed positions or trades for unmapping
                    for (final Map.Entry<ComputationTargetReference, UniqueId> resolvedIdentifier : resolvedIdentifiers.entrySet()) {
                      if (invalidIdentifiers.containsKey(resolvedIdentifier.getValue())) {
                        if (resolvedIdentifier.getKey().getType().isTargetType(ComputationTargetType.POSITION)) {
                          ComputationTargetSpecification ctspec = invalidIdentifiers.get(resolvedIdentifier.getValue());
                          if (ctspec != null) {
                            if (changedPositions == null) {
                              changedPositions = new HashSet<>();
                            }
                            changedPositions.add(ctspec.getUniqueId());
                          }
                          unmapped.add(resolvedIdentifier.getValue());
                        } else if (resolvedIdentifier.getKey().getType().isTargetType(ComputationTargetType.TRADE)) {
                          unmapped.add(resolvedIdentifier.getValue());
                        }
                      } else {
                        previousResolutions.put(resolvedIdentifier.getKey(), resolvedIdentifier.getValue());
                      }
                    }
                    // Identify any defunct trades
                    findUnmappedTrades(compiledViewDefinition.getPortfolio().getRootNode(), unmapped);
                  }
                } else {
                  mapped = null;
                }
                // Remove terminal outputs and rewrite nodes
                mapAndUnmapNodes(previousGraphs, compiledViewDefinition, mapped, unmapped);
                // Remove any PORTFOLIO nodes and any unmapped PORTFOLIO_NODE nodes with the filter
                filterPreviousGraphs(previousGraphs, new InvalidPortfolioDependencyNodeFilter(unmapped), null);
                // Invalidate any dependency graph nodes on the invalid targets
                filterPreviousGraphs(previousGraphs, new InvalidTargetDependencyNodeFilter(invalidIdentifiers.keySet()), unchangedNodes);
              } else {
                compiledViewDefinition = compiledViewDefinition.withResolverVersionCorrection(versionCorrection);
                cacheCompiledViewDefinition(compiledViewDefinition);
              }
            }
            if (!CompiledViewDefinitionWithGraphsImpl.isValidFor(compiledViewDefinition, valuationTime)) {
              // Invalidate any dependency graph nodes that use functions that are no longer valid
              previousGraphs = getPreviousGraphs(previousGraphs, compiledViewDefinition);
              compilationServices = getProcessContext().asCompilationServices(_marketDataManager.getAvailabilityProvider());
              filterPreviousGraphs(previousGraphs, new InvalidFunctionDependencyNodeFilter(compilationServices.getFunctionResolver().compile(valuationTime), valuationTime), unchangedNodes);
            }
            if (marketDataProviderDirty) {
              // Invalidate any graph nodes that use market data which is no longer valid
              previousGraphs = invalidateMarketDataSourcingNodes(previousGraphs, compiledViewDefinition, versionCorrection, unchangedNodes);
            }
            if (previousGraphs == null) {
              // Existing cached model is valid (an optimization for the common case of similar, increasing valuation times)
              return compiledViewDefinition;
            }
            if (previousResolutions == null) {
              previousResolutions = new ConcurrentHashMap<>(resolvedIdentifiers);
            }
          } while (false);
          executionCacheLocks.getFirst().lock();
          broadLock = true;
        }
      }
      if (compilationServices == null) {
        // TODO: The relationship between ViewProcessContext, ViewCompilationContext, ViewCompilationServices and ViewDefinitionCompiler is starting to feel a bit cumbersome. It might
        // be neater to refactor so that we create a ViewDefinitionCompiler instance earlier on and query bits that we need. Otherwise we seem to repeat work such as obtaining a
        // compiled function resolver or versioned target resolver.
        compilationServices = getProcessContext().asCompilationServices(_marketDataManager.getAvailabilityProvider());
      }
      if (previousGraphs != null) {
        s_logger.info("Performing incremental graph compilation");
        _compilationTask = ViewDefinitionCompiler.incrementalCompileTask(getViewDefinition(), compilationServices, valuationTime, versionCorrection, previousGraphs, previousResolutions,
            changedPositions, unchangedNodes);
      } else {
        s_logger.info("Performing full graph compilation");
        _compilationTask = ViewDefinitionCompiler.fullCompileTask(getViewDefinition(), compilationServices, valuationTime, versionCorrection);
      }
      try {
        if (!getJob().isTerminated()) {
          compiledViewDefinition = _compilationTask.get();
          ComputationTargetResolver.AtVersionCorrection resolver = getProcessContext().getFunctionCompilationService().getFunctionCompilationContext().getRawComputationTargetResolver()
              .atVersionCorrection(versionCorrection);
          compiledViewDefinition = initialiseMarketDataManipulation(compiledViewDefinition, resolver);
          cacheCompiledViewDefinition(compiledViewDefinition);
        } else {
          return null;
        }
      } finally {
        _compilationTask = null;
      }
    } catch (final Exception e) {
      final String message = MessageFormat.format("Error compiling view definition {0} for time {1}",
          getViewDefinition().getUniqueId(),
          valuationTime);
      viewDefinitionCompilationFailed(valuationTime, new OpenGammaRuntimeException(message, e));
      throw new OpenGammaRuntimeException(message, e);
    } finally {
      _forceGraphRebuild = false;
      if (broadLock) {
        executionCacheLocks.getFirst().unlock();
      }
      executionCacheLocks.getSecond().unlock();
    }
    // [PLAT-984]
    // Assume that valuation times are increasing in real-time towards the expiry of the view definition, so that we
    // can predict the time to expiry. If this assumption is wrong then the worst we do is trigger an unnecessary
    // cycle. In the predicted case, we trigger a cycle on expiry so that any new market data subscriptions are made
    // straight away.
    if ((compiledViewDefinition.getValidTo() != null) && getExecutionOptions().getFlags().contains(ViewExecutionFlags.TRIGGER_CYCLE_ON_MARKET_DATA_CHANGED)) {
      final Duration durationToExpiry = _marketDataManager.getMarketDataProvider().getRealTimeDuration(valuationTime,
          compiledViewDefinition.getValidTo());
      final long expiryNanos = System.nanoTime() + durationToExpiry.toNanos();
      _compilationExpiryCycleTrigger.set(expiryNanos, ViewCycleTriggerResult.forceFull());
      // REVIEW Andrew 2012-11-02 -- If we are ticking live, then this is almost right (System.nanoTime will be close to valuationTime, depending on how
      // long the compilation took). If we are running through historical data then this is quite a meaningless trigger.
    } else {
      _compilationExpiryCycleTrigger.reset();
    }
    return compiledViewDefinition;
  }

  private CompiledViewDefinitionWithGraphs initialiseMarketDataManipulation(final CompiledViewDefinitionWithGraphs compiledViewDefinition,
      final ComputationTargetResolver.AtVersionCorrection resolver) {
    if (_marketDataSelectionGraphManipulator.hasManipulationsDefined()) {
      s_logger.info("Initialising market data manipulation");
      final Map<String, DependencyGraph> newGraphsByConfig = new HashMap<>();
      final Map<String, Map<DistinctMarketDataSelector, Set<ValueSpecification>>> selectionsByConfig = new HashMap<>();
      final Map<String, Map<DistinctMarketDataSelector, FunctionParameters>> functionParamsByConfig = new HashMap<>();
      for (DependencyGraphExplorer graphExplorer : compiledViewDefinition.getDependencyGraphExplorers()) {
        DependencyGraph graph = graphExplorer.getWholeGraph();
        final Map<DistinctMarketDataSelector, Set<ValueSpecification>> selectorMapping = new HashMap<DistinctMarketDataSelector, Set<ValueSpecification>>();
        graph = _marketDataSelectionGraphManipulator.modifyDependencyGraph(graph, resolver, selectorMapping);
        if (!selectorMapping.isEmpty()) {
          newGraphsByConfig.put(graph.getCalculationConfigurationName(), graph);
          selectionsByConfig.put(graph.getCalculationConfigurationName(), selectorMapping);
          final Map<DistinctMarketDataSelector, FunctionParameters> params = _specificMarketDataSelectors.get(graph.getCalculationConfigurationName());
          // _specificMarketDataSelectors has an entry for each graph, so no null check required
          if (!params.isEmpty()) {
            // Filter the function params so that we only have entries for active selectors
            final Map<DistinctMarketDataSelector, FunctionParameters> filteredParams = Maps.filterKeys(
                params,
                new Predicate<DistinctMarketDataSelector>() {
                  @Override
                  public boolean apply(DistinctMarketDataSelector selector) {
                    return selectorMapping.containsKey(selector);
                  }
                });
            functionParamsByConfig.put(graph.getCalculationConfigurationName(), filteredParams);
          }
        }
      }
      if (!selectionsByConfig.isEmpty()) {
        s_logger.info("Adding in market data manipulation selections: [{}] and preset function parameters: [{}]", selectionsByConfig, functionParamsByConfig);
        return compiledViewDefinition.withMarketDataManipulationSelections(newGraphsByConfig, selectionsByConfig, functionParamsByConfig);
      } else {
        s_logger.info("No market data manipulation selectors matched - no manipulation to be done");
      }
    }
    return compiledViewDefinition;
  }

  /**
   * Gets the cached compiled view definition which may be re-used in subsequent computation cycles.
   * <p>
   * External visibility for tests.
   * 
   * @param valuationTime the indicative valuation time, not null
   * @param resolverVersionCorrection the resolver version correction, not null
   * @return the cached compiled view definition, or null if nothing is currently cached
   */
  public CompiledViewDefinitionWithGraphs getCachedCompiledViewDefinition(final Instant valuationTime, final VersionCorrection resolverVersionCorrection) {
    CompiledViewDefinitionWithGraphs cached = _latestCompiledViewDefinition;
    if (cached != null) {
      boolean resolverMatch = resolverVersionCorrection.equals(cached.getResolverVersionCorrection());
      boolean valuationMatch = CompiledViewDefinitionWithGraphsImpl.isValidFor(cached, valuationTime);
      if (!resolverMatch || !valuationMatch) {
        // Query the cache in case there is a newer one
        cached = getProcessContext().getExecutionCache().getCompiledViewDefinitionWithGraphs(_executionCacheKey);
        if (cached != null) {
          // Only update ours if the one from the cache has a better validity
          if (resolverVersionCorrection.equals(cached.getResolverVersionCorrection())) {
            _latestCompiledViewDefinition = cached;
          } else {
            if (!resolverMatch && !valuationMatch && CompiledViewDefinitionWithGraphsImpl.isValidFor(cached, valuationTime)) {
              _latestCompiledViewDefinition = cached;
            }
          }
        } else {
          // Nothing in the cache; use the one from last time
          cached = _latestCompiledViewDefinition;
        }
      }
    } else {
      // Query the cache
      cached = getProcessContext().getExecutionCache().getCompiledViewDefinitionWithGraphs(_executionCacheKey);
      if (cached != null) {
        _latestCompiledViewDefinition = cached;
      }
    }
    return cached;
  }

  /**
   * Replaces the cached compiled view definition.
   * <p>
   * External visibility for tests.
   * 
   * @param latestCompiledViewDefinition the compiled view definition, may be null
   */
  public void cacheCompiledViewDefinition(final CompiledViewDefinitionWithGraphs latestCompiledViewDefinition) {
    if (latestCompiledViewDefinition != null) {
      getProcessContext().getExecutionCache().setCompiledViewDefinitionWithGraphs(_executionCacheKey, latestCompiledViewDefinition);
    }
    _latestCompiledViewDefinition = latestCompiledViewDefinition;
  }

  /**
   * Gets the view definition currently in use by the computation job.
   * 
   * @return the view definition, not null
   */
  public ViewDefinition getViewDefinition() {
    return _viewDefinition;
  }

  private void updateViewDefinitionIfRequired() {
    final ViewDefinition newViewDefinition = _newViewDefinition.getAndSet(null);
    if (newViewDefinition != null) {
      _viewDefinition = newViewDefinition;
      // TODO [PLAT-3215] Might not need to discard the entire compilation at this point
      cacheCompiledViewDefinition(null);

      // A change in view definition might mean a change in market data user which could invalidate the resolutions
      _marketDataManager.replaceMarketDataProviderIfRequired(newViewDefinition.getMarketDataUser());

      _executionCacheKey = ViewExecutionCacheKey.of(newViewDefinition, _marketDataManager.getAvailabilityProvider());
    }
  }

  @Override
  public void onMarketDataValuesChanged(final Collection<ValueSpecification> valueSpecifications) {
    if (!getExecutionOptions().getFlags().contains(ViewExecutionFlags.TRIGGER_CYCLE_ON_MARKET_DATA_CHANGED)) {
      return;
    }
    // Don't want to query the cache for this; always use the last one
    final CompiledViewDefinitionWithGraphs compiledView = _latestCompiledViewDefinition;
    if (compiledView == null) {
      return;
    }
    if (CollectionUtils.containsAny(compiledView.getMarketDataRequirements(), valueSpecifications)) {
      requestCycle();
    }
  }

  // ViewComputationJob

  @Override
  public synchronized boolean triggerCycle() {
    s_logger.debug("Cycle triggered manually");
    _forceTriggerCycle = true;
    notifyAll();
    return true;
  }

  @Override
  public synchronized boolean requestCycle() {
    // REVIEW jonathan 2010-10-04 -- this synchronisation is necessary, but it feels very heavyweight for
    // high-frequency market data. See how it goes, but we could take into account the recalc periods and apply a
    // heuristic (e.g. only wake up due to market data if max - min < e, for some e) which tries to see whether it's
    // worth doing all this.

    _cycleRequested = true;
    if (!_wakeOnCycleRequest) {
      return true;
    }
    notifyAll();
    return true;
  }

  @Override
  public void updateViewDefinition(final ViewDefinition viewDefinition) {
    s_logger.debug("Received new view definition {} for next cycle", viewDefinition.getUniqueId());
    _newViewDefinition.getAndSet(viewDefinition);
  }

  @Override
  public void terminate() {
    getJob().terminate();
    s_logger.debug("Interrupting calculation job thread");
    getThread().interrupt();
  }

  @Override
  public void join() throws InterruptedException {
    getThread().join();
  }

  @Override
  public boolean join(final long timeout) throws InterruptedException {
    getThread().join(timeout);
    return !getThread().isAlive();
  }

  @Override
  public boolean isTerminated() {
    return getJob().isTerminated() && !getThread().isAlive();
  }

  /**
   * @deprecated DON'T USE THIS, IT'S A TEMPORARY WORKAROUND
   */
  @Override
  @Deprecated
  public void forceGraphRebuild() {
    _forceGraphRebuild = true;
  }
}<|MERGE_RESOLUTION|>--- conflicted
+++ resolved
@@ -106,7 +106,6 @@
 import com.opengamma.util.TerminatableJob;
 import com.opengamma.util.metric.OpenGammaMetricRegistry;
 import com.opengamma.util.tuple.Pair;
-import com.opengamma.util.tuple.Pairs;
 
 /**
  * The job which schedules and executes computation cycles for a view process. See {@link SingleThreadViewProcessWorkerFactory} for a more detailed description.
@@ -978,7 +977,6 @@
     }
   }
 
-<<<<<<< HEAD
   private static DependencyNode remapNode(final DependencyNode node, final Map<ValueSpecification, Set<ValueRequirement>> terminalOutputs, final ComputationTargetIdentifierRemapVisitor remapper,
       final Map<DependencyNode, DependencyNode> remapped) {
     DependencyNode newNode = remapped.get(node);
@@ -1034,21 +1032,8 @@
     return newNode;
   }
 
-  private Set<UniqueId> rewritePortfolioNodes(final Map<String, PartiallyCompiledGraph> previousGraphs, final CompiledViewDefinitionWithGraphs compiledViewDefinition, final Portfolio newPortfolio) {
-    // Map any nodes from the old portfolio structure to the new one
-    final Map<UniqueId, UniqueId> mapped;
-    if (newPortfolio != null) {
-      mapped = getNodeEquivalenceMapper().getEquivalentNodes(compiledViewDefinition.getPortfolio().getRootNode(),
-          newPortfolio.getRootNode());
-    } else {
-      mapped = Collections.emptyMap();
-    }
-    // Identify anything not (immediately) mapped to the new portfolio structure
-    final Set<UniqueId> unmapped = new HashSet<>();
-    findUnmapped(compiledViewDefinition.getPortfolio().getRootNode(), mapped, unmapped);
-=======
-  /**
-   * Modifies the set of previous graphs to update nodes that can be mapped by altering their unique identifiers and remote terminal outputs derived from the portfolio by anything that cannot be
+  /**
+   * Modifies the set of previous graphs to update nodes that can be mapped by altering their unique identifiers and remove terminal outputs derived from the portfolio by anything that cannot be
    * immediately mapped.
    * <p>
    * The main use of this logic is for handling portfolio structures that are the same shape but have different unique identifiers on the portfolio nodes (the map operation), and to remove terminal
@@ -1059,40 +1044,21 @@
    * @param map the mapping of old unique identifiers to new ones or null/empty if none
    * @param unmap the set of old unique identifiers that might not have portfolio derived terminal outputs, not null
    */
-  private void mapAndUnmapNodes(final Map<String, Pair<DependencyGraph, Set<ValueRequirement>>> previousGraphs, final CompiledViewDefinitionWithGraphs compiledViewDefinition,
-      final Map<UniqueId, UniqueId> map, final Set<UniqueId> unmap) {
->>>>>>> 4d6504e6
+  private void mapAndUnmapNodes(final Map<String, PartiallyCompiledGraph> previousGraphs, final CompiledViewDefinitionWithGraphs compiledViewDefinition, final Map<UniqueId, UniqueId> map,
+      final Set<UniqueId> unmap) {
     if (s_logger.isDebugEnabled()) {
       s_logger.debug("Mapping {} portfolio nodes to new structure, unmapping {} targets", (map != null) ? map.size() : 0, unmap.size());
     }
     // For anything not mapped, remove the terminal outputs from the graph
-    for (final ViewCalculationConfiguration calcConfig : compiledViewDefinition.getViewDefinition().getAllCalculationConfigurations()) {
-<<<<<<< HEAD
+    for (Map.Entry<String, PartiallyCompiledGraph> previousGraphEntry : previousGraphs.entrySet()) {
+      final PartiallyCompiledGraph previousGraph = previousGraphEntry.getValue();
+      final ViewCalculationConfiguration calcConfig = compiledViewDefinition.getViewDefinition().getCalculationConfiguration(previousGraphEntry.getKey());
       final Set<ValueRequirement> specificRequirements = calcConfig.getSpecificRequirements();
-      final PartiallyCompiledGraph previousGraph = previousGraphs.get(calcConfig.getName());
-      if (previousGraph == null) {
-        continue;
-      }
       final Map<ValueSpecification, Set<ValueRequirement>> terminalOutputs = previousGraph.getTerminalOutputs();
       final Iterator<Map.Entry<ValueSpecification, Set<ValueRequirement>>> itrTerminalOutput = terminalOutputs.entrySet().iterator();
       while (itrTerminalOutput.hasNext()) {
         final Map.Entry<ValueSpecification, Set<ValueRequirement>> entry = itrTerminalOutput.next();
-        if (unmapped.contains(entry.getKey().getTargetSpecification().getUniqueId())) {
-=======
-      final Pair<DependencyGraph, Set<ValueRequirement>> previousGraphEntry = previousGraphs.get(calcConfig.getName());
-      if (previousGraphEntry == null) {
-        continue;
-      }
-      final Set<ValueRequirement> specificRequirements = calcConfig.getSpecificRequirements();
-      final DependencyGraph previousGraph = previousGraphEntry.getFirst();
-      final Map<ValueSpecification, Set<ValueRequirement>> terminalOutputs = previousGraph.getTerminalOutputs();
-      final ValueSpecification[] removeSpecifications = new ValueSpecification[terminalOutputs.size()];
-      @SuppressWarnings("unchecked")
-      final List<ValueRequirement>[] removeRequirements = new List[terminalOutputs.size()];
-      int remove = 0;
-      for (final Map.Entry<ValueSpecification, Set<ValueRequirement>> entry : terminalOutputs.entrySet()) {
         if (unmap.contains(entry.getKey().getTargetSpecification().getUniqueId())) {
->>>>>>> 4d6504e6
           List<ValueRequirement> removal = null;
           for (final ValueRequirement requirement : entry.getValue()) {
             if (!specificRequirements.contains(requirement)) {
@@ -1115,56 +1081,13 @@
           }
         }
       }
-<<<<<<< HEAD
-      if (!mapped.isEmpty()) {
-        final ComputationTargetIdentifierRemapVisitor remapper = new ComputationTargetIdentifierRemapVisitor(mapped);
+      if ((map != null) && !map.isEmpty()) {
+        final ComputationTargetIdentifierRemapVisitor remapper = new ComputationTargetIdentifierRemapVisitor(map);
         final Collection<DependencyNode> oldRoots = previousGraph.getRoots();
         final Set<DependencyNode> newRoots = Sets.newHashSetWithExpectedSize(oldRoots.size());
         final Map<DependencyNode, DependencyNode> remapped = new HashMap<DependencyNode, DependencyNode>();
         for (DependencyNode oldRoot : oldRoots) {
           newRoots.add(remapNode(oldRoot, terminalOutputs, remapper, remapped));
-=======
-      for (int i = 0; i < remove; i++) {
-        previousGraph.removeTerminalOutputs(removeRequirements[i], removeSpecifications[i]);
-      }
-      if ((map != null) && !map.isEmpty()) {
-        final ComputationTargetIdentifierRemapVisitor remapper = new ComputationTargetIdentifierRemapVisitor(map);
-        final Collection<Object> replacements = new ArrayList<>(map.size() * 2);
-        for (DependencyNode node : previousGraph.getDependencyNodes()) {
-          final ComputationTargetSpecification newTarget = remapper.remap(node.getComputationTarget());
-          if (newTarget != null) {
-            replacements.add(node);
-            replacements.add(newTarget);
-          }
-        }
-        Iterator<Object> itrReplacements = replacements.iterator();
-        while (itrReplacements.hasNext()) {
-          final DependencyNode node = (DependencyNode) itrReplacements.next();
-          final ComputationTargetSpecification newTarget = (ComputationTargetSpecification) itrReplacements.next();
-          s_logger.debug("Rewriting {} to {}", node, newTarget);
-          previousGraph.replaceNode(node, newTarget);
-        }
-        // Rewrite the original value requirements that might have referenced the original nodes
-        for (Map.Entry<ValueSpecification, Set<ValueRequirement>> terminalOutput : previousGraph.getTerminalOutputs().entrySet()) {
-          final Set<ValueRequirement> oldReqs = terminalOutput.getValue();
-          replacements.clear();
-          for (ValueRequirement req : oldReqs) {
-            final ComputationTargetReference newTarget = req.getTargetReference().accept(remapper);
-            if (newTarget != null) {
-              replacements.add(req);
-              replacements.add(MemoryUtils.instance(new ValueRequirement(req.getValueName(), newTarget, req.getConstraints())));
-            }
-          }
-          if (!replacements.isEmpty()) {
-            itrReplacements = replacements.iterator();
-            while (itrReplacements.hasNext()) {
-              final ValueRequirement oldReq = (ValueRequirement) itrReplacements.next();
-              final ValueRequirement newReq = (ValueRequirement) itrReplacements.next();
-              oldReqs.remove(oldReq);
-              oldReqs.add(newReq);
-            }
-          }
->>>>>>> 4d6504e6
         }
       }
     }
@@ -1256,26 +1179,11 @@
         }
       }
     }
-<<<<<<< HEAD
     // 32 was chosen fairly arbitrarily prior to restructuring the graph structure
     if (filter.checkMarketData(getProcessContext().getFunctionCompilationService().getExecutorService(), 32)) {
       return filter;
     } else {
       return null;
-=======
-  }
-
-  private Map<String, Pair<DependencyGraph, Set<ValueRequirement>>> getPreviousGraphs(Map<String, Pair<DependencyGraph, Set<ValueRequirement>>> previousGraphs,
-      final CompiledViewDefinitionWithGraphs compiledViewDefinition) {
-    if (previousGraphs == null) {
-      final Collection<DependencyGraphExplorer> graphExps = compiledViewDefinition.getDependencyGraphExplorers();
-      previousGraphs = Maps.newHashMapWithExpectedSize(graphExps.size());
-      for (DependencyGraphExplorer graphExp : graphExps) {
-        final DependencyGraph graph = graphExp.getWholeGraph();
-        Set<ValueRequirement> emptySet = Sets.newHashSet();
-        previousGraphs.put(graph.getCalculationConfigurationName(), Pairs.of(graph, emptySet));
-      }
->>>>>>> 4d6504e6
     }
   }
 
@@ -1309,10 +1217,6 @@
           if (node.getValue() == RootDiscardingSubgrapher.NodeState.EXCLUDED) {
             unchangedNodes.remove(node.getKey().getTarget().getUniqueId());
           }
-<<<<<<< HEAD
-=======
-          entry.setValue(Pairs.of(filtered, entry.getValue().getSecond()));
->>>>>>> 4d6504e6
         }
       } else {
         newRoots = filter.subGraph(oldRoots, entry.getValue().getTerminalOutputs(), entry.getValue().getMissingRequirements());
