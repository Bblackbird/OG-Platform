/**
 * Copyright (C) 2009 - present by OpenGamma Inc. and the OpenGamma group of companies
 *
 * Please see distribution for license.
 */
package com.opengamma.engine.fudgemsg;

import java.util.ArrayList;

import javax.time.Instant;

import org.fudgemsg.FudgeField;
import org.fudgemsg.FudgeMsg;
import org.fudgemsg.MutableFudgeMsg;
import org.fudgemsg.mapping.FudgeBuilder;
import org.fudgemsg.mapping.FudgeBuilderFor;
import org.fudgemsg.mapping.FudgeDeserializer;
import org.fudgemsg.mapping.FudgeSerializer;

import com.opengamma.engine.view.execution.ViewCycleExecutionOptions;
import com.opengamma.id.VersionCorrection;

/**
 * Fudge message builder for {@link ViewCycleExecutionOptions}
 */
@FudgeBuilderFor(ViewCycleExecutionOptions.class)
public class ViewCycleExecutionOptionsFudgeBuilder implements FudgeBuilder<ViewCycleExecutionOptions> {

  private static final String VALUATION_TIME_FIELD = "valuation";
<<<<<<< HEAD
  private static final String MARKET_DATA_SPECIFICATIONS = "marketDataSpecifications";
  private static final String RESOLVER_VERSION_CORRECTION = "resolverVersionCorrection";
=======
  private static final String MARKET_DATA_SPECIFICATION = "marketDataSpecification";
>>>>>>> 13c83682

  @Override
  public MutableFudgeMsg buildMessage(FudgeSerializer serializer, ViewCycleExecutionOptions object) {
    MutableFudgeMsg msg = serializer.newMessage();
<<<<<<< HEAD
    serializer.addToMessage(msg, VALUATION_TIME_FIELD, null, object.getValuationTime());
    serializer.addToMessageWithClassHeaders(msg, MARKET_DATA_SPECIFICATIONS, null, object.getMarketDataSpecifications());
    serializer.addToMessage(msg, RESOLVER_VERSION_CORRECTION, null, object.getResolverVersionCorrection());
=======
    msg.add(VALUATION_TIME_FIELD, object.getValuationTime());
    for (MarketDataSpecification spec : object.getMarketDataSpecifications()) {
      serializer.addToMessageWithClassHeaders(msg, MARKET_DATA_SPECIFICATION, null, spec);
    }
>>>>>>> 13c83682
    return msg;
  }

  @Override
  public ViewCycleExecutionOptions buildObject(FudgeDeserializer deserializer, FudgeMsg msg) {
    final ViewCycleExecutionOptions.Builder builder = ViewCycleExecutionOptions.builder();
    FudgeField field;
    field = msg.getByName(VALUATION_TIME_FIELD);
    if (field != null) {
      builder.setValuationTime(deserializer.fieldValueToObject(Instant.class, field));
    }
<<<<<<< HEAD
    field = msg.getByName(MARKET_DATA_SPECIFICATIONS);
    if (field != null) {
      builder.setMarketDataSpecifications(deserializer.fieldValueToObject(List.class, field));
=======
    ArrayList<MarketDataSpecification> specs = new ArrayList<>();
    for (FudgeField marketDataSpecificationField : msg.getAllByName(MARKET_DATA_SPECIFICATION)) {
      specs.add(deserializer.fieldValueToObject(MarketDataSpecification.class, marketDataSpecificationField));
>>>>>>> 13c83682
    }
    field = msg.getByName(RESOLVER_VERSION_CORRECTION);
    if (field != null) {
      builder.setResolverVersionCorrection(deserializer.fieldValueToObject(VersionCorrection.class, field));
    }
    return builder.create();
  }

}<|MERGE_RESOLUTION|>--- conflicted
+++ resolved
@@ -17,6 +17,7 @@
 import org.fudgemsg.mapping.FudgeDeserializer;
 import org.fudgemsg.mapping.FudgeSerializer;
 
+import com.opengamma.engine.marketdata.spec.MarketDataSpecification;
 import com.opengamma.engine.view.execution.ViewCycleExecutionOptions;
 import com.opengamma.id.VersionCorrection;
 
@@ -27,46 +28,31 @@
 public class ViewCycleExecutionOptionsFudgeBuilder implements FudgeBuilder<ViewCycleExecutionOptions> {
 
   private static final String VALUATION_TIME_FIELD = "valuation";
-<<<<<<< HEAD
-  private static final String MARKET_DATA_SPECIFICATIONS = "marketDataSpecifications";
   private static final String RESOLVER_VERSION_CORRECTION = "resolverVersionCorrection";
-=======
   private static final String MARKET_DATA_SPECIFICATION = "marketDataSpecification";
->>>>>>> 13c83682
 
   @Override
-  public MutableFudgeMsg buildMessage(FudgeSerializer serializer, ViewCycleExecutionOptions object) {
-    MutableFudgeMsg msg = serializer.newMessage();
-<<<<<<< HEAD
+  public MutableFudgeMsg buildMessage(final FudgeSerializer serializer, final ViewCycleExecutionOptions object) {
+    final MutableFudgeMsg msg = serializer.newMessage();
     serializer.addToMessage(msg, VALUATION_TIME_FIELD, null, object.getValuationTime());
-    serializer.addToMessageWithClassHeaders(msg, MARKET_DATA_SPECIFICATIONS, null, object.getMarketDataSpecifications());
-    serializer.addToMessage(msg, RESOLVER_VERSION_CORRECTION, null, object.getResolverVersionCorrection());
-=======
-    msg.add(VALUATION_TIME_FIELD, object.getValuationTime());
-    for (MarketDataSpecification spec : object.getMarketDataSpecifications()) {
+    for (final MarketDataSpecification spec : object.getMarketDataSpecifications()) {
       serializer.addToMessageWithClassHeaders(msg, MARKET_DATA_SPECIFICATION, null, spec);
     }
->>>>>>> 13c83682
+    serializer.addToMessage(msg, RESOLVER_VERSION_CORRECTION, null, object.getResolverVersionCorrection());
     return msg;
   }
 
   @Override
-  public ViewCycleExecutionOptions buildObject(FudgeDeserializer deserializer, FudgeMsg msg) {
+  public ViewCycleExecutionOptions buildObject(final FudgeDeserializer deserializer, final FudgeMsg msg) {
     final ViewCycleExecutionOptions.Builder builder = ViewCycleExecutionOptions.builder();
     FudgeField field;
     field = msg.getByName(VALUATION_TIME_FIELD);
     if (field != null) {
       builder.setValuationTime(deserializer.fieldValueToObject(Instant.class, field));
     }
-<<<<<<< HEAD
-    field = msg.getByName(MARKET_DATA_SPECIFICATIONS);
-    if (field != null) {
-      builder.setMarketDataSpecifications(deserializer.fieldValueToObject(List.class, field));
-=======
-    ArrayList<MarketDataSpecification> specs = new ArrayList<>();
-    for (FudgeField marketDataSpecificationField : msg.getAllByName(MARKET_DATA_SPECIFICATION)) {
+    final ArrayList<MarketDataSpecification> specs = new ArrayList<>();
+    for (final FudgeField marketDataSpecificationField : msg.getAllByName(MARKET_DATA_SPECIFICATION)) {
       specs.add(deserializer.fieldValueToObject(MarketDataSpecification.class, marketDataSpecificationField));
->>>>>>> 13c83682
     }
     field = msg.getByName(RESOLVER_VERSION_CORRECTION);
     if (field != null) {
