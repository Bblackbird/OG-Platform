/**
 * Copyright (C) 2009 - present by OpenGamma Inc. and the OpenGamma group of companies
 *
 * Please see distribution for license.
 */
package com.opengamma.engine.view;

import java.io.Serializable;
import java.util.ArrayList;
import java.util.Collection;
import java.util.Collections;
import java.util.HashSet;
import java.util.Map;
import java.util.Set;
import java.util.TreeMap;
import java.util.TreeSet;

import org.apache.commons.lang.ObjectUtils;
import org.apache.commons.lang.builder.ToStringBuilder;
import org.apache.commons.lang.builder.ToStringStyle;
import org.slf4j.Logger;
import org.slf4j.LoggerFactory;

import com.opengamma.engine.value.ValueProperties;
import com.opengamma.id.MutableUniqueIdentifiable;
import com.opengamma.id.UniqueId;
import com.opengamma.id.UniqueIdentifiable;
import com.opengamma.livedata.UserPrincipal;
import com.opengamma.util.ArgumentChecker;
import com.opengamma.util.PublicAPI;
import com.opengamma.util.money.Currency;
import com.opengamma.util.tuple.Pair;

/**
 * The encapsulated logic that controls how precisely a view is to be constructed
 * and computed.
 */
@PublicAPI
public class ViewDefinition implements Serializable, UniqueIdentifiable, MutableUniqueIdentifiable {

  private static final Logger s_logger = LoggerFactory.getLogger(ViewDefinition.class);

  private static final long serialVersionUID = 1L;

  private UniqueId _uniqueIdentifier;
  private final String _name;
  private final UniqueId _portfolioId;
  private final UserPrincipal _marketDataUser;

  private final ResultModelDefinition _resultModelDefinition;

  private Long _minDeltaCalculationPeriod;
  private Long _maxDeltaCalculationPeriod;

  private Long _minFullCalculationPeriod;
  private Long _maxFullCalculationPeriod;
  private Currency _defaultCurrency;

  private final Map<String, ViewCalculationConfiguration> _calculationConfigurationsByName = new TreeMap<String, ViewCalculationConfiguration>();

  /**
   * If true, when a single computation cycle completes, the outputs are written
   * to a temporary file on the disk. This is not useful in a real production
   * deployment, but can be useful in tests.
   */
  private boolean _dumpComputationCacheToDisk;

  /**
   * Constructs an instance, including a reference portfolio.
<<<<<<< HEAD
   *
   * @param name  the name of the view definition
=======
   * 
   * @param name  the name of the view definition, not null
>>>>>>> 33740b5b
   * @param portfolioId the unique identifier of the portfolio referenced by this view definition, null if
   *                    no portfolio reference is required
   * @param marketDataUser  the name of the user who owns the view definition, not null
   */
<<<<<<< HEAD
  public ViewDefinition(final String name, final UniqueId portfolioId, final String userName) {
    this(null, name, portfolioId, userName);
=======
  public ViewDefinition(String name, UniqueId portfolioId, String marketDataUser) {
    this(null, name, portfolioId, marketDataUser);
>>>>>>> 33740b5b
  }

  /**
   * Constructs an instance, without a reference portfolio.
<<<<<<< HEAD
   *
   * @param name  the name of the view definition
   * @param userName  the name of the user who owns the view definition
   */
  public ViewDefinition(final String name, final String userName) {
    this(null, name, userName);
=======
   * 
   * @param name  the name of the view definition, not null
   * @param marketDataUser  the name of the user who owns the view definition, not null
   */
  public ViewDefinition(String name, String marketDataUser) {
    this(null, name, marketDataUser);
>>>>>>> 33740b5b
  }

  /**
   * Constructs an instance, without a reference portfolio.
<<<<<<< HEAD
   *
   * @param name  the name of the view definition
   * @param marketDataUser  the user who owns the view definition
=======
   * 
   * @param name  the name of the view definition, not null
   * @param marketDataUser  the user who owns the view definition, not null
>>>>>>> 33740b5b
   */
  public ViewDefinition(final String name, final UserPrincipal marketDataUser) {
    this(null, name, marketDataUser);
  }

  /**
   * Constructs an instance, without a reference portfolio.
<<<<<<< HEAD
   *
   * @param name  the name of the view definition
   * @param marketDataUser  the user who owns the view definition
=======
   * 
   * @param name  the name of the view definition, not null
   * @param marketDataUser  the user who owns the view definition, not null
>>>>>>> 33740b5b
   * @param resultModelDefinition  configuration of the results from the view
   */
  public ViewDefinition(final String name, final UserPrincipal marketDataUser, final ResultModelDefinition resultModelDefinition) {
    this(null, name, marketDataUser, resultModelDefinition);
  }

  /**
   * Constructs an instance
<<<<<<< HEAD
   *
   * @param name  the name of the view definition
=======
   * 
   * @param name  the name of the view definition, not null
>>>>>>> 33740b5b
   * @param portfolioId the unique identifier of the portfolio referenced by this view definition, null if
   *                    no portfolio reference is required
   * @param marketDataUser  the user who owns the view definition, not null
   */

  public ViewDefinition(final String name, final UniqueId portfolioId, final UserPrincipal marketDataUser) {
    this(null, name, portfolioId, marketDataUser);
  }

  /**
   * Constructs an instance
   *
   * @param name  the name of the view definition, not null
   * @param portfolioId the unique identifier of the portfolio referenced by this view definition, null if
   *                    no portfolio reference is required
   * @param marketDataUser  the user who owns the view definition, not null
   * @param resultModelDefinition  configuration of the results from the view, not null
   */
  public ViewDefinition(final String name, final UniqueId portfolioId, final UserPrincipal marketDataUser, final ResultModelDefinition resultModelDefinition) {
    this(null, name, portfolioId, marketDataUser, resultModelDefinition);
  }

  //------------------------------------------------------------------------
  /**
   * Constructs an instance, including a reference portfolio.
   *
   * @param uniqueId  the unique id of the view definition
   * @param name  the name of the view definition, not null
   * @param portfolioId the unique identifier of the portfolio referenced by this view definition, null if
   *                    no portfolio reference is required
   * @param marketDataUser  the name of the user who owns the view definition, not null
   */
<<<<<<< HEAD
  public ViewDefinition(final UniqueId uniqueId, final String name, final UniqueId portfolioId, final String userName) {
    this(uniqueId, name, portfolioId, UserPrincipal.getLocalUser(userName), new ResultModelDefinition());
=======
  public ViewDefinition(UniqueId uniqueId, String name, UniqueId portfolioId, String marketDataUser) {
    this(uniqueId, name, portfolioId, UserPrincipal.getLocalUser(marketDataUser), new ResultModelDefinition());
>>>>>>> 33740b5b
  }

  /**
   * Constructs an instance, without a reference portfolio.
   *
   * @param uniqueId  the unique id of the view definition
   * @param name  the name of the view definition, not null
   * @param marketDataUser  the name of the user who owns the view definition, not null
   */
<<<<<<< HEAD
  public ViewDefinition(final UniqueId uniqueId, final String name, final String userName) {
    this(uniqueId, name, UserPrincipal.getLocalUser(userName));
=======
  public ViewDefinition(UniqueId uniqueId, String name, String marketDataUser) {
    this(uniqueId, name, UserPrincipal.getLocalUser(marketDataUser));
>>>>>>> 33740b5b
  }

  /**
   * Constructs an instance, without a reference portfolio.
   *
   * @param uniqueId  the unique id of the view definition
   * @param name  the name of the view definition, not null
   * @param marketDataUser  the user who owns the view definition, not null
   */
  public ViewDefinition(final UniqueId uniqueId, final String name, final UserPrincipal marketDataUser) {
    this(uniqueId, name, null, marketDataUser);
  }

  /**
   * Constructs an instance, without a reference portfolio.
   *
   * @param uniqueId  the unique id of the view definition
   * @param name  the name of the view definition, not null
   * @param marketDataUser  the user who owns the view definition, not null
   * @param resultModelDefinition  configuration of the results from the view
   */
  public ViewDefinition(final UniqueId uniqueId, final String name, final UserPrincipal marketDataUser, final ResultModelDefinition resultModelDefinition) {
    this(uniqueId, name, null, marketDataUser, resultModelDefinition);
  }

  /**
   * Constructs an instance
   *
   * @param uniqueId  the unique id of the view definition
   * @param name  the name of the view definition, not null
   * @param portfolioId the unique identifier of the portfolio referenced by this view definition, null if
   *                    no portfolio reference is required
   * @param marketDataUser  the user who owns the view definition, not null
   */
  public ViewDefinition(final UniqueId uniqueId, final String name, final UniqueId portfolioId, final UserPrincipal marketDataUser) {
    this(uniqueId, name, portfolioId, marketDataUser, new ResultModelDefinition());
  }

  /**
   * Constructs an instance
   *
   * @param uniqueId  the unique id of the view definition
   * @param name  the name of the view definition, not null
   * @param portfolioId the unique identifier of the portfolio referenced by this view definition, null if
   *                    no portfolio reference is required
   * @param marketDataUser  the user who owns the view definition, not null
   * @param resultModelDefinition  configuration of the results from the view, not null
   */
  public ViewDefinition(final UniqueId uniqueId, final String name, final UniqueId portfolioId, final UserPrincipal marketDataUser, final ResultModelDefinition resultModelDefinition) {
    ArgumentChecker.notNull(name, "View name");
    ArgumentChecker.notNull(marketDataUser, "User name");
    ArgumentChecker.notNull(resultModelDefinition, "Result model definition");

    _name = name;
    _portfolioId = portfolioId;
    _marketDataUser = marketDataUser;
    _resultModelDefinition = resultModelDefinition;

    _uniqueIdentifier = uniqueId;
  }

  //-------------------------------------------------------------------------
  /**
   * Performs a deep copy of the given view definition, with the opportunity to change its immutable fields.
   *
   * @param name  the name of the new view definition, not null
   * @param portfolioId  the unique identifier of the portfolio referenced by the new view definition, null if no
   *                     portfolio reference is required
   * @param marketDataUser  the user who owns the new view definition, not null
   * @return a copy of the base view definition with its immutable fields set to the new values, not null
   */
  public ViewDefinition copyWith(final String name, final UniqueId portfolioId, final UserPrincipal marketDataUser) {
    final ViewDefinition result = new ViewDefinition(name, portfolioId, marketDataUser);
    result.setDefaultCurrency(getDefaultCurrency());
    result.setDumpComputationCacheToDisk(isDumpComputationCacheToDisk());
    result.setMinDeltaCalculationPeriod(getMinDeltaCalculationPeriod());
    result.setMaxDeltaCalculationPeriod(getMaxDeltaCalculationPeriod());
    result.setMinFullCalculationPeriod(getMinFullCalculationPeriod());
    result.setMaxFullCalculationPeriod(getMaxFullCalculationPeriod());
    for (final ViewCalculationConfiguration baseCalcConfig : getAllCalculationConfigurations()) {
      baseCalcConfig.copyTo(result);
    }
    return result;
  }

  //-------------------------------------------------------------------------
  /**
   * Gets a set containing every portfolio output that is required, across all calculation configurations, regardless
   * of the security type(s) on which the output is required. These are outputs produced at the position and aggregate
   * position level, with respect to the reference portfolio.
   *
   * @return  a set of every required portfolio output across all calculation configurations, not null
   */
  public Set<Pair<String, ValueProperties>> getAllPortfolioRequirementNames() {
    final Set<Pair<String, ValueProperties>> requirements = new TreeSet<Pair<String, ValueProperties>>();
    for (final ViewCalculationConfiguration calcConfig : _calculationConfigurationsByName.values()) {
      requirements.addAll(calcConfig.getAllPortfolioRequirements());
    }
    return requirements;
  }

  /**
   * Returns the name of the view.
   *
   * @return the view name
   */
  public String getName() {
    return _name;
  }

  /**
   * Gets the unique identifier of the portfolio referenced by this view definition. This is the portfolio on which
   * position-level calculations should be performed.
   *
   * @return  the unique identifier of the portfolio referenced by this view definition, null if no portfolio is
   *          referenced
   */
  public UniqueId getPortfolioId() {
    return _portfolioId;
  }

  /**
   * Gets the user to be associated with any market data subscriptions made for the view.
   *
   * @return the user to be associated with market data subscriptions
   */
  public UserPrincipal getMarketDataUser() {
    return _marketDataUser;
  }

  /**
   * Gets the default currency defined for this view
   *
   * @return the currency
   */
  public Currency getDefaultCurrency() {
    return _defaultCurrency;
  }

  /**
   * Sets the default currency to use
   *
   * @param currency The default currency
   */
  public void setDefaultCurrency(final Currency currency) {
    _defaultCurrency = currency;
  }

  /**
   * Returns the calculation configurations.
   *
   * @return the configurations
   */
  public Collection<ViewCalculationConfiguration> getAllCalculationConfigurations() {
    return new ArrayList<ViewCalculationConfiguration>(_calculationConfigurationsByName.values());
  }

  /**
   * Returns the set of calculation configuration names. These names can be passed to {@link #getCalculationConfiguration (String)}
   * to retrieve the configuration information.
   *
   * @return the configuration names
   */
  public Set<String> getAllCalculationConfigurationNames() {
    return Collections.unmodifiableSet(_calculationConfigurationsByName.keySet());
  }

  /**
   * Returns a map of calculation configuration names to configurations.
   *
   * @return the calculation configurations
   */
  public Map<String, ViewCalculationConfiguration> getAllCalculationConfigurationsByName() {
    return Collections.unmodifiableMap(_calculationConfigurationsByName);
  }

  /**
   * Returns the named calculation configuration.
   *
   * @param configurationName  the name of the calculation configuration, not null
   * @return the calculation configuration, or null if no calculation configuration exists with that name.
   */
  public ViewCalculationConfiguration getCalculationConfiguration(final String configurationName) {
    ArgumentChecker.notNull(configurationName, "configurationName");
    return _calculationConfigurationsByName.get(configurationName);
  }

  /**
   * Adds a new calculation configuration to the view definition. If there is already a configuration with that name it will
   * be replaced.
   *
   * @param calcConfig the new configuration, not null
   */
  public void addViewCalculationConfiguration(final ViewCalculationConfiguration calcConfig) {
    ArgumentChecker.notNull(calcConfig, "calculation configuration");
    ArgumentChecker.notNull(calcConfig.getName(), "Configuration name");
    _calculationConfigurationsByName.put(calcConfig.getName(), calcConfig);
  }

  /**
   * Add an output requirement to the view definition. This will become a terminal output when constructing dependency graphs for the view.
   *
   * @param calculationConfigurationName the configuration to add this as a requirement to, not null
   * @param securityType the type of security for which an output should be produced, not null
   * @param requirementName the value name to be produced, not null
   * @param constraints additional constraints on the value produced, not null. For example this could be used to specify a currency
   * rather than use the view or portfolio default.
   */
  public void addPortfolioRequirement(final String calculationConfigurationName, final String securityType, final String requirementName, final ValueProperties constraints) {
    ViewCalculationConfiguration calcConfig = _calculationConfigurationsByName.get(calculationConfigurationName);
    if (calcConfig == null) {
      calcConfig = new ViewCalculationConfiguration(this, calculationConfigurationName);
      _calculationConfigurationsByName.put(calculationConfigurationName, calcConfig);
    }
    calcConfig.addPortfolioRequirement(securityType, requirementName, constraints);
  }

  /**
   * Add an output requirement to the view definition. This will become a terminal output when constructing dependency graphs for the view.
   * The value is added without any constraints.
   *
   * @param calculationConfigurationName the configuration to add this as a requirement to, not null
   * @param securityType the type of security for which an output should be produced, not null
   * @param requirementName the value name to be produced, not null
   */
  public void addPortfolioRequirementName(final String calculationConfigurationName, final String securityType, final String requirementName) {
    addPortfolioRequirement(calculationConfigurationName, securityType, requirementName, ValueProperties.none());
  }

  //-------------------------------------------------------------------------
  /**
   * Gets the minimum period, in milliseconds, which must have elapsed since the start of the last delta calculation
   * before another cycle may be triggered. Delta calculations involve only those nodes in the dependency graph whose
   * inputs have changed since the previous calculation.
   *
   * @return the minimum period between the start of two delta calculations, in milliseconds, or <code>null</code> to
   *         indicate that no minimum period is required to elapse.
   */
  public Long getMinDeltaCalculationPeriod() {
    return _minDeltaCalculationPeriod;
  }

  /**
   * Sets the minimum period, in milliseconds, which must have elapsed since the start of the last delta calculation
   * before another cycle may be triggered. Delta calculations involve only those nodes in the dependency graph whose
   * inputs have changed since the previous calculation.
   *
   * @param minDeltaCalculationPeriod  the minimum period between the start of two delta calculations, in milliseconds,
   *                                   or <code>null</code> to indicate that no minimum period is required to elapse.
   */
  public void setMinDeltaCalculationPeriod(final Long minDeltaCalculationPeriod) {
    _minDeltaCalculationPeriod = minDeltaCalculationPeriod;
  }

  /**
   * Gets the maximum period, in milliseconds, which can elapse since the start of the last full or delta calculation
   * before a delta recalculation may be forced. In between the minimum and maximum period, any relevant market data
   * changes may immediately trigger a recalculation. The maximum calculation period is therefore a fall-back which can
   * be used to ensure that the view has always been calculated recently, even when no market data changes have
   * occurred.
   *
   * @return the maximum period allowed since the start of the last full or delta calculation, in milliseconds, or
   *         <code>null</code> if no maximum period is required.
   */
  public Long getMaxDeltaCalculationPeriod() {
    return _maxDeltaCalculationPeriod;
  }

  /**
   * Sets the maximum period, in milliseconds, which can elapse since the start of the last full or delta calculation
   * before a delta recalculation may be  forced. In between the minimum and maximum period, any relevant market data
   * changes may immediately trigger a recalculation. The maximum calculation period is therefore a fall-back which can
   * be used to ensure that the view has always been calculated recently, even when no market data changes have
   * occurred.
   *
   * @param maxDeltaCalculationPeriod  the maximum period allowed since the start of the last full or delta
   *                                   calculation, in milliseconds, or <code>null</code> if no maximum period is
   *                                   required.
   */
  public void setMaxDeltaCalculationPeriod(final Long maxDeltaCalculationPeriod) {
    _maxDeltaCalculationPeriod = maxDeltaCalculationPeriod;
  }

  /**
   * Gets the minimum period, in milliseconds, which must have elapsed since the start of the last full calculation
   * before another cycle may be triggered. Full calculations involve recalculating every node in the dependency graph,
   * regardless of whether their inputs have changed.
   *
   * @return the minimum period between the start of two full calculations, in milliseconds, or <code>null</code> to
   *         indicate that no minimum period is required to elapse.
   */
  public Long getMinFullCalculationPeriod() {
    return _minFullCalculationPeriod;
  }

  /**
   * Sets the minimum period, in milliseconds, which must have elapsed since the start of the last full calculation
   * before another cycle may be triggered. Full calculations involve recalculating every node in the dependency graph,
   * regardless of whether their inputs have changed.
   *
   * @param minFullCalculationPeriod  the minimum period between the start of two full calculations, in milliseconds,
   *                                  or <code>null</code> to indicate that no minimum period is required to elapse.
   */
  public void setMinFullCalculationPeriod(final Long minFullCalculationPeriod) {
    _minFullCalculationPeriod = minFullCalculationPeriod;
  }

  /**
   * Gets the maximum period, in milliseconds, which can elapse since the start of the last full calculation before a
   * full recalculation is forced. In between the minimum and maximum period, any relevant market data changes may
   * immediately trigger a recalculation. The maximum calculation period is therefore a fall-back which can be used to
   * ensure that the view has always been calculated recently, even when no market data changes have occurred.
   *
   * @return the maximum period allowed since the start of the last full calculation, in milliseconds, or
   *         <code>null</code> if no maximum period is required.
   */
  public Long getMaxFullCalculationPeriod() {
    return _maxFullCalculationPeriod;
  }

  /**
   * Sets the maximum period, in milliseconds, which can elapse since the start of the last full calculation before a
   * full recalculation is forced. In between the minimum and maximum period, any relevant market data changes may
   * immediately trigger a recalculation. The maximum calculation period is therefore a fall-back which can be used to
   * ensure that the view has always been calculated recently, even when no market data changes have occurred.
   *
   * @param maxFullCalculationPeriod  the maximum period allowed since the start of the last full calculation, in
   *                                  milliseconds, or <code>null</code> if no maximum period is required.
   */
  public void setMaxFullCalculationPeriod(final Long maxFullCalculationPeriod) {
    _maxFullCalculationPeriod = maxFullCalculationPeriod;
  }

  //-------------------------------------------------------------------------
  /**
   * Returns the result model definition, describing how the results should be constructed and returned after execution
   * of the view.
   *
   * @return the {@link ResultModelDefinition} instance.
   */
  public ResultModelDefinition getResultModelDefinition() {
    return _resultModelDefinition;
  }

  /**
   * Tests whether to dump the computation cache to disk after execution of the view. This is intended for debugging and
   * testing only. There are more efficient ways to interact with the computation cache to obtain terminal and intermediate
   * values following view execution.
   *
   * @return true if the cache should be written to disk after view execution
   */
  public boolean isDumpComputationCacheToDisk() {
    return _dumpComputationCacheToDisk;
  }

  /**
   * Sets whether to dump the computation cache to disk after execution of the view. This is intended for debugging and
   * testing only. There are more efficient ways to interact with the computation cache to obtain terminal and intermediate
   * values following view execution.
   * <p>
   * A view executor should write to a file in the system temporary directory with a filename based on the executing view's name.
   *
   * @param dumpComputationCacheToDisk true to write the contents of the cache to disk after view execution
   */
  public void setDumpComputationCacheToDisk(final boolean dumpComputationCacheToDisk) {
    _dumpComputationCacheToDisk = dumpComputationCacheToDisk;
  }

  @Override
  public int hashCode() {
    final int prime = 31;
    int result = 1;
    result = prime * result + ObjectUtils.hashCode(getName());
    result = prime * result + ObjectUtils.hashCode(getPortfolioId());
    result = prime * result + ObjectUtils.hashCode(getMarketDataUser());
    result = prime * result + _calculationConfigurationsByName.hashCode();
    return result;
  }

  @Override
  public boolean equals(final Object obj) {
    if (this == obj) {
      return true;
    }

    if (!(obj instanceof ViewDefinition)) {
      return false;
    }

    final ViewDefinition other = (ViewDefinition) obj;
    final boolean basicPropertiesEqual = ObjectUtils.equals(getName(), other.getName()) && ObjectUtils.equals(getPortfolioId(), other.getPortfolioId())
        && ObjectUtils.equals(getResultModelDefinition(), other.getResultModelDefinition()) && ObjectUtils.equals(getMarketDataUser(), other.getMarketDataUser())
        && ObjectUtils.equals(_minDeltaCalculationPeriod, other._minDeltaCalculationPeriod) && ObjectUtils.equals(_maxDeltaCalculationPeriod, other._maxDeltaCalculationPeriod)
        && ObjectUtils.equals(_minFullCalculationPeriod, other._minFullCalculationPeriod) && ObjectUtils.equals(_maxFullCalculationPeriod, other._maxFullCalculationPeriod)
        && ObjectUtils.equals(_dumpComputationCacheToDisk, other._dumpComputationCacheToDisk) && ObjectUtils.equals(getAllCalculationConfigurationNames(), other.getAllCalculationConfigurationNames())
        && ObjectUtils.equals(_defaultCurrency, other._defaultCurrency);
    if (!basicPropertiesEqual) {
      return false;
    }
    final Set<ViewCalculationConfiguration> localConfigs = new HashSet<ViewCalculationConfiguration>(_calculationConfigurationsByName.values());
    final Set<ViewCalculationConfiguration> otherConfigs = new HashSet<ViewCalculationConfiguration>(other.getAllCalculationConfigurations());
    return localConfigs.equals(otherConfigs);
  }

  @Override
  public void setUniqueId(final UniqueId uniqueIdentifier) {
    _uniqueIdentifier = uniqueIdentifier;
  }

  @Override
  public UniqueId getUniqueId() {
    return _uniqueIdentifier;
  }

  @Override
  public String toString() {
    if (s_logger.isDebugEnabled()) {
      return ToStringBuilder.reflectionToString(this, ToStringStyle.MULTI_LINE_STYLE, false);
    } else {
      return "ViewDefinition[" + getName() + "]";
    }
  }

}<|MERGE_RESOLUTION|>--- conflicted
+++ resolved
@@ -67,56 +67,31 @@
 
   /**
    * Constructs an instance, including a reference portfolio.
-<<<<<<< HEAD
-   *
-   * @param name  the name of the view definition
-=======
    * 
    * @param name  the name of the view definition, not null
->>>>>>> 33740b5b
    * @param portfolioId the unique identifier of the portfolio referenced by this view definition, null if
    *                    no portfolio reference is required
    * @param marketDataUser  the name of the user who owns the view definition, not null
    */
-<<<<<<< HEAD
-  public ViewDefinition(final String name, final UniqueId portfolioId, final String userName) {
-    this(null, name, portfolioId, userName);
-=======
-  public ViewDefinition(String name, UniqueId portfolioId, String marketDataUser) {
+  public ViewDefinition(final String name, final UniqueId portfolioId, final String marketDataUser) {
     this(null, name, portfolioId, marketDataUser);
->>>>>>> 33740b5b
   }
 
   /**
    * Constructs an instance, without a reference portfolio.
-<<<<<<< HEAD
-   *
-   * @param name  the name of the view definition
-   * @param userName  the name of the user who owns the view definition
-   */
-  public ViewDefinition(final String name, final String userName) {
-    this(null, name, userName);
-=======
    * 
    * @param name  the name of the view definition, not null
    * @param marketDataUser  the name of the user who owns the view definition, not null
    */
-  public ViewDefinition(String name, String marketDataUser) {
+  public ViewDefinition(final String name, final String marketDataUser) {
     this(null, name, marketDataUser);
->>>>>>> 33740b5b
   }
 
   /**
    * Constructs an instance, without a reference portfolio.
-<<<<<<< HEAD
-   *
-   * @param name  the name of the view definition
-   * @param marketDataUser  the user who owns the view definition
-=======
    * 
    * @param name  the name of the view definition, not null
    * @param marketDataUser  the user who owns the view definition, not null
->>>>>>> 33740b5b
    */
   public ViewDefinition(final String name, final UserPrincipal marketDataUser) {
     this(null, name, marketDataUser);
@@ -124,15 +99,9 @@
 
   /**
    * Constructs an instance, without a reference portfolio.
-<<<<<<< HEAD
-   *
-   * @param name  the name of the view definition
-   * @param marketDataUser  the user who owns the view definition
-=======
    * 
    * @param name  the name of the view definition, not null
    * @param marketDataUser  the user who owns the view definition, not null
->>>>>>> 33740b5b
    * @param resultModelDefinition  configuration of the results from the view
    */
   public ViewDefinition(final String name, final UserPrincipal marketDataUser, final ResultModelDefinition resultModelDefinition) {
@@ -141,13 +110,8 @@
 
   /**
    * Constructs an instance
-<<<<<<< HEAD
-   *
-   * @param name  the name of the view definition
-=======
    * 
    * @param name  the name of the view definition, not null
->>>>>>> 33740b5b
    * @param portfolioId the unique identifier of the portfolio referenced by this view definition, null if
    *                    no portfolio reference is required
    * @param marketDataUser  the user who owns the view definition, not null
@@ -180,13 +144,8 @@
    *                    no portfolio reference is required
    * @param marketDataUser  the name of the user who owns the view definition, not null
    */
-<<<<<<< HEAD
-  public ViewDefinition(final UniqueId uniqueId, final String name, final UniqueId portfolioId, final String userName) {
-    this(uniqueId, name, portfolioId, UserPrincipal.getLocalUser(userName), new ResultModelDefinition());
-=======
-  public ViewDefinition(UniqueId uniqueId, String name, UniqueId portfolioId, String marketDataUser) {
+  public ViewDefinition(final UniqueId uniqueId, final String name, final UniqueId portfolioId, final String marketDataUser) {
     this(uniqueId, name, portfolioId, UserPrincipal.getLocalUser(marketDataUser), new ResultModelDefinition());
->>>>>>> 33740b5b
   }
 
   /**
@@ -196,13 +155,8 @@
    * @param name  the name of the view definition, not null
    * @param marketDataUser  the name of the user who owns the view definition, not null
    */
-<<<<<<< HEAD
-  public ViewDefinition(final UniqueId uniqueId, final String name, final String userName) {
-    this(uniqueId, name, UserPrincipal.getLocalUser(userName));
-=======
-  public ViewDefinition(UniqueId uniqueId, String name, String marketDataUser) {
+  public ViewDefinition(final UniqueId uniqueId, final String name, final String marketDataUser) {
     this(uniqueId, name, UserPrincipal.getLocalUser(marketDataUser));
->>>>>>> 33740b5b
   }
 
   /**
