--- conflicted
+++ resolved
@@ -11,6 +11,7 @@
 import org.slf4j.LoggerFactory;
 
 import com.opengamma.engine.ComputationTarget;
+import com.opengamma.engine.depgraph.DependencyNode;
 import com.opengamma.engine.function.CompiledFunctionDefinition;
 import com.opengamma.engine.function.FunctionCompilationContext;
 import com.opengamma.engine.function.ParameterizedFunction;
@@ -91,17 +92,11 @@
    * output only if:
    * <ol>
    * <li>The function can produce the output
-<<<<<<< HEAD
-=======
-   * <li>The function (applied to the same computation target) is not already
-   * in the dependency graph above the current node (i.e., no cycles)
->>>>>>> 9016482e
    * <li>This resolution rule applies to the given computation target  
    * </ol>
    * <p>
    * The implementation has been split into two accessible components to allow
    * a resolver to cache the intermediate results.
-<<<<<<< HEAD
    * 
    * @param output Output you want the function to produce
    * @param target Computation target  
@@ -113,25 +108,6 @@
    */
   public ValueSpecification getResult(ValueRequirement output, ComputationTarget target, FunctionCompilationContext context) {
     final Set<ValueSpecification> resultSpecs = getResults(target, context);
-=======
-   * <p>
-   * Note that because the method is called during dependency graph construction,
-   * you can only validly access:
-   * <ul>
-   * <li>The computation target of the node
-   * <li>Functions and computation targets of the nodes above this node
-   * </ul>  
-   * 
-   * @param output  the output you want the function to produce, not null
-   * @param atNode  where in the dependency graph this function would be applied, not null
-   * @param context  the context, not null
-   * @return the valid value specification returned by the function, not composed against
-   *  the requirement constraints, null if the function cannot produce the desired output
-   */
-  public ValueSpecification getResult(ValueRequirement output, DependencyNode atNode, FunctionCompilationContext context) {
-    // REVIEW 2011-07-28 SJC: removed comment suggesting that context should be factored out
-    final Set<ValueSpecification> resultSpecs = getResults(atNode.getComputationTarget(), context);
->>>>>>> 9016482e
     if (resultSpecs == null) {
       return null;
     }
@@ -139,21 +115,11 @@
   }
 
   /**
-<<<<<<< HEAD
    * The first half of the full {@link #getResult(ValueRequirement,ComputationTarget,FunctionCompilationContext)} implementation
    * returning the set of all function outputs for use by {@link #getResult(ValueRequirement,ComputationTarget,FunctionCompilationContext,Set)}.
    * 
    * @param target the computation target
    * @param context Function compilation context
-=======
-   * Gets the set of matching value specifications.
-   * <p>
-   * This is the first half of the algorithm.
-   * It returns the set of all function outputs for use by the second half.
-   * 
-   * @param target  the computation target, not null
-   * @param context  the context, not null
->>>>>>> 9016482e
    * @return the set of all value specifications produced by the function, null if none can be produced
    */
   public Set<ValueSpecification> getResults(final ComputationTarget target, final FunctionCompilationContext context) {
@@ -172,7 +138,6 @@
   }
 
   /**
-<<<<<<< HEAD
    * The second half of the full
    * {@link #getResult(ValueRequirement, ComputationTarget, FunctionCompilationContext)})
    * implementation taking the set of all function outputs produced by {@link #getResults}.
@@ -187,30 +152,6 @@
    */
   public ValueSpecification getResult(final ValueRequirement output, final ComputationTarget target, final Set<ValueSpecification> resultSpecs) {
     // Of the maximal outputs, is one valid for the requirement
-=======
-   * Picks the value specification from the supplied set.
-   * <p>
-   * This is the second half of the algorithm.
-   * It checks to see if the output is satisfied by the input specifications.
-   * <p>
-   * Note that because the method is called during dependency graph construction,
-   * you can only validly access:
-   * <ul>
-   * <li>The computation target of the node
-   * <li>Functions and computation targets of the nodes above this node
-   * </ul>  
-   * 
-   * @param output  the output you want the function to produce, not null
-   * @param atNode  where in the dependency graph this function would be applied, not null
-   * @param context  the context, not null
-   * @param resultSpecs  the specifications to examine, not null
-   * @return the valid value specification returned by the function, not composed against
-   *  the requirement constraints, null if the function cannot produce the desired output
-   */
-  public ValueSpecification getResult(final ValueRequirement output, final DependencyNode atNode, final FunctionCompilationContext context, final Set<ValueSpecification> resultSpecs) {
-    final ComputationTarget target = atNode.getComputationTarget();
-    // of the maximal outputs, is one valid for the requirement
->>>>>>> 9016482e
     ValueSpecification validSpec = null;
     for (ValueSpecification resultSpec : resultSpecs) {
       //s_logger.debug("Considering {} for {}", resultSpec, output);
@@ -221,18 +162,8 @@
     if (validSpec == null) {
       return null;
     }
-<<<<<<< HEAD
     // Apply the target filter for this rule (this is applied last because filters probably rarely exclude compared to the other tests)
     if (!_computationTargetFilter.accept(target)) {
-=======
-    // has the function been used in the graph above the node - i.e. can we introduce it without
-    // creating a cycle
-    if (!checkDependentNodes(getFunction(), target, atNode.getDependentNodes())) {
-      return null;
-    }
-    // apply the target filter for this rule (this is applied last because filters probably rarely exclude compared to the other tests)
-    if (!_computationTargetFilter.accept(atNode)) {
->>>>>>> 9016482e
       return null;
     }
     return validSpec;
