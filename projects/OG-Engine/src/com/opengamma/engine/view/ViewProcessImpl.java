--- conflicted
+++ resolved
@@ -45,13 +45,8 @@
 
   private static final Logger s_logger = LoggerFactory.getLogger(ViewProcess.class);
   
-<<<<<<< HEAD
   private final UniqueId _viewProcessId;
-  private final ViewDefinition _definition;
-=======
-  private final UniqueIdentifier _viewProcessId;
   private final String _viewDefinitionName;
->>>>>>> 412e2163
   private final ViewExecutionOptions _executionOptions;
   private final ViewProcessContext _viewProcessContext;
   private final ObjectId _cycleObjectId;
@@ -87,15 +82,9 @@
    * @param cycleManager  the view cycle manager, not null
    * @param cycleObjectId  the object identifier of cycles, not null
    */
-<<<<<<< HEAD
-  public ViewProcessImpl(UniqueId viewProcessId, ViewDefinition definition,
-      ViewExecutionOptions executionOptions, ViewProcessContext viewProcessContext,
-      EngineResourceManagerInternal<SingleComputationCycle> cycleManager, ObjectId cycleObjectId) {
-=======
-  public ViewProcessImpl(UniqueIdentifier viewProcessId, String viewDefinitionName, ViewExecutionOptions executionOptions,
+  public ViewProcessImpl(UniqueId viewProcessId, String viewDefinitionName, ViewExecutionOptions executionOptions,
       ViewProcessContext viewProcessContext, EngineResourceManagerInternal<SingleComputationCycle> cycleManager,
-      ObjectIdentifier cycleObjectId) {
->>>>>>> 412e2163
+      ObjectId cycleObjectId) {
     ArgumentChecker.notNull(viewProcessId, "viewProcessId");
     ArgumentChecker.notNull(viewDefinitionName, "viewDefinitionName");
     ArgumentChecker.notNull(executionOptions, "executionOptions");
