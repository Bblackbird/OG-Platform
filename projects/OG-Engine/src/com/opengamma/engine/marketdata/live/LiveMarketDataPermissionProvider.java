--- conflicted
+++ resolved
@@ -58,14 +58,9 @@
       }
     }
     if (!failures.isEmpty()) {
-<<<<<<< HEAD
       s_logger.warn("User {} does not have permission to access {} out of {} market data requirements",
                     new Object[] {user, failures.size(), requirements.size()});
-=======
-      s_logger.warn("User {} does not have permission to access {} out of {} market data requirements", new Object[] {user, failures.size(), requirements.size()});
       s_logger.info("User {} does not have permission to access {}", user, failures);
-      return false;
->>>>>>> cd87a611
     }
     return failures;
   }
