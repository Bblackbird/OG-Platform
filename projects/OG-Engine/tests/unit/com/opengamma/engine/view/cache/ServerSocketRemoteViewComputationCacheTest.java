--- conflicted
+++ resolved
@@ -114,11 +114,7 @@
       Thread t = new Thread(new Runnable() {
         @Override
         public void run() {
-<<<<<<< HEAD
-          final ViewComputationCache cache = _cacheSource.getCache(UniqueIdentifier.of("Test", "multiThreadedTest"), "default", System.currentTimeMillis());
-=======
           final ViewComputationCache cache = _cacheSource.getCache("multiThreadedTest", "default", cacheTimestamp);
->>>>>>> 8b20af32
           try {
             long tGet = 0;
             long tPut = 0;
