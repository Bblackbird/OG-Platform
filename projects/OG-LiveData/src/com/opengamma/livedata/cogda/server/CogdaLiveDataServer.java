--- conflicted
+++ resolved
@@ -73,11 +73,8 @@
   // TODO kirk 2012-07-23 -- This is absolutely the wrong executor here.
   private final Executor _valueUpdateSendingExecutor = Executors.newFixedThreadPool(5);
   private final AtomicLong _ticksReceived = new AtomicLong(0L);
-<<<<<<< HEAD
-=======
   private UserSource _userSource;
   private boolean _checkPassword = true;
->>>>>>> 26c8a048
   
   public CogdaLiveDataServer(LastKnownValueStoreProvider lkvStoreProvider) {
     this(lkvStoreProvider, OpenGammaFudgeContext.getInstance());
@@ -275,11 +272,7 @@
     Set<String> result = new TreeSet<String>();
     synchronized (_clients) {
       for (CogdaClientConnection connection : _clients) {
-<<<<<<< HEAD
-        result.add(connection.getUser().toString());
-=======
         result.add(connection.getUserPrincipal().toString());
->>>>>>> 26c8a048
       }
     }
     return result;
