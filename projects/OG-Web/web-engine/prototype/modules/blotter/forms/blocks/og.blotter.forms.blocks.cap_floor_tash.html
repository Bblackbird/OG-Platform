<section>
<table class="OG-table">
  <colgroup>
    <col style="width: 30%">              
    <col style="width: 70%">              
  </colgroup>
  <tbody>
    <tr>
      <td>
        Type
      </td>
      <td class="og-double-cell">
        <div><span><label>Cap <input type="radio" name="security.cap" value="true">
        </label><label>Floor <input type="radio" name="security.cap" value="false"></label>
        </span><span><label>Buy<input type="radio" name="security.payer" value="false">
        </label><label>Sell<input type="radio" name="security.payer" value="true"></label></span></div>
      </td>
    </tr>
    <tr>
      <td>
        <label>
          <span>Start Date</span>
        </label>
      </td>
      <td>
        <input name="security.startDate" type="text" value="{{start}}"/>
      </td>
    </tr>
    <tr>
      <td>
        <label>
          <span>Maturity Date</span>
        </label>
      </td>
      <td>
        <input name="security.maturityDate" type="text" value="{{maturity}}"/>
      </td>
    </tr>
    <tr>
      <td>
        <label>
          <span>Notional</span>
        </label>
      </td>
      <td class="og-double-cell">
        <div><span>{{{item_0}}}</span><span><input name="security.notional" type="text" value="{{notional}}"/></span>
        </div>
      </td>
    </tr>
    <tr>
      <td>
        <label>
          <span>Strike</span>
        </label>
      </td>
      <td>
        <input name="security.strike" type="text" value="{{strike}}"/>
      </td>
    </tr>
  </tbody>
</table>
<table class="OG-table">
  <colgroup>
    <col style="width: 30%">              
    <col style="width: 70%">              
  </colgroup>
  <tbody>
    {{{item_1}}}
    <tr>
      <td>
        <label>
          <span>Frequency</span>
        </label>
      </td>
<<<<<<< HEAD
      {{#if cms}}
        <td class="og-double-cell">
          <div><span><input name="security.longId" type="text" value="{{longId}}"/>
          </span><span><input name="security.shortId" type="text" value="{{shortId}}"/></span></div>
        </td>
      {{else}}
        <td>
          <input name="security.underlyingId" type="text" value="{{underlyingId}}"/>
        </td>
    {{/if}}
=======
      <td>
        {{{item_2}}}
      </td>
>>>>>>> a5732400
    </tr>
    <tr>
      <td>
        <label>
          <span>Day Count</span>
        </label>
      </td>
      <td>
<<<<<<< HEAD
        {{{item_1}}}
=======
        {{{item_3}}}
>>>>>>> a5732400
      </td>
    </tr>
    <tr>
      <td>
      </td>
      <td>
<<<<<<< HEAD
        {{{item_2}}}
=======
        <input name="security.ibor" type="checkbox" /><span>Ibor</span>
>>>>>>> a5732400
      </td>
    </tr>
    {{#unless cms}}
    <tr>
      <td>
      </td>
      <td>
        <input name="security.ibor" type="checkbox" /><span>Ibor</span>
      </td>
    </tr>
    {{/unless}}
  </tbody>
</table>
</section><|MERGE_RESOLUTION|>--- conflicted
+++ resolved
@@ -72,22 +72,9 @@
           <span>Frequency</span>
         </label>
       </td>
-<<<<<<< HEAD
-      {{#if cms}}
-        <td class="og-double-cell">
-          <div><span><input name="security.longId" type="text" value="{{longId}}"/>
-          </span><span><input name="security.shortId" type="text" value="{{shortId}}"/></span></div>
-        </td>
-      {{else}}
-        <td>
-          <input name="security.underlyingId" type="text" value="{{underlyingId}}"/>
-        </td>
-    {{/if}}
-=======
       <td>
         {{{item_2}}}
       </td>
->>>>>>> a5732400
     </tr>
     <tr>
       <td>
@@ -96,25 +83,9 @@
         </label>
       </td>
       <td>
-<<<<<<< HEAD
-        {{{item_1}}}
-=======
         {{{item_3}}}
->>>>>>> a5732400
       </td>
     </tr>
-    <tr>
-      <td>
-      </td>
-      <td>
-<<<<<<< HEAD
-        {{{item_2}}}
-=======
-        <input name="security.ibor" type="checkbox" /><span>Ibor</span>
->>>>>>> a5732400
-      </td>
-    </tr>
-    {{#unless cms}}
     <tr>
       <td>
       </td>
@@ -122,7 +93,6 @@
         <input name="security.ibor" type="checkbox" /><span>Ibor</span>
       </td>
     </tr>
-    {{/unless}}
   </tbody>
 </table>
 </section>