--- conflicted
+++ resolved
@@ -58,11 +58,7 @@
           </label>
         </td>
         <td class="og-double-cell">
-<<<<<<< HEAD
-          <div><span>{{{item_0}}}</span><span><input name="amount" type="text" value="{{amount}}"/></span></div>
-=======
           <div><span>{{{item_0}}}</span><span><input name="security.amount" type="text" value="{{amount}}"/></span></div>
->>>>>>> 8d9484bd
         </td>
       </tr>
       <tr>
@@ -72,11 +68,7 @@
           </label>
         </td>
         <td>
-<<<<<<< HEAD
-          <select name="regionId" value="{{region}}"></select>
-=======
           <input name="security.regionId" type="text" value="{{region}}"/>
->>>>>>> 8d9484bd
         </td>
       </tr>
       <tr>
@@ -86,11 +78,7 @@
           </label>
         </td>
         <td>
-<<<<<<< HEAD
-          <input name="rate" type="text" value="{{rate}}"/>
-=======
           <input name="security.rate" type="text" value="{{rate}}"/>
->>>>>>> 8d9484bd
         </td>
       </tr>
       <tr>
@@ -100,11 +88,7 @@
           </label>
         </td>
         <td>
-<<<<<<< HEAD
-          <input name="underlyingId" type="text" value="{{underlyingId}}"/>
-=======
           <input name="security.underlyingId" type="text" value="{{underlyingId}}"/>
->>>>>>> 8d9484bd
         </td>
       </tr>
     </tbody>
@@ -118,28 +102,11 @@
       <tr>
         <td>
           <label>
-<<<<<<< HEAD
-            <span>Trade Date</span>
-          </label>
-        </td>
-        <td>
-          <input name="ITTODO" type="text" />
-        </td>
-      </tr>
-      <tr>
-        <td>
-          <label>
-=======
->>>>>>> 8d9484bd
             <span>Fixing Date</span>
           </label>
         </td>
         <td>
-<<<<<<< HEAD
-          <input name="fixingDate" type="text" value="{{fixing}}"/>
-=======
           <input name="security.fixingDate" type="text" value="{{fixing}}"/>
->>>>>>> 8d9484bd
         </td>
       </tr>          
       <tr>
@@ -149,11 +116,7 @@
           </label>
         </td>
         <td>
-<<<<<<< HEAD
-          <input name="startDate" type="text" value="{{start}}"/>
-=======
           <input name="security.startDate" type="text" value="{{start}}"/>
->>>>>>> 8d9484bd
         </td>
       </tr>
       <tr>
@@ -163,11 +126,7 @@
           </label>
         </td>
         <td>
-<<<<<<< HEAD
-          <input name="endDate" type="text" value="{{end}}"/>
-=======
           <input name="security.endDate" type="text" value="{{end}}"/>
->>>>>>> 8d9484bd
         </td>
       </tr>
     </tbody>
