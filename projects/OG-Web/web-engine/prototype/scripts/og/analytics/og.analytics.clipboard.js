/*
 * Copyright 2012 - present by OpenGamma Inc. and the OpenGamma group of companies
 * Please see distribution for license.
 */
$.register_module({
    name: 'og.analytics.Clipboard',
    dependencies: ['og.analytics.Data'],
    obj: function () {
        var module = this, tab = '\t', line = '\n', textarea, node, is_array = $.isArray, formatters = {
            CURVE: function (value, single) {
                if (!single) return '**CURVE**';
                return (is_array(value) ? value : value.v || []).map(function (row) {return row.join(tab);}).join(line);
            },
            DOUBLE: function (value) {return value.v || '';},
            DOUBLE_GADGET: function (value) {return value.v || '';},
            ERROR: function (value) {
                return value['logOutput'].map(function (row) {
                    return [
                        ['Function:', row['functionName']].join(' '),
                        ['Target:', row.target].join(' '),
                        ['Exception Class:', row['exceptionClass']].join(' '),
                        ['Exception Message:', row['exceptionMessage']].join(' '),
                        ['Events:', (row.events && row.events.length ? '' : 'N/A')].join(' '),
                        !row.events && !row.events.length ? null : row.events
                            .map(function (event) {return [tab, event.level, event.message].join(' ');}).join(line),
                        ['Stack Trace:', row['exceptionStackTrace'] ? '' : 'N/A'].join(' '),
                        !row['exceptionStackTrace'] ? null : row['exceptionStackTrace'].split(line)
                            .map(function (val) {return [tab, val].join('');}).join(line)
                    ].filter(Boolean).join(line);
                }).join(line + '------------------------------------------------------------------------' + line);
            },
            FUNGIBLE_TRADE: function (value) {return value.v && value.v.name || '';},
            LABELLED_MATRIX_1D: function (value, single) {
                if (!single) return value.v || '**1D MATRIX**';
                return [value.v.labels.join(tab)]
                    .concat(value.v.data.map(function (row) {return row.join(tab);})).join(line);
            },
            LABELLED_MATRIX_2D: function (value, single) {
                if (!single) return value.v || '**2D MATRIX**';
                var rows, cols, matrix;
                value = value.v || value;
                rows = value['yLabels'];
                matrix = value.matrix;
                cols = value['xLabels'].length === 1 + matrix[0].length ? value['xLabels']
                    : [''].concat(value['xLabels']);
                return cols.join(tab) + line + matrix
                    .map(function (row, idx) {return rows[idx] + tab + row.join(tab);}).join(line);
            },
            LABELLED_MATRIX_3D: function (value, single) {return '**3D MATRIX**';},
            MATRIX_2D: function (value, single) {
                if (!single) return value.v || '**2D MATRIX**';
                value = value.v || value;
                return  value.map(function (row, idx) {return row.join(tab);}).join(line);
            },
            NODE: function (value) {return value.v && value.v.name || '';},
            OTC_TRADE: function (value) {return value.v && value.v.name || '';},
            POSITION: function (value) {return value.v && value.v.name || '';},
            STRING: function (value) {return value.v || '';},
            SURFACE_DATA: function (value, single) {
                if (!single) return value.v || '**SURFACE DATA**';
                var rows, cols, data, index = 0, row_len, col_len, i, j, result, row;
                value = value.v || value;
                col_len = (cols = value.xLabels).length;
                row_len = (rows = value.yLabels).length;
                data = value.vol;
                result = [tab + cols.join(tab)];
                for (i = 0; i < row_len; i += 1) {
                    for (j = 0, row = [rows[i]]; j < col_len; j += 1) row.push(data[index++]);
                    result.push(row.join(tab));
                }
                return result.join(line);
            },
            TIME_SERIES: function (value, single) {
                if (!single) return '**TIME SERIES**';
                var rows, cols;
                value = value.v || value;
                rows = value.timeseries.data;
                cols = value.timeseries['fieldLabels'];
                return cols.join(tab) + line + rows
                    .map(function (row) {return (row[0] = og.common.util.date(row[0])), row.join(tab);}).join(line);
            },
            UNKNOWN: function (value, single) {
                var type = value.t;
                return value && formatters[type] ? formatters[type](value, single) : value && value.v || '';
            },
            UNPLOTTABLE_SURFACE_DATA: function (value, single) {return formatters.LABELLED_MATRIX_2D(value, single);},
            VECTOR: function (value, single) {
                if (!single) return value.v || '**VECTOR**';
                if (value.v.label) value.v.data.unshift(value.v.label);
                return value.v.data.join(line);
            }
        };
        var Clipboard = function (grid, local) {
            var clipboard = this;
            clipboard.data = clipboard.selection = null;
            clipboard.dataman = new (grid.config.dataman || og.analytics.Data)(grid.source, {
                label: 'clipboard', parent: grid.dataman, bypass: true
            }).on('data', data_handler, clipboard);
            clipboard.grid = grid
                .on('select', function (selection) {clipboard.viewport(selection);})
                .on('deselect', function () {clipboard.clear();});
        };
        var data_handler = function (data) {
            var clipboard = this, grid = clipboard.grid, lcv, index,
                selection = clipboard.selection, rows, cols, row, cell, single;
            if (!clipboard.selection) return; // user has deselected before handler came back, so bail
            index = 0; rows = selection.rows.length; cols = selection.cols.length; single = rows === 1 && cols === 1;
            if (single && data[0].error && !data[0]['logOutput']) // if there's no error output yet, bail
                return clipboard.data = null;
            clipboard.data = [];
            while (rows--) for (clipboard.data.push(row = []), lcv = 0; lcv < cols; lcv += 1) {
                cell = data[index++];
                row.push({value: cell, type: cell && cell['logOutput'] ? 'ERROR' : clipboard.selection.type[lcv]});
            }
            grid.selector.render();
        };
        var format = function (cell, single) {
            if (typeof cell.value === 'undefined') return '';
            if (cell.value.error && cell.type !== 'ERROR')
                return typeof cell.value.v === 'string' ? cell.value.v : '#ERROR';
            if (formatters[cell.type]) return formatters[cell.type](cell.value, single);
            og.dev.warn(module.name + ': no formatter for ' + cell.type, cell);
            return typeof cell.value.v === 'string' ? cell.value.v : '';
        };
        var select = function (text) {textarea.val(text).focus().select();};
        Clipboard.prototype.clear = function () {
            var clipboard = this;
            if (clipboard.selection) clipboard.dataman.viewport(clipboard.selection = clipboard.data = null);
        };
        Clipboard.prototype.has = function (selection) {
            var clipboard = this, grid = clipboard.grid, grid_data,
                expanded = selection.rows.length === 1 && selection.cols.length === 1;
<<<<<<< HEAD
            if (!Object.equals(clipboard.selection, selection)) clipboard.viewport(selection);
=======
            if (clipboard.selection && selection && !Object.equals(clipboard.selection, selection))
                clipboard.viewport(selection);
>>>>>>> 37bdb852
            if (!selection) return false;
            if (clipboard.data) return true;
            grid_data = grid.range(selection, expanded);
            if (expanded && grid_data.raw && grid_data.raw[0][0].value.error) grid_data.data = null;
            return !!(clipboard.data = grid_data.data);
        };
        Clipboard.prototype.select = function () {
            var clipboard = this, data = clipboard.data, selection = clipboard.selection, single;
            if (!selection) return;
            single = selection.rows.length === 1 && selection.cols.length === 1;
            if (!data || !data.length) return og.dev.warn(module.name + ': no data to select'), select('');
            if (!data.formatted) data.formatted = data.map(function (row) { // only format once per tick
                return row.map(function (col) {return format(col, single);}).join(tab);
            }).join(line);
            select(data.formatted);
        };
        Clipboard.prototype.viewport = function (selection) {
            var clipboard = this, grid = clipboard.grid, grid_data, data_viewport = clipboard.dataman.meta.viewport,
                expanded = selection && selection.rows.length === 1 && selection.cols.length === 1,
                format = expanded ? 'EXPANDED' : 'CELL', log = false;
            if (selection === null) return clipboard.dataman.viewport(clipboard.selection = clipboard.data = null);
            grid_data = grid.range(selection, expanded);
            if (format === 'EXPANDED' && grid_data.raw && grid_data.raw[0][0].value.error)
                (log = true), grid_data.data = null;
<<<<<<< HEAD
            if (Object.equals(clipboard.selection, selection)) if (Object.equals(selection, data_viewport))
                return grid_data.data ? (clipboard.dataman.viewport(null), clipboard.data = grid_data.data) : null;
            return (clipboard.selection = selection) && grid_data.data ?
                (clipboard.dataman.viewport(null), clipboard.data = grid_data.data)
                    : (clipboard.dataman
                        .viewport({rows: selection.rows, cols: selection.cols, format: format, log: log}),
                            clipboard.data = null);
=======
            if (clipboard.selection && selection && Object.equals(clipboard.selection, selection))
                if (selection && data_viewport && Object.equals(selection, data_viewport))
                    return grid_data.data ? (clipboard.dataman.viewport(null), clipboard.data = grid_data.data) : null;
            clipboard.selection = selection;
            if (grid_data.data) return clipboard.dataman.viewport(null), clipboard.data = grid_data.data;
            clipboard.dataman.viewport({rows: selection.rows, cols: selection.cols, format: format, log: log});
            clipboard.data = null;
>>>>>>> 37bdb852
        };
        $(function () {
            node = (textarea = $('<textarea readonly="readonly" />').appendTo('body')
                .css({position: 'absolute', top: '-500px', left: '-500px', width: '100px', height: '100px'}))[0];
        });
        return Clipboard;
    }
});<|MERGE_RESOLUTION|>--- conflicted
+++ resolved
@@ -130,12 +130,8 @@
         Clipboard.prototype.has = function (selection) {
             var clipboard = this, grid = clipboard.grid, grid_data,
                 expanded = selection.rows.length === 1 && selection.cols.length === 1;
-<<<<<<< HEAD
-            if (!Object.equals(clipboard.selection, selection)) clipboard.viewport(selection);
-=======
             if (clipboard.selection && selection && !Object.equals(clipboard.selection, selection))
                 clipboard.viewport(selection);
->>>>>>> 37bdb852
             if (!selection) return false;
             if (clipboard.data) return true;
             grid_data = grid.range(selection, expanded);
@@ -160,15 +156,6 @@
             grid_data = grid.range(selection, expanded);
             if (format === 'EXPANDED' && grid_data.raw && grid_data.raw[0][0].value.error)
                 (log = true), grid_data.data = null;
-<<<<<<< HEAD
-            if (Object.equals(clipboard.selection, selection)) if (Object.equals(selection, data_viewport))
-                return grid_data.data ? (clipboard.dataman.viewport(null), clipboard.data = grid_data.data) : null;
-            return (clipboard.selection = selection) && grid_data.data ?
-                (clipboard.dataman.viewport(null), clipboard.data = grid_data.data)
-                    : (clipboard.dataman
-                        .viewport({rows: selection.rows, cols: selection.cols, format: format, log: log}),
-                            clipboard.data = null);
-=======
             if (clipboard.selection && selection && Object.equals(clipboard.selection, selection))
                 if (selection && data_viewport && Object.equals(selection, data_viewport))
                     return grid_data.data ? (clipboard.dataman.viewport(null), clipboard.data = grid_data.data) : null;
@@ -176,7 +163,6 @@
             if (grid_data.data) return clipboard.dataman.viewport(null), clipboard.data = grid_data.data;
             clipboard.dataman.viewport({rows: selection.rows, cols: selection.cols, format: format, log: log});
             clipboard.data = null;
->>>>>>> 37bdb852
         };
         $(function () {
             node = (textarea = $('<textarea readonly="readonly" />').appendTo('body')
