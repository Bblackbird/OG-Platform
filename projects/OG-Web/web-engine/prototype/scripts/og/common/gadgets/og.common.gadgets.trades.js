/*
 * @copyright 2009 - present by OpenGamma Inc
 * @license See distribution for license
 */
$.register_module({
    name: 'og.common.gadgets.trades',
    dependencies: ['og.common.util.ui.dialog'],
    obj: function () {
<<<<<<< HEAD
        var ui = og.common.util.ui, api = og.api, template_data, original_config_object,
            dependencies = ['id', 'node'], html = {}, action = {};
=======
        var ui = og.common.util.ui, api = og.api,
            template_data, original_config_object,
            dependencies = ['id', 'node'],
            html = {}, action = {},
            load, reload, attach_calendar, attach_trades_link, format_trades,
            form_create, form_save, generate_form_function, populate_form_fields;
        /*
         * Helper functions
         */
        generate_form_function = function (load_handler) {
            return function (css_class) {
                $(css_class).html('Loading form...');
                var form = new og.common.util.ui.Form({
                    selector: css_class, data: {}, module: 'og.views.forms.add-trades',
                    handlers: [{type: 'form:load', handler: function () {load_handler()}}]
                });
                form.children = [new form.Field({
                    module: 'og.views.forms.currency',
                    generator: function (handler, template) {handler(template);}
                })];
                form.dom();
            }
        };
        form_create = function () {
            var obj = {};
            $(this).find('[name]').each(function (i, elm) {obj[$(elm).attr('name')] = $(elm).val();});
            action.add(obj);
            $(this).dialog('close');
        };
        form_save = function (trade_id) {
            var obj = {};
            $(this).find('[name]').each(function (i, elm) {obj[$(elm).attr('name')] = $(elm).val();});
            action.replace(obj, trade_id);
            $(this).dialog('close');
        };
        attach_calendar = function () {
            $('.OG-js-datetimepicker').datetimepicker({
                firstDay: 1, showTimezone: true, dateFormat: 'yy-mm-dd',timeFormat: 'hh:mm ttz'
            });
            $('.OG-js-add-trades .og-inline-form').click(function (e) {
                e.preventDefault();
                $(this).prev().find('input').datetimepicker('setDate', new Date());
            });
        };
        attach_trades_link = function (selector) {
            $(selector).append('<a href="#" class="OG-link-add">add trade</a>').find('.OG-link-add').css({
                'position': 'relative', 'left': '2px', 'top': '3px', 'float': 'left'
            }).bind('click', function (e) {
                e.preventDefault();
                ui.dialog({
                    type: 'input', title: 'Add New Trade', minWidth: 400, minHeight: 400,
                    form: generate_form_function(function () {attach_calendar()}),
                    buttons: {
                        'Create': form_create,
                        'Cancel': function () {$(this).dialog('close');}
                    }
                })
            });
        };
        populate_form_fields = function (trade_obj) {
            $('.OG-js-add-trades [name]').each(function (i, val) {
                // special case 'premium' as there are two fields for the one value
                var attribute = $(val).attr('name'), value = trade_obj['premium'].split(' ');
                if (attribute === 'premium') {
                    trade_obj.premium = value[0];
                    trade_obj.currency = value[1];
                }
                $(val).val(trade_obj[attribute]);
            });
        };
        /*
         * Formats arrays of trade objects for submission.
         * The object that we receive in the response can't be sent back as is because it's been formatted slightly
         * differently, this also applies for the form object for the new trade to be added
         */
        format_trades = function (trades) {
            trades.map(function (trade) {
                var premium, tradeDate;
                if (trade.premium) {
                    premium = trade.premium.toString().split(' ');
                    trade.premium = premium[0].replace(/[,.]/g, '');
                    if (premium[1]) trade.premiumCurrency = premium[1];
                } else delete trade.premium;
                if (trade.premium_date_time) {
                    premium = trade.premium_date_time.split(' ');
                    trade.premiumDate = premium[0];
                    if (premium[1]) trade.premiumTime = premium[1];
                    if (premium[2]) trade.premiumOffset = premium[2].replace(/\((.*)\)/, '$1');
                }
                if (trade.trade_date_time) {
                    tradeDate = trade.trade_date_time.split(' ');
                    trade.tradeDate = tradeDate[0];
                    if (tradeDate[1]) trade.tradeTime = tradeDate[1];
                    if (tradeDate[2]) {
                        trade.tradeOffset = tradeDate[2].replace(/\((.*)\)/, '$1');
                        trade.tradeOffset.toString();
                    }
                }
                if (trade.counterParty) trade.counterParty =
                    trade.counterParty.split('~')[1] || trade.counterParty;
                if (trade.quantity) trade.quantity = trade.quantity.replace(/[,.]/g, '');
                if (trade.currency) trade.premiumCurrency = trade.currency, delete trade.currency;
                delete trade.premium_date_time,
                delete trade.trade_date_time,
                delete trade.id;
                return trade;
            });
            return trades;
        };
>>>>>>> 936a8a5c
        /*
         * Templates for rendering trades table
         */
        html.og_table = '\
          <table class="OG-table">\
            <thead>\
              <tr>\
                <th><span>Trades</span></th>\
                <th>Quantity</th>\
                <th>Counterparty</th>\
                <th>Trade Date / Time</th>\
                <th>Premium</th>\
                <th>Premium Date / Time</th>\
              </tr>\
            </thead>\
            <tbody>{TBODY}</tbody>\
          </table>';
        html.attributes = '\
          <tr class="og-js-attribute" style="display: none">\
            <td colspan="6" style="padding-left: 15px">\
              <table class="og-sub-list">{TBODY}</table>\
            </td>\
          </tr>\
        ';
        html.sub_header = '<tbody><tr><td class="og-header" colspan="2">{ATTRIBUTES}</td></tr></tbody>';
        /*
         * CRUD operations
         */
        action.add = function (trade) {
            var handler = function (result) {
                if (result.error) return alert(result.message);
                var trades = result.data.trades || [];
                trades.push(trade);
                action.put(format_trades(trades));
            };
            api.rest.positions.get({
                dependencies: dependencies,
                id: template_data.object_id,
                handler: handler
            });
        };
        action.replace = function (trade, trade_id) {
            var handler = function (result) {
                if (result.error) return alert(result.message);
                var trades = result.data.trades || [];
                trades.forEach(function (trade, i) {
                    if (trade.id.split('~')[1] === trade_id) {trades.splice(i, 1);}
                });
                trades.push(trade);
                action.put(format_trades(trades));
            };
            api.rest.positions.get({
                dependencies: dependencies,
                id: template_data.object_id,
                handler: handler
            });
        };
        action.del = function (trade_id) {
            var handler = function (result) {
                if (result.error) return alert(result.message);
                var trades = result.data.trades;
                trades.forEach(function (trade, i) {
<<<<<<< HEAD
                    if (trade_id === trade.id.split('~')[1]) {trades.splice(i, 1);}
=======
                    if (trade_id === trade.id.split('~')[1]) trades.splice(i, 1);
>>>>>>> 936a8a5c
                });
                ui.dialog({
                    type: 'confirm',
                    title: 'Delete trade?',
                    message: 'Are you sure you want to permanently delete trade ' +
                        '<strong style="white-space: nowrap">' + trade_id + '</strong>?',
<<<<<<< HEAD
                    buttons: {'Delete': function () {
                        action.put(format_trades(trades));
                        $(this).dialog('close');
                    }}
=======
                    buttons: {
                        'Delete': function () {
                            action.put(format_trades(trades));
                            $(this).dialog('close');
                        },
                        'Cancel': function () {$(this).dialog('close');}
                    }
>>>>>>> 936a8a5c
                });
            };
            api.rest.positions.get({
                dependencies: dependencies,
                id: template_data.object_id,
                handler: handler
            });
        };
        action.edit = function (trade_id) {
            var handler = function (result) {
                var trade_obj;
                if (result.error) return alert(result.message);
                // get the trade object that you want to edit
                result.data.trades.forEach(function (trade) {
                    if (trade_id === trade.id.split('~')[1]) {trade_obj = trade}
                });
                ui.dialog({
                    type: 'input', title: 'Edit Trade: ' + trade_id, minWidth: 400, minHeight: 400,
<<<<<<< HEAD
                    form: {
                        module: 'og.views.forms.add-trades',
                        handlers: [
                            {type: 'form:submit', handler: function (obj) {action.replace(obj.data, trade_id);}},
                            {type: 'form:load', handler: function () {
                                populate_form_fields(trade_obj), attach_calendar();
                            }}
                        ]
                    },
                    buttons: {
                        'Save': function () {$(this).dialog('close').find('form').submit();},
                        'Save as': function () {$(this).dialog('close').find('form').submit();},
                        'OK': null
=======
                    form: generate_form_function(function () {populate_form_fields(trade_obj), attach_calendar()}),
                    buttons: {
                        'Save': form_save.partial(trade_id),
                        'Save new': form_create,
                        'Cancel': function () {$(this).dialog('close');}
>>>>>>> 936a8a5c
                    }
                });
            };
            api.rest.positions.get({dependencies: dependencies, id: template_data.object_id, handler: handler});
        };
        action.put = function (trades) {
            api.rest.positions.put({
                trades: trades, id: template_data.object_id, quantity: template_data.quantity,
                handler: function (result) {
                    if (result.error) return ui.dialog({type: 'error', message: result.message});
                    reload();
                }
            });
        };
<<<<<<< HEAD
        /*
         * Helper functions
         */
        var reload = function () {og.common.gadgets.trades(original_config_object);};
        var attach_calendar = function () {
            $('.og-js-datetimepicker').datetimepicker({firstDay: 1, showTimezone: true, timeFormat: 'hh:mm ttz'});
            $('.OG-js-add-trades .og-inline-form').click(function (e) {
                e.preventDefault();
                $(this).prev().find('input').datetimepicker('setDate', new Date());
            });
        };
        var attach_trades_link = function (selector) {
            $(selector).append('<a href="#" class="OG-link-add">add trade</a>').find('.OG-link-add').css({
                'position': 'relative', 'left': '2px', 'top': '3px', 'float': 'left'
            }).bind('click', function (e) {
                e.preventDefault();
                ui.dialog({
                    type: 'input', title: 'Add New Trade', minWidth: 400, minHeight: 400,
                    buttons: {'OK': function () {$(this).dialog('close').find('form').submit();}},
                    form: {
                        module: 'og.views.forms.add-trades',
                        handlers: [
                            {type: 'form:submit', handler: function (obj) {action.add(obj.data);}},
                            {type: 'form:load', handler: function () {attach_calendar();}}
                        ]
                    }
                })
            });
        };
        var populate_form_fields = function (trade_obj) {
            $('.OG-js-add-trades [name]').each(function (i, val) {
                // special case 'premium' as there are two fields for the one value
                var attribute = $(val).attr('name'), value = trade_obj['premium'].split(' ');
                if (attribute === 'premium') {
                    trade_obj.premium = value[0];
                    trade_obj.currency = value[1];
                }
                $(val).val(trade_obj[attribute]);
            });
        };
        /*
         * Formats arrays of trade objects for submission.
         * The object that we receive in the response can't be sent back as is because it's been formatted slightly
         * differently, this also applies for the form object for the new trade to be added
         */
        var format_trades = function (trades) {
            var format_date = function (str) {return str.replace(/(\d{2})\/(\d{2})\/(\d{4})/, '$3-$2-$1')};
            trades.map(function (trade) {
                var premium, tradeDate;
                if (trade.premium) {
                    premium = trade.premium.toString().split(' ');
                    trade.premium = premium[0].replace(/[,.]/g, '');
                    if (premium[1]) trade.premiumCurrency = premium[1];
                } else delete trade.premium;
                if (trade.premium_date_time) {
                    premium = trade.premium_date_time.split(' ');
                    trade.premiumDate = format_date(premium[0]);
                    if (premium[1]) trade.premiumTime = premium[1];
                    if (premium[2]) trade.premiumOffset = premium[2].replace(/\((.*)\)/, '$1');
                }
                if (trade.trade_date_time) {
                    tradeDate = trade.trade_date_time.split(' ');
                    trade.tradeDate = format_date(tradeDate[0]);
                    if (tradeDate[1]) trade.tradeTime = tradeDate[1];
                    if (tradeDate[2]) {
                        trade.tradeOffset = tradeDate[2].replace(/\((.*)\)/, '$1');
                        trade.tradeOffset.toString();
                    }
                }
                if (trade.counterParty) trade.counterParty =
                    trade.counterParty.split('~')[1] || trade.counterParty;
                if (trade.quantity) trade.quantity = trade.quantity.replace(/[,.]/g, '');
                if (trade.currency) trade.premiumCurrency = trade.currency, delete trade.currency;
                delete trade.premium_date_time,
                delete trade.trade_date_time,
                delete trade.id;
                return trade;
            });
            return trades;
        };
        return function (config) {
            var handler = function (result) {
                /*
                 * Build trades table
                 */
=======
        load = function (config) {
            var handler = function (result) {
>>>>>>> 936a8a5c
                if (result.error) return alert(result.message);
                original_config_object = config;
                template_data = result.data.template_data;
                var trades = result.data.trades, selector = config.selector, tbody, has_attributes = false,
                    fields = ['id', 'quantity', 'counterParty', 'trade_date_time', 'premium', 'premium_date_time'];
                if (!trades) return $(selector).html(html.og_table.replace('{TBODY}',
                    '<tr><td colspan="6">No Trades</td></tr>')), attach_trades_link(selector);
                tbody = trades.reduce(function (acc, trade) {
                    acc.push('<tr class="og-row"><td>', fields.map(function (field, i) {
                        var expander;
                        i === 0 ? expander = '<span class="OG-icon og-icon-expand"></span>' : expander = '';
                        return expander + (trade[field].replace(/.*~/, '')).lang();
                    }).join('</td><td>'), '</td></tr>');
                    /*
                     * display trade attributes if available
                     */
                    (function () {
                        if (!trade.attributes) return;
                        var attr, attr_type, attr_obj, key, html = [];
                        for (attr_type in trade.attributes) {
                            attr_obj = trade.attributes[attr_type], attr = [];
                            for (key in attr_obj) attr.push(
                                '<tr><td>', key.replace(/.+~(.+)/, '$1').lang(),
                                ':</td><td>', attr_obj[key].lang(), '</td></tr>'
                            );
                            html.push(
                                html.sub_header.replace('{ATTRIBUTES}', attr_type.lang()) +
                                '<tbody class="OG-background-01">' + attr.join('') + '</tbody>'
                            );
                        }
                        acc.push(html.attributes.replace('{TBODY}', html.join('')));
                        if (html.length) has_attributes = true;
                    }());
                    return acc;
                }, []).join('');
                $(selector).html(html.og_table.replace('{TBODY}', tbody)).hide().fadeIn();
                /*
                 * Remove expand links when no trade attributes are available
                 */
                if (!has_attributes) $(config.selector + ' .og-icon-expand').hide();
                $(selector + ' .OG-table > tbody > tr').each(function () {
                    var $this = $(this);
                    if ($this.next().hasClass('og-js-attribute')) {
                        $this.find('.og-icon-expand').bind('click', function (e) {
                            e.stopPropagation();
                            $(this).toggleClass('og-icon-collapse').parents('tr').next().toggle();
                        });
                    } else $this.find('.og-icon-expand').css('visibility', 'hidden');
                });
                attach_trades_link(selector);
                $(selector + ' > .OG-table > tbody > tr:not(".og-js-attribute"):last td').css('padding-bottom', '10px');
                $(selector + ' .OG-table').awesometable({height: 400});
                /*
                 * Enable edit/delete trade
                 */
                (function () {
                    var swap_css = function (elm, css) {
                        $(elm).find('td').css(css);
                        if ($(elm).next().hasClass('og-js-attribute')) {
                            $(elm).next().find('> td').css(css);
                        }
                    };
                    $(selector + ' .og-row').hover(
                        function () {
                            var trade_id = $(this).find('td:first-child').text();
                            swap_css(this, {'background-color': '#d7e7f2', 'cursor': 'default'});
                            $(this).click(function () {action.edit(trade_id);});
                            $(this).find('td:last-child').append('<div class="og-del"></div>').find('.og-del')
                                .click(function (e) {e.stopPropagation(), action.del(trade_id);});
                        },
                        function () {
                            swap_css(this, {'background-color': '#ecf5fa'});
                            $(this).find('.og-del').remove();
                        }
                    )
                }());
            };
            api.rest.positions.get({dependencies: dependencies, id: config.id, handler: handler});
<<<<<<< HEAD
        }
=======
        };
        reload = function () {load(original_config_object);};
        return {render: load, reload: reload}
>>>>>>> 936a8a5c
    }
});<|MERGE_RESOLUTION|>--- conflicted
+++ resolved
@@ -6,10 +6,6 @@
     name: 'og.common.gadgets.trades',
     dependencies: ['og.common.util.ui.dialog'],
     obj: function () {
-<<<<<<< HEAD
-        var ui = og.common.util.ui, api = og.api, template_data, original_config_object,
-            dependencies = ['id', 'node'], html = {}, action = {};
-=======
         var ui = og.common.util.ui, api = og.api,
             template_data, original_config_object,
             dependencies = ['id', 'node'],
@@ -119,7 +115,6 @@
             });
             return trades;
         };
->>>>>>> 936a8a5c
         /*
          * Templates for rendering trades table
          */
@@ -182,23 +177,13 @@
                 if (result.error) return alert(result.message);
                 var trades = result.data.trades;
                 trades.forEach(function (trade, i) {
-<<<<<<< HEAD
-                    if (trade_id === trade.id.split('~')[1]) {trades.splice(i, 1);}
-=======
                     if (trade_id === trade.id.split('~')[1]) trades.splice(i, 1);
->>>>>>> 936a8a5c
                 });
                 ui.dialog({
                     type: 'confirm',
                     title: 'Delete trade?',
                     message: 'Are you sure you want to permanently delete trade ' +
                         '<strong style="white-space: nowrap">' + trade_id + '</strong>?',
-<<<<<<< HEAD
-                    buttons: {'Delete': function () {
-                        action.put(format_trades(trades));
-                        $(this).dialog('close');
-                    }}
-=======
                     buttons: {
                         'Delete': function () {
                             action.put(format_trades(trades));
@@ -206,7 +191,6 @@
                         },
                         'Cancel': function () {$(this).dialog('close');}
                     }
->>>>>>> 936a8a5c
                 });
             };
             api.rest.positions.get({
@@ -225,27 +209,11 @@
                 });
                 ui.dialog({
                     type: 'input', title: 'Edit Trade: ' + trade_id, minWidth: 400, minHeight: 400,
-<<<<<<< HEAD
-                    form: {
-                        module: 'og.views.forms.add-trades',
-                        handlers: [
-                            {type: 'form:submit', handler: function (obj) {action.replace(obj.data, trade_id);}},
-                            {type: 'form:load', handler: function () {
-                                populate_form_fields(trade_obj), attach_calendar();
-                            }}
-                        ]
-                    },
-                    buttons: {
-                        'Save': function () {$(this).dialog('close').find('form').submit();},
-                        'Save as': function () {$(this).dialog('close').find('form').submit();},
-                        'OK': null
-=======
                     form: generate_form_function(function () {populate_form_fields(trade_obj), attach_calendar()}),
                     buttons: {
                         'Save': form_save.partial(trade_id),
                         'Save new': form_create,
                         'Cancel': function () {$(this).dialog('close');}
->>>>>>> 936a8a5c
                     }
                 });
             };
@@ -260,96 +228,8 @@
                 }
             });
         };
-<<<<<<< HEAD
-        /*
-         * Helper functions
-         */
-        var reload = function () {og.common.gadgets.trades(original_config_object);};
-        var attach_calendar = function () {
-            $('.og-js-datetimepicker').datetimepicker({firstDay: 1, showTimezone: true, timeFormat: 'hh:mm ttz'});
-            $('.OG-js-add-trades .og-inline-form').click(function (e) {
-                e.preventDefault();
-                $(this).prev().find('input').datetimepicker('setDate', new Date());
-            });
-        };
-        var attach_trades_link = function (selector) {
-            $(selector).append('<a href="#" class="OG-link-add">add trade</a>').find('.OG-link-add').css({
-                'position': 'relative', 'left': '2px', 'top': '3px', 'float': 'left'
-            }).bind('click', function (e) {
-                e.preventDefault();
-                ui.dialog({
-                    type: 'input', title: 'Add New Trade', minWidth: 400, minHeight: 400,
-                    buttons: {'OK': function () {$(this).dialog('close').find('form').submit();}},
-                    form: {
-                        module: 'og.views.forms.add-trades',
-                        handlers: [
-                            {type: 'form:submit', handler: function (obj) {action.add(obj.data);}},
-                            {type: 'form:load', handler: function () {attach_calendar();}}
-                        ]
-                    }
-                })
-            });
-        };
-        var populate_form_fields = function (trade_obj) {
-            $('.OG-js-add-trades [name]').each(function (i, val) {
-                // special case 'premium' as there are two fields for the one value
-                var attribute = $(val).attr('name'), value = trade_obj['premium'].split(' ');
-                if (attribute === 'premium') {
-                    trade_obj.premium = value[0];
-                    trade_obj.currency = value[1];
-                }
-                $(val).val(trade_obj[attribute]);
-            });
-        };
-        /*
-         * Formats arrays of trade objects for submission.
-         * The object that we receive in the response can't be sent back as is because it's been formatted slightly
-         * differently, this also applies for the form object for the new trade to be added
-         */
-        var format_trades = function (trades) {
-            var format_date = function (str) {return str.replace(/(\d{2})\/(\d{2})\/(\d{4})/, '$3-$2-$1')};
-            trades.map(function (trade) {
-                var premium, tradeDate;
-                if (trade.premium) {
-                    premium = trade.premium.toString().split(' ');
-                    trade.premium = premium[0].replace(/[,.]/g, '');
-                    if (premium[1]) trade.premiumCurrency = premium[1];
-                } else delete trade.premium;
-                if (trade.premium_date_time) {
-                    premium = trade.premium_date_time.split(' ');
-                    trade.premiumDate = format_date(premium[0]);
-                    if (premium[1]) trade.premiumTime = premium[1];
-                    if (premium[2]) trade.premiumOffset = premium[2].replace(/\((.*)\)/, '$1');
-                }
-                if (trade.trade_date_time) {
-                    tradeDate = trade.trade_date_time.split(' ');
-                    trade.tradeDate = format_date(tradeDate[0]);
-                    if (tradeDate[1]) trade.tradeTime = tradeDate[1];
-                    if (tradeDate[2]) {
-                        trade.tradeOffset = tradeDate[2].replace(/\((.*)\)/, '$1');
-                        trade.tradeOffset.toString();
-                    }
-                }
-                if (trade.counterParty) trade.counterParty =
-                    trade.counterParty.split('~')[1] || trade.counterParty;
-                if (trade.quantity) trade.quantity = trade.quantity.replace(/[,.]/g, '');
-                if (trade.currency) trade.premiumCurrency = trade.currency, delete trade.currency;
-                delete trade.premium_date_time,
-                delete trade.trade_date_time,
-                delete trade.id;
-                return trade;
-            });
-            return trades;
-        };
-        return function (config) {
-            var handler = function (result) {
-                /*
-                 * Build trades table
-                 */
-=======
         load = function (config) {
             var handler = function (result) {
->>>>>>> 936a8a5c
                 if (result.error) return alert(result.message);
                 original_config_object = config;
                 template_data = result.data.template_data;
@@ -428,12 +308,8 @@
                 }());
             };
             api.rest.positions.get({dependencies: dependencies, id: config.id, handler: handler});
-<<<<<<< HEAD
-        }
-=======
         };
         reload = function () {load(original_config_object);};
         return {render: load, reload: reload}
->>>>>>> 936a8a5c
     }
 });