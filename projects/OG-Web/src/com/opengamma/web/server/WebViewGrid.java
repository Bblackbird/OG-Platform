/**
 * Copyright (C) 2009 - present by OpenGamma Inc. and the OpenGamma group of companies
 *
 * Please see distribution for license.
 */
package com.opengamma.web.server;

import au.com.bytecode.opencsv.CSVWriter;
import com.opengamma.engine.value.ValueSpecification;
import com.opengamma.engine.view.ViewComputationResultModel;
import com.opengamma.engine.view.client.ViewClient;
import com.opengamma.util.ArgumentChecker;
import com.opengamma.web.server.conversion.ConversionMode;
import com.opengamma.web.server.conversion.ResultConverter;
import com.opengamma.web.server.conversion.ResultConverterCache;
import org.slf4j.Logger;
import org.slf4j.LoggerFactory;

import java.io.StringWriter;
import java.util.HashMap;
import java.util.List;
import java.util.Map;
import java.util.Set;
import java.util.SortedMap;
import java.util.TreeMap;
import java.util.concurrent.CopyOnWriteArraySet;
import java.util.concurrent.atomic.AtomicReference;

<<<<<<< HEAD
=======
import org.cometd.Client;
import org.slf4j.Logger;
import org.slf4j.LoggerFactory;

import au.com.bytecode.opencsv.CSVWriter;

import com.google.common.collect.ImmutableSortedMap;
import com.opengamma.engine.value.ValueSpecification;
import com.opengamma.engine.view.ViewComputationResultModel;
import com.opengamma.engine.view.client.ViewClient;
import com.opengamma.util.ArgumentChecker;
import com.opengamma.web.server.conversion.ConversionMode;
import com.opengamma.web.server.conversion.ResultConverter;
import com.opengamma.web.server.conversion.ResultConverterCache;

>>>>>>> 9612956d
/**
 * Stores state relating to an individual grid in a web client instance.
 */
public abstract class WebViewGrid {
  private static final Logger s_logger = LoggerFactory.getLogger(WebViewGrid.class);
  private static final int HISTORY_SIZE = 20;
  
  private final String _name;
  
  private final ResultConverterCache _resultConverterCache;
  private final ViewClient _viewClient;
  
  // Row-based state
  private final AtomicReference<SortedMap<Integer, Long>> _viewportMap = new AtomicReference<SortedMap<Integer, Long>>();
  
  // Cell-based state
  private final Set<WebGridCell> _fullConversionModeCells = new CopyOnWriteArraySet<WebGridCell>();  
  
  private final Map<WebGridCell, SortedMap<Long, Object>> _cellValueHistory = new HashMap<WebGridCell, SortedMap<Long, Object>>();
  
  protected WebViewGrid(String name, ViewClient viewClient, ResultConverterCache resultConverterCache) {
    ArgumentChecker.notNull(name, "name");
    ArgumentChecker.notNull(viewClient, "viewClient");
    ArgumentChecker.notNull(resultConverterCache, "resultConverterCache");
    
    _name = name;
    _viewClient = viewClient;
    _resultConverterCache = resultConverterCache;
<<<<<<< HEAD
=======
    _local = local;
    _remote = remote;
    
    setViewport(ImmutableSortedMap.<Integer, Long>of());
>>>>>>> 9612956d
  }
  
  //-------------------------------------------------------------------------
  
  public String getName() {
    return _name;
  }
  
  public SortedMap<Integer, Long> getViewport() {
    return _viewportMap.get();
  }

  /**
   * @param viewportMap Sorted map of last timestamps keyed by row ID
   */
  public void setViewport(SortedMap<Integer, Long> viewportMap) {
    _viewportMap.set(viewportMap);
  }
  
  public ConversionMode getConversionMode(WebGridCell cell) {
    return _fullConversionModeCells.contains(cell)
        ? ConversionMode.FULL
        : ConversionMode.SUMMARY;
  }
  
  public void setConversionMode(WebGridCell cell, ConversionMode mode) {
    if (mode == ConversionMode.SUMMARY) {
      _fullConversionModeCells.remove(cell);
    } else {
      _fullConversionModeCells.add(cell);
    }
  }
  
  //-------------------------------------------------------------------------
  
  public Map<String, Object> getInitialJsonGridStructure() {
    Map<String, Object> gridStructure = new HashMap<String, Object>();
    gridStructure.put("name", getName());
    gridStructure.put("rows", getInitialJsonRowStructures());
    return gridStructure;
  }

  protected abstract List<Object> getInitialJsonRowStructures();
  
  //-------------------------------------------------------------------------

  
  protected ResultConverterCache getConverterCache() {
    return _resultConverterCache;
  }
  
  protected ViewClient getViewClient() {
    return _viewClient;
  }
  
  //-------------------------------------------------------------------------
  
  protected abstract boolean isHistoryOutput(WebGridCell cell);
  
  private void addCellHistory(WebGridCell cell, Long timestamp, Object value) {
    SortedMap<Long, Object> history = _cellValueHistory.get(cell);
    if (history == null) {
      history = new TreeMap<Long, Object>();
      _cellValueHistory.put(cell, history);
    }
    if (history.size() > HISTORY_SIZE) {
      history.remove(history.entrySet().iterator().next().getKey());
    }
    history.put(timestamp, value);
  }
  
  private SortedMap<Long, Object> getCellHistory(WebGridCell cell, Long lastTimestamp) {
    SortedMap<Long, Object> history = _cellValueHistory.get(cell);
    if (history == null) {
      return null;
    }
    if (lastTimestamp == null) {
      return history;
    }
    return history.tailMap(lastTimestamp + 1);
  }
  
  //-------------------------------------------------------------------------

  protected Map<String, Object> getCellValue(WebGridCell cell,
                                             ValueSpecification specification,
                                             Object value,
                                             Long resultTimestamp,
                                             ResultConverter<Object> converter) {
    // TODO getViewport is returning null. something needs to be initialised
    boolean rowInViewport = getViewport().containsKey(cell.getRowId());
    Long lastHistoryTimestamp = getViewport().get(cell.getRowId());
    ConversionMode mode = getConversionMode(cell);    
    boolean isHistoryOutput = isHistoryOutput(cell);

    if (isHistoryOutput) {
      Object historyValue;
      if (value != null) {
        historyValue = converter.convertForHistory(_resultConverterCache, specification, value);
      } else {
        historyValue = null;
      }
      addCellHistory(cell, resultTimestamp, historyValue);
    }
    
    if (!rowInViewport) {
      // No reason to send anything
      return null;
    }
    
    Map<String, Object> cellData = new HashMap<String, Object>();
    cellData.put("v", getDisplayValue(specification, mode, value, converter));
    if (isHistoryOutput) {
      // Represent as an object
      SortedMap<Long, Object> history = getCellHistory(cell, lastHistoryTimestamp);
      if (history != null) {
        cellData.put("h", history.values());
      }
    }
    return cellData;
  }

  private Object getDisplayValue(ValueSpecification valueSpecification, ConversionMode mode, Object originalValue, ResultConverter<Object> converter) {
    Object displayValue;
    if (originalValue != null) {
      try {
        displayValue = converter.convertForDisplay(_resultConverterCache, valueSpecification, originalValue, mode);
      } catch (Exception e) {
        s_logger.error("Exception when converting: ", e);
        displayValue = "Conversion Error";
      }
    } else {
      displayValue = null;
    }
    return displayValue;
  }
  
  //-------------------------------------------------------------------------
  
  /*package*/ String dumpContentsToCsv(ViewComputationResultModel result) {
    StringWriter stringWriter = new StringWriter();
    CSVWriter csvWriter = new CSVWriter(stringWriter);
    String[][] columnHeaders = getCsvColumnHeaders();
    if (columnHeaders != null) {
      for (String[] header : columnHeaders) {
        csvWriter.writeNext(header);
      }
    }
    String[][] rows = getCsvRows(result);
    if (rows != null) {
      for (String[] row : rows) {
        csvWriter.writeNext(row);
      }
    }
    return stringWriter.toString();
  }
  
  protected abstract String[][] getCsvColumnHeaders();

  protected abstract String[][] getCsvRows(ViewComputationResultModel result);
  
}<|MERGE_RESOLUTION|>--- conflicted
+++ resolved
@@ -4,17 +4,6 @@
  * Please see distribution for license.
  */
 package com.opengamma.web.server;
-
-import au.com.bytecode.opencsv.CSVWriter;
-import com.opengamma.engine.value.ValueSpecification;
-import com.opengamma.engine.view.ViewComputationResultModel;
-import com.opengamma.engine.view.client.ViewClient;
-import com.opengamma.util.ArgumentChecker;
-import com.opengamma.web.server.conversion.ConversionMode;
-import com.opengamma.web.server.conversion.ResultConverter;
-import com.opengamma.web.server.conversion.ResultConverterCache;
-import org.slf4j.Logger;
-import org.slf4j.LoggerFactory;
 
 import java.io.StringWriter;
 import java.util.HashMap;
@@ -26,8 +15,6 @@
 import java.util.concurrent.CopyOnWriteArraySet;
 import java.util.concurrent.atomic.AtomicReference;
 
-<<<<<<< HEAD
-=======
 import org.cometd.Client;
 import org.slf4j.Logger;
 import org.slf4j.LoggerFactory;
@@ -43,18 +30,22 @@
 import com.opengamma.web.server.conversion.ResultConverter;
 import com.opengamma.web.server.conversion.ResultConverterCache;
 
->>>>>>> 9612956d
 /**
  * Stores state relating to an individual grid in a web client instance.
  */
 public abstract class WebViewGrid {
   private static final Logger s_logger = LoggerFactory.getLogger(WebViewGrid.class);
+  private static final String UPDATES_ROOT_CHANNEL = "/updates";
   private static final int HISTORY_SIZE = 20;
   
   private final String _name;
+  
+  private final String _updateChannel;
   
   private final ResultConverterCache _resultConverterCache;
   private final ViewClient _viewClient;
+  private final Client _local;
+  private final Client _remote;
   
   // Row-based state
   private final AtomicReference<SortedMap<Integer, Long>> _viewportMap = new AtomicReference<SortedMap<Integer, Long>>();
@@ -64,21 +55,22 @@
   
   private final Map<WebGridCell, SortedMap<Long, Object>> _cellValueHistory = new HashMap<WebGridCell, SortedMap<Long, Object>>();
   
-  protected WebViewGrid(String name, ViewClient viewClient, ResultConverterCache resultConverterCache) {
+  protected WebViewGrid(String name, ViewClient viewClient, ResultConverterCache resultConverterCache, Client local, Client remote) {
     ArgumentChecker.notNull(name, "name");
     ArgumentChecker.notNull(viewClient, "viewClient");
     ArgumentChecker.notNull(resultConverterCache, "resultConverterCache");
+    ArgumentChecker.notNull(local, "local");
+    ArgumentChecker.notNull(remote, "remote");
     
     _name = name;
     _viewClient = viewClient;
+    _updateChannel = UPDATES_ROOT_CHANNEL + "/" + name;
+    
     _resultConverterCache = resultConverterCache;
-<<<<<<< HEAD
-=======
     _local = local;
     _remote = remote;
     
     setViewport(ImmutableSortedMap.<Integer, Long>of());
->>>>>>> 9612956d
   }
   
   //-------------------------------------------------------------------------
@@ -90,10 +82,7 @@
   public SortedMap<Integer, Long> getViewport() {
     return _viewportMap.get();
   }
-
-  /**
-   * @param viewportMap Sorted map of last timestamps keyed by row ID
-   */
+  
   public void setViewport(SortedMap<Integer, Long> viewportMap) {
     _viewportMap.set(viewportMap);
   }
@@ -125,9 +114,20 @@
   
   //-------------------------------------------------------------------------
 
+  protected String getUpdateChannel() {
+    return _updateChannel;
+  }
   
   protected ResultConverterCache getConverterCache() {
     return _resultConverterCache;
+  }
+  
+  protected Client getRemoteClient() {
+    return _remote;
+  }
+  
+  protected Client getLocalClient() {
+    return _local;
   }
   
   protected ViewClient getViewClient() {
@@ -163,12 +163,7 @@
   
   //-------------------------------------------------------------------------
 
-  protected Map<String, Object> getCellValue(WebGridCell cell,
-                                             ValueSpecification specification,
-                                             Object value,
-                                             Long resultTimestamp,
-                                             ResultConverter<Object> converter) {
-    // TODO getViewport is returning null. something needs to be initialised
+  protected Map<String, Object> processCellValue(WebGridCell cell, ValueSpecification specification, Object value, Long resultTimestamp, ResultConverter<Object> converter) {
     boolean rowInViewport = getViewport().containsKey(cell.getRowId());
     Long lastHistoryTimestamp = getViewport().get(cell.getRowId());
     ConversionMode mode = getConversionMode(cell);    
