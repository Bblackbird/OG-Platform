--- conflicted
+++ resolved
@@ -26,11 +26,11 @@
 
 /**
  * Spring helper for {@link LiveResultsService}.
- * TODO is this necessary any more?
  */
 public class LiveResultsServiceBean implements ServletContextAware {
   
   private ServletContext _servletContext;
+  private Bayeux _bayeux;
   private ViewProcessor _viewProcessor;
   private PositionSource _positionSource;
   private SecuritySource _securitySource;
@@ -124,6 +124,14 @@
     _servletContext = servletContext;
   }
   
+  protected void setBayeux(final Bayeux bayeux) {
+    _bayeux = bayeux;
+  }
+  
+  protected Bayeux getBayeux() {
+    return _bayeux;
+  }
+  
   public ExecutorService getExecutorService() {
     return _executorService;
   }
@@ -143,10 +151,15 @@
   public LiveResultsService getLiveResultsService() {
     return _liveResultsService;
   }
-  
+
   public void afterPropertiesSet() {
+    setBayeux((Bayeux) _servletContext.getAttribute(Bayeux.ATTRIBUTE));
+    
     if (getViewProcessor() == null) {
       throw new IllegalStateException("View processor not set");
+    }
+    if (getBayeux() == null) {
+      throw new IllegalStateException("Bayeux not set");
     }
     if (getFudgeContext() == null) {
       throw new IllegalArgumentException("Fudge context not set");
@@ -156,14 +169,10 @@
   }
   
   public LiveResultsService createLiveResultsService() {
-<<<<<<< HEAD
-    return new LiveResultsService(getViewProcessor(), getUser(), getFudgeContext());
-=======
     return new LiveResultsService(getBayeux(), getViewProcessor(), getPositionSource(), getSecuritySource(),
         getUserPortfolioMaster(), getUserPositionMaster(), getUserViewDefinitionRepository(), getSnapshotMaster(),
         getUser(), getExecutorService(), getFudgeContext(), getViewProcessor().getLiveMarketDataSourceRegistry(),
         getPortfolioAggregators());
->>>>>>> 9612956d
   }
  
 }