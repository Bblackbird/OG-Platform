/**
 * Copyright (C) 2013 - present by OpenGamma Inc. and the OpenGamma group of companies
 *
 * Please see distribution for license.
 */
package com.opengamma.web.analytics;

import com.opengamma.financial.security.FinancialSecurityVisitorSameValueAdapter;
import com.opengamma.financial.security.capfloor.CapFloorCMSSpreadSecurity;
import com.opengamma.financial.security.capfloor.CapFloorSecurity;
import com.opengamma.financial.security.cds.CreditDefaultSwapIndexDefinitionSecurity;
import com.opengamma.financial.security.cds.LegacyFixedRecoveryCDSSecurity;
import com.opengamma.financial.security.cds.LegacyRecoveryLockCDSSecurity;
import com.opengamma.financial.security.cds.LegacyVanillaCDSSecurity;
import com.opengamma.financial.security.cds.StandardFixedRecoveryCDSSecurity;
import com.opengamma.financial.security.cds.StandardRecoveryLockCDSSecurity;
import com.opengamma.financial.security.cds.StandardVanillaCDSSecurity;
import com.opengamma.financial.security.equity.EquityVarianceSwapSecurity;
import com.opengamma.financial.security.fra.FRASecurity;
import com.opengamma.financial.security.fx.FXForwardSecurity;
import com.opengamma.financial.security.option.FXBarrierOptionSecurity;
import com.opengamma.financial.security.option.FXOptionSecurity;
import com.opengamma.financial.security.option.NonDeliverableFXOptionSecurity;
import com.opengamma.financial.security.option.SwaptionSecurity;
import com.opengamma.financial.security.swap.SwapSecurity;

/**
 * Visits a security and returns true if it's an OTC security type.
 */
public class OtcSecurityVisitor extends FinancialSecurityVisitorSameValueAdapter<Boolean> {

  /**
   * Creates a new instance.
   */
  public OtcSecurityVisitor() {
    super(false);
  }

  @Override
  public Boolean visitSwapSecurity(SwapSecurity security) {
    return true;
  }

  @Override
  public Boolean visitSwaptionSecurity(SwaptionSecurity security) {
    return true;
  }

  @Override
  public Boolean visitCapFloorCMSSpreadSecurity(CapFloorCMSSpreadSecurity security) {
    return true;
  }

  @Override
  public Boolean visitNonDeliverableFXOptionSecurity(NonDeliverableFXOptionSecurity security) {
    return true;
  }

  @Override
  public Boolean visitFRASecurity(FRASecurity security) {
    return true;
  }

  @Override
  public Boolean visitCapFloorSecurity(CapFloorSecurity security) {
    return true;
  }

  @Override
  public Boolean visitEquityVarianceSwapSecurity(EquityVarianceSwapSecurity security) {
    return true;
  }

  @Override
  public Boolean visitFXBarrierOptionSecurity(FXBarrierOptionSecurity security) {
    return true;
  }

  @Override
  public Boolean visitFXOptionSecurity(FXOptionSecurity security) {
    return true;
  }

  @Override
  public Boolean visitFXForwardSecurity(FXForwardSecurity security) {
    return true;
  }

  @Override
  public Boolean visitLegacyVanillaCDSSecurity(LegacyVanillaCDSSecurity security) {
    return true;
  }

  @Override
  public Boolean visitLegacyRecoveryLockCDSSecurity(LegacyRecoveryLockCDSSecurity security) {
    return true;
  }

  @Override
  public Boolean visitLegacyFixedRecoveryCDSSecurity(LegacyFixedRecoveryCDSSecurity security) {
    return true;
  }

  @Override
  public Boolean visitStandardVanillaCDSSecurity(StandardVanillaCDSSecurity security) {
    return true;
  }

  @Override
  public Boolean visitStandardRecoveryLockCDSSecurity(StandardRecoveryLockCDSSecurity security) {
    return true;
  }

  @Override
  public Boolean visitStandardFixedRecoveryCDSSecurity(StandardFixedRecoveryCDSSecurity security) {
    return true;
  }

<<<<<<< HEAD
=======
  @Override
  public Boolean visitCreditDefaultSwapIndexDefinitionSecurity(CreditDefaultSwapIndexDefinitionSecurity security) {
    return true;
  }

>>>>>>> f1e6de2c
}<|MERGE_RESOLUTION|>--- conflicted
+++ resolved
@@ -116,12 +116,4 @@
     return true;
   }
 
-<<<<<<< HEAD
-=======
-  @Override
-  public Boolean visitCreditDefaultSwapIndexDefinitionSecurity(CreditDefaultSwapIndexDefinitionSecurity security) {
-    return true;
-  }
-
->>>>>>> f1e6de2c
 }