--- conflicted
+++ resolved
@@ -6,16 +6,10 @@
 package com.opengamma.web.analytics;
 
 import java.util.Collections;
-import java.util.regex.Matcher;
-import java.util.regex.Pattern;
 
 import com.opengamma.engine.ComputationTargetSpecification;
-<<<<<<< HEAD
 import com.opengamma.engine.target.ComputationTargetType;
-=======
-import com.opengamma.engine.ComputationTargetType;
 import com.opengamma.engine.view.calc.ViewCycle;
->>>>>>> 33740b5b
 import com.opengamma.id.UniqueId;
 
 /**
@@ -23,60 +17,30 @@
  */
 /* package */ class PortfolioGridViewport extends MainGridViewport {
 
-  // TODO this is a *temporary* hack
-  private static final Pattern POSITION_ID_PATTERN = Pattern.compile("DbPrt-DbPos~\\d+-(\\d+)~\\d+-(\\d+)");
   private static final int QUANTITY_COLUMN = 1;
 
   /**
    * @param gridStructure Row and column structure of the grid
    * @param callbackId ID that's passed to listeners when the grid structure changes
    */
-<<<<<<< HEAD
-  /* package */ PortfolioGridViewport(final MainGridStructure gridStructure, final String callbackId) {
-    super(gridStructure, callbackId);
-  }
-
-  @Override
-     protected ViewportResults.Cell getFixedColumnResult(final int rowIndex, final int colIndex, final MainGridStructure.Row row) {
-=======
-  /* package */ PortfolioGridViewport(MainGridStructure gridStructure,
-                                      String callbackId,
-                                      ViewportDefinition viewportDefinition,
-                                      ViewCycle cycle,
-                                      ResultsCache cache) {
+  /* package */ PortfolioGridViewport(final MainGridStructure gridStructure,
+                                      final String callbackId,
+                                      final ViewportDefinition viewportDefinition,
+                                      final ViewCycle cycle,
+                                      final ResultsCache cache) {
     super(gridStructure, callbackId, viewportDefinition, cycle, cache);
   }
 
   @Override
-  protected ViewportResults.Cell getFixedColumnResult(int rowIndex, int colIndex, MainGridStructure.Row row) {
->>>>>>> 33740b5b
+  protected ViewportResults.Cell getFixedColumnResult(final int rowIndex, final int colIndex, final MainGridStructure.Row row) {
     if (colIndex == LABEL_COLUMN) {
       final ComputationTargetSpecification target = row.getTarget();
-      final UniqueId compoundId = target.getUniqueId();
-      // TODO this is a *temporary* hack
-      final Matcher idMatcher = POSITION_ID_PATTERN.matcher(compoundId.toString());
-      UniqueId targetId;
-      if (idMatcher.matches()) {
-        final String posId = idMatcher.group(1);
-        final String version = idMatcher.group(2);
-        targetId = UniqueId.of("DbPos", posId, version);
-      } else {
-        targetId = compoundId;
-      }
-      // TODO end hack
-<<<<<<< HEAD
+      final UniqueId targetId = target.getUniqueId();
       final ComputationTargetType targetType = target.getType();
       if (targetType.isTargetType(ComputationTargetType.POSITION)) {
-        return ViewportResults.positionCell(row.getName(), colIndex, targetId);
+        return ViewportResults.objectCell(new PositionTarget(row.getName(), targetId), colIndex);
       } else if (targetType.isTargetType(ComputationTargetType.PORTFOLIO_NODE)) {
-        return ViewportResults.nodeCell(row.getName(), colIndex, targetId);
-=======
-      ComputationTargetType targetType = target.getType();
-      if (targetType == ComputationTargetType.POSITION) {
-        return ViewportResults.objectCell(new PositionTarget(row.getName(), targetId), colIndex);
-      } else if (targetType == ComputationTargetType.PORTFOLIO_NODE) {
         return ViewportResults.objectCell(new NodeTarget(row.getName(), targetId), colIndex);
->>>>>>> 33740b5b
       }
       throw new IllegalArgumentException("Unexpected target type for row: " + targetType);
     } else if (colIndex == QUANTITY_COLUMN) {
