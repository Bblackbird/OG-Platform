--- conflicted
+++ resolved
@@ -16,11 +16,7 @@
 import com.opengamma.engine.view.calc.ViewCycle;
 import com.opengamma.engine.view.compilation.CompiledViewDefinition;
 import com.opengamma.util.ArgumentChecker;
-<<<<<<< HEAD
-import com.opengamma.web.analytics.blotter.BlotterColumnMappings;
-=======
 import com.opengamma.web.analytics.blotter.BlotterColumnMapper;
->>>>>>> 6f1a4384
 
 /**
  * Default implementation of {@link AnalyticsView}. This class isn't meant to be thread safe. A thread calling any
@@ -37,11 +33,7 @@
   private final ComputationTargetResolver _targetResolver;
   private final String _viewId;
   private final ViewportListener _viewportListener;
-<<<<<<< HEAD
-  private final BlotterColumnMappings _blotterColumnMappings;
-=======
   private final BlotterColumnMapper _blotterColumnMapper;
->>>>>>> 6f1a4384
 
   private MainAnalyticsGrid _portfolioGrid;
   private MainAnalyticsGrid _primitivesGrid;
@@ -52,26 +44,17 @@
    * @param portoflioCallbackId ID that is passed to the listener when the structure of the portfolio grid changes.
    * This class makes no assumptions about its value
    * @param primitivesCallbackId ID that is passed to the listener when the structure of the primitives grid changes.
- * This class makes no assumptions about its value
+   * This class makes no assumptions about its value
    * @param targetResolver For looking up calculation targets by specification
    * @param viewportListener
-<<<<<<< HEAD
-   * @param blotterColumnMappings
-=======
    * @param blotterColumnMapper
->>>>>>> 6f1a4384
    */
   /* package */ SimpleAnalyticsView(String viewId,
                                     String portoflioCallbackId,
                                     String primitivesCallbackId,
                                     ComputationTargetResolver targetResolver,
                                     ViewportListener viewportListener,
-<<<<<<< HEAD
-                                    BlotterColumnMappings blotterColumnMappings) {
-    _blotterColumnMappings = blotterColumnMappings;
-=======
                                     BlotterColumnMapper blotterColumnMapper) {
->>>>>>> 6f1a4384
     ArgumentChecker.notEmpty(viewId, "viewId");
     ArgumentChecker.notEmpty(portoflioCallbackId, "portoflioGridId");
     ArgumentChecker.notEmpty(primitivesCallbackId, "primitivesGridId");
@@ -96,11 +79,7 @@
                                                 _targetResolver,
                                                 valueMappings,
                                                 _viewportListener,
-<<<<<<< HEAD
-                                                _blotterColumnMappings,
-=======
                                                 _blotterColumnMapper,
->>>>>>> 6f1a4384
                                                 false); // TODO option to create blotter columns
                                                 //true); // TODO option to create blotter columns
     _primitivesGrid = new PrimitivesAnalyticsGrid(_compiledViewDefinition,
