-- IMPORTANT:
--
-- This file was generated by concatenating the other .sql files together. It can be
-- used for testing, but the separate SQL sequences will be necessary if the Security Master
-- and Position Master need to be installed in different databases.
--
-- Please do not modify it - modify the originals and recreate this using 'ant create-db-sql'.

    create sequence hibernate_sequence start with 1 increment by 1;
<<<<<<< HEAD

-------------------------------------
-- Static data
-------------------------------------
=======
-- create-db-config.sql: Config Master

-- design has one document
--  config
-- unitemporal versioning exists at the document level
-- each time a document is changed, a new row is written
-- with only the end instant being changed on the old row

create sequence cfg_config_seq as bigint
    start with 1000 increment by 1 no cycle;
-- "as bigint" required by Derby/HSQL, not accepted by Postgresql
>>>>>>> 50d61d36

create table rsk_observation_time (
    id int not null,
    label varchar(255) not null,                -- LDN_CLOSE
    
    primary key (id),
    
    constraint rsk_chk_uq_obs_time unique (label)
);

<<<<<<< HEAD
create table rsk_observation_datetime (
	id int not null,
	date_part date not null,  
	time_part time null,						-- null if time of LDN_CLOSE not fixed yet
	observation_time_id int not null,    		  
	
	primary key (id),
	
	constraint rsk_fk_obs_datetime2obs_time
	    foreign key (observation_time_id) references rsk_observation_time (id),
	    
	constraint rsk_chk_obs_datetime check 
	    (time_part is not null or observation_time_id is not null), 
	
	constraint rsk_chk_uq_obs_datetime unique (date_part, observation_time_id)
);

create table rsk_compute_host (
	id int not null,
	host_name varchar(255) not null,
	
	primary key (id),
	
	constraint rsk_chk_uq_compute_host unique (host_name)
);
=======
create index ix_cfg_config_oid on cfg_config(oid);
create index ix_cfg_config_config_type on cfg_config(config_type);

-- create-db-refdata.sql
>>>>>>> 50d61d36

create table rsk_compute_node (
	id int not null,
	compute_host_id int not null,
	node_name varchar(255) not null,
	
	primary key (id),
	
	constraint rsk_fk_cmpt_node2cmpt_host
	    foreign key (compute_host_id) references rsk_compute_host (id),
	    
	constraint rsk_chk_uq_compute_node unique (node_name)
);

create table rsk_opengamma_version (
	id int not null,
	version varchar(255) not null, 
	
	primary key (id),
	
	constraint rsk_chk_uq_opengamma_version unique (version)
);

-- DBTOOLDONOTCLEAR
create table rsk_computation_target_type (
	id int not null,	 	            
    name varchar(255) not null,
    
    primary key (id),
    
    constraint rsk_chk_cmpt_target_type check
        ((id = 0 and name = 'PORTFOLIO_NODE') or
         (id = 1 and name = 'POSITION') or 
         (id = 2 and name = 'SECURITY') or
         (id = 3 and name = 'PRIMITIVE'))
);

insert into rsk_computation_target_type (id, name) values (0, 'PORTFOLIO_NODE');
insert into rsk_computation_target_type (id, name) values (1, 'POSITION');
insert into rsk_computation_target_type (id, name) values (2, 'SECURITY');
insert into rsk_computation_target_type (id, name) values (3, 'PRIMITIVE');

create table rsk_computation_target (
	id int not null,
	type_id int not null,
	id_scheme varchar(255) not null,
	id_value varchar(255) not null,
	id_version varchar(255) null,
	name varchar(255) null,
	
	primary key (id),
	
	constraint rsk_fk_cmpt_target2tgt_type 
	    foreign key (type_id) references rsk_computation_target_type (id),
	    
	constraint rsk_chk_uq_computation_target unique (type_id, id_scheme, id_value, id_version)
);

create table rsk_function_unique_id (
	id int not null,
	unique_id varchar(255) not null,
	
	primary key (id),
	
	constraint rsk_chk_uq_function_unique_id unique (unique_id)
);

-------------------------------------
-- LiveData inputs
-------------------------------------

create table rsk_live_data_field (
	id int not null,
	name varchar(255) not null,
	
	primary key (id),
	
	constraint rsk_chk_uq_live_data_field unique (name)
);

create table rsk_live_data_snapshot (
	id int not null,
	observation_datetime_id int not null,
	
	primary key (id),
	
	constraint rsk_fk_lv_data_snap2ob_dttime
	    foreign key (observation_datetime_id) references rsk_observation_datetime (id),
	    
	constraint rsk_chk_uq_live_data_snapshot unique (observation_datetime_id)
);

create table rsk_live_data_snapshot_entry (
	id bigint not null,
	snapshot_id int not null,
	computation_target_id int not null,
	field_id int not null,
	value double precision,
	
	primary key (id),
	
	constraint rsk_fk_snpsht_entry2snpsht
		foreign key (snapshot_id) references rsk_live_data_snapshot (id),
	constraint rsk_fk_spsht_entry2cmp_target
	    foreign key (computation_target_id) references rsk_computation_target (id),
	    
	constraint rsk_chk_uq_snapshot_entry unique (snapshot_id, computation_target_id, field_id) 	
);

<<<<<<< HEAD
-------------------------------------
-- Risk run
-------------------------------------

create table rsk_run (
    id int not null,
    opengamma_version_id int not null,
    master_process_host_id int not null,    -- machine where 'master' batch process was started
    run_time_id int not null,
    live_data_snapshot_id int not null,
    create_instant timestamp not null,
    start_instant timestamp not null,       -- can be different from create_instant if is run is restarted
    end_instant	timestamp,
    num_restarts int not null,
    complete boolean not null,
    
    primary key (id),
    
    constraint rsk_fk_run2opengamma_version
        foreign key (opengamma_version_id) references rsk_opengamma_version (id),
    constraint rsk_fk_run2compute_host
        foreign key (master_process_host_id) references rsk_compute_host (id),
    constraint rsk_fk_run2obs_datetime
        foreign key (run_time_id) references rsk_observation_datetime (id),
    constraint rsk_fk_run2live_data_snapshot
        foreign key (live_data_snapshot_id) references rsk_live_data_snapshot (id),
=======
-- create-db-security.sql: Security Master
>>>>>>> 50d61d36

    constraint rsk_chk_uq_run unique (run_time_id) 	
);

create table rsk_calculation_configuration (
	id int not null,
	run_id int not null,
	name varchar(255) not null,
	
	primary key (id),
	
	constraint rsk_fk_calc_conf2run
	    foreign key (run_id) references rsk_run (id),
	
	constraint rsk_chk_uq_calc_conf unique (run_id, name)
);

-- Properties should be filled once only. If already there, use existing value.
--
-- Example properties:
-- 	- PositionMasterTime = 20100615170000
--  - GlobalRandomSeed = 54321
create table rsk_run_property (		
	id int not null,
	run_id int not null,
	property_key varchar(255) not null,
	property_value varchar(2000) not null,		    -- varchar(255) not enough
	
	primary key (id),

	constraint rsk_fk_run_property2run 
	    foreign key (run_id) references rsk_run (id)
);

-- DBTOOLDONOTCLEAR
create table rsk_run_status_code (
    id int not null,	 	            
    name varchar(255) not null,
    
    primary key (id),
    
    constraint rsk_chk_rsk_run_status_code check
        ((id = 0 and name = 'SUCCESS') or
         (id = 1 and name = 'FAILURE') or 
         (id = 2 and name = 'RUNNING') or
         (id = 3 and name = 'NOT_RUNNING'))
);

insert into rsk_run_status_code (id, name) values (0, 'SUCCESS');
insert into rsk_run_status_code (id, name) values (1, 'FAILURE');
insert into rsk_run_status_code (id, name) values (2, 'RUNNING');
insert into rsk_run_status_code (id, name) values (3, 'NOT_RUNNING');

create table rsk_run_status (
    id bigint not null, 
    calculation_configuration_id int not null,
    computation_target_id int not null,
    status int not null,

    constraint rsk_fk_run_status2calc_conf
        foreign key (calculation_configuration_id) references rsk_calculation_configuration (id),
    constraint rsk_fk_run_status2comp_tgt
        foreign key (computation_target_id) references rsk_computation_target (id),
    constraint rsk_fk_run_status2code
        foreign key (status) references rsk_run_status_code (id),

    constraint rsk_chk_uq_run_status unique (calculation_configuration_id, computation_target_id)
);


-------------------------------------
-- Risk
-------------------------------------

create table rsk_value_name (
    id int not null,
    name varchar(255) not null,
    
    primary key (id),
    
    constraint rsk_chk_uq_value_name unique (name)
);

create table rsk_value (
    id bigint not null,
    calculation_configuration_id int not null,
    value_name_id int not null,                 
    function_unique_id int not null,
    computation_target_id int not null,        
    run_id int not null,             	       -- shortcut
    value double precision not null,
    eval_instant timestamp not null,
    compute_node_id int not null,
    
    primary key (id),
    
    -- performance implications of these constraints?
    constraint rsk_fk_value2calc_conf
        foreign key (calculation_configuration_id) references rsk_calculation_configuration (id),
    constraint rsk_fk_value2run 
        foreign key (run_id) references rsk_run (id),
    constraint rsk_fk_value2value_name
        foreign key (value_name_id) references rsk_value_name (id),
    constraint rsk_fk_value2function_id
        foreign key (function_unique_id) references rsk_function_unique_id (id),
    constraint rsk_fk_value2comp_target
        foreign key (computation_target_id) references rsk_computation_target (id),
    constraint rsk_fk_value2compute_node
        foreign key (compute_node_id) references rsk_compute_node (id),
        
    constraint rsk_chk_uq_value unique (calculation_configuration_id, value_name_id, computation_target_id)
);


create table rsk_compute_failure (			
    id bigint not null,
    function_id varchar(255) not null,
    exception_class varchar(255) not null,
    exception_msg varchar(255) not null,                  
    stack_trace varchar(2000) not null,         -- first 2000 chars. not including msg
    
    primary key (id),
    
    constraint rsk_chk_uq_compute_failure unique (function_id, exception_class, exception_msg, stack_trace)
);

-- how to aggregate risk failures?
create table rsk_failure (			
    id bigint not null,
    calculation_configuration_id int not null,
    value_name_id int not null,
    function_unique_id int not null,
    computation_target_id int not null,
    run_id int not null,             	       -- shortcut
    eval_instant timestamp not null,
    compute_node_id int not null,
    
    primary key (id),
    
    constraint rsk_fk_failure2calc_conf 
        foreign key (calculation_configuration_id) references rsk_calculation_configuration (id),
    constraint rsk_fk_failure2run 
        foreign key (run_id) references rsk_run (id),
    constraint rsk_fk_failure2value_name
        foreign key (value_name_id) references rsk_value_name (id),
    constraint rsk_fk_failure2function_id
        foreign key (function_unique_id) references rsk_function_unique_id (id),
    constraint rsk_fk_failure2com_target
        foreign key (computation_target_id) references rsk_computation_target (id),
    constraint rsk_fk_failure2node
       foreign key (compute_node_id) references rsk_compute_node (id),
        
    constraint rsk_chk_uq_failure unique (calculation_configuration_id, value_name_id, computation_target_id)
);    

create table rsk_failure_reason (
   id bigint not null,
   rsk_failure_id bigint not null,
   compute_failure_id bigint not null,
   
   primary key (id),
   
   constraint rsk_fk_fail_reason2failure
       foreign key (rsk_failure_id) references rsk_failure (id)
       on delete cascade,
   constraint rsk_fk_fail_reason2cmpt_fail
       foreign key (compute_failure_id) references rsk_compute_failure (id),

   constraint rsk_chk_uq_failure_reason unique (rsk_failure_id, compute_failure_id)
);


-------------------------------------
-- Views
-------------------------------------

create view vw_rsk as
select
rsk_computation_target_type.name as comp_target_type,
rsk_computation_target.id_scheme as comp_target_id_scheme,
rsk_computation_target.id_value as comp_target_id_value,
rsk_computation_target.id_version as comp_target_id_version,
rsk_computation_target.name as comp_target_name,
rsk_run.id as rsk_run_id,
rsk_observation_datetime.date_part as run_date,
rsk_observation_time.label as run_time,
rsk_calculation_configuration.name as calc_conf_name,
rsk_value_name.name,
rsk_function_unique_id.unique_id as function_unique_id,
rsk_value.value, 
rsk_value.eval_instant
from 
rsk_value, 
rsk_calculation_configuration,
rsk_value_name,
rsk_computation_target,
rsk_computation_target_type,
rsk_run,
rsk_compute_node,
rsk_observation_datetime,
rsk_observation_time,
rsk_function_unique_id
where
rsk_value.calculation_configuration_id = rsk_calculation_configuration.id and
rsk_value.value_name_id = rsk_value_name.id and
rsk_value.function_unique_id = rsk_function_unique_id.id and
rsk_value.computation_target_id = rsk_computation_target.id and
rsk_computation_target.type_id = rsk_computation_target_type.id and
rsk_value.run_id = rsk_run.id and
rsk_value.compute_node_id = rsk_compute_node.id and
rsk_run.run_time_id = rsk_observation_datetime.id and
rsk_observation_datetime.observation_time_id = rsk_observation_time.id;

create view vw_rsk_failure as
select
rsk_computation_target_type.name as comp_target_type,
rsk_computation_target.id_scheme as comp_target_id_scheme,
rsk_computation_target.id_value as comp_target_id_value,
rsk_computation_target.id_version as comp_target_id_version,
rsk_computation_target.name as comp_target_name,
rsk_run.id as rsk_run_id,
rsk_observation_datetime.date_part as run_date,
rsk_observation_time.label as run_time,
rsk_calculation_configuration.name as calc_conf_name,
rsk_value_name.name,
rsk_function_unique_id.unique_id as function_unique_id,
rsk_failure.eval_instant,
rsk_compute_failure.function_id as failed_function,
rsk_compute_failure.exception_class,
rsk_compute_failure.exception_msg,
rsk_compute_failure.stack_trace 
from 
rsk_failure, 
rsk_calculation_configuration,
rsk_value_name,
rsk_computation_target,
rsk_computation_target_type,
rsk_run,
rsk_compute_node,
rsk_observation_datetime,
rsk_observation_time,
rsk_function_unique_id,
rsk_failure_reason,
rsk_compute_failure
where
rsk_failure.calculation_configuration_id = rsk_calculation_configuration.id and
rsk_failure.value_name_id = rsk_value_name.id and
rsk_failure.function_unique_id = rsk_function_unique_id.id and
rsk_failure.computation_target_id = rsk_computation_target.id and
rsk_computation_target.type_id = rsk_computation_target_type.id and
rsk_failure.run_id = rsk_run.id and
rsk_failure.compute_node_id = rsk_compute_node.id and
rsk_run.run_time_id = rsk_observation_datetime.id and
rsk_observation_datetime.observation_time_id = rsk_observation_time.id and
rsk_failure_reason.rsk_failure_id = rsk_failure.id and
rsk_failure_reason.compute_failure_id = rsk_compute_failure.id;
-- create-db-config.sql: Config Master

-- design has one document
--  config
-- unitemporal versioning exists at the document level
-- each time a document is changed, a new row is written
-- with only the end instant being changed on the old row

create sequence cfg_config_seq as bigint
    start with 1000 increment by 1 no cycle;
-- "as bigint" required by Derby/HSQL, not accepted by Postgresql

create table cfg_config (
    id bigint not null,
    oid bigint not null,
    ver_from_instant timestamp not null,
    ver_to_instant timestamp not null,
    corr_from_instant timestamp not null,
    corr_to_instant timestamp not null,
    name varchar(255) not null,
    config_type varchar(255) not null,
    config blob not null,
    primary key (id),
    constraint cfg_chk_config_ver_order check (ver_from_instant <= ver_to_instant),
    constraint cfg_chk_config_corr_order check (corr_from_instant <= corr_to_instant)
);
<<<<<<< HEAD

create index ix_cfg_config_oid on cfg_config(oid);
create index ix_cfg_config_config_type on cfg_config(config_type);

=======
>>>>>>> 50d61d36
-- create-db-position.sql: Position Master

-- design has two documents
--  portfolio and tree of nodes (nested set model)
--  position and associated security key
-- bitemporal versioning exists at the document level
-- each time a document is changed, a new row is written
-- with only the end instant being changed on the old row

create sequence pos_master_seq as bigint
    start with 1000 increment by 1 no cycle;
create sequence pos_idkey_seq as bigint
    start with 1000 increment by 1 no cycle;
-- "as bigint" required by Derby, not accepted by Postgresql

create table pos_portfolio (
    id bigint not null,
    oid bigint not null,
    ver_from_instant timestamp not null,
    ver_to_instant timestamp not null,
    corr_from_instant timestamp not null,
    corr_to_instant timestamp not null,
    name varchar(255) not null,
    primary key (id),
    constraint pos_fk_port2port foreign key (oid) references pos_portfolio (id),
    constraint pos_chk_port_ver_order check (ver_from_instant <= ver_to_instant),
    constraint pos_chk_port_corr_order check (corr_from_instant <= corr_to_instant)
);

create table pos_node (
    id bigint not null,
    oid bigint not null,
    portfolio_id bigint not null,
    portfolio_oid bigint not null,
    parent_node_id bigint,
    depth int,
    tree_left bigint not null,
    tree_right bigint not null,
    name varchar(255),
    primary key (id),
    constraint pos_fk_node2node foreign key (oid) references pos_node (id),
    constraint pos_fk_node2portfolio foreign key (portfolio_id) references pos_portfolio (id),
    constraint pos_fk_node2parentnode foreign key (parent_node_id) references pos_node (id)
);
-- pos_node is fully dependent of pos_portfolio
-- portfolio_oid is an optimization (can be derived via portfolio_id)
-- parent_node_id is an optimization (tree_left/tree_right hold all the tree structure)
-- depth is an optimization (tree_left/tree_right hold all the tree structure)

create table pos_position (
    id bigint not null,
    oid bigint not null,
    portfolio_oid bigint not null,
    parent_node_oid bigint not null,
    ver_from_instant timestamp not null,
    ver_to_instant timestamp not null,
    corr_from_instant timestamp not null,
    corr_to_instant timestamp not null,
    quantity decimal(31,8) not null,
    primary key (id),
    constraint pos_fk_posi2posi foreign key (oid) references pos_position (id),
    constraint pos_chk_posi_ver_order check (ver_from_instant <= ver_to_instant),
    constraint pos_chk_posi_corr_order check (corr_from_instant <= corr_to_instant)
);
-- portfolio_oid is an optimization

create table pos_trade (
    id bigint not null,
    oid bigint not null,
    position_id bigint not null,
    position_oid bigint not null,
    quantity decimal(31,8) not null,
    trade_date date not null,
    trade_time time(6) null,
    zone_offset int null,
    cparty_scheme varchar(255) not null,
    cparty_value varchar(255) not null,
    primary key (id),
    constraint pos_fk_trade2position foreign key (position_id) references pos_position (id)
);
-- position_oid is an optimization
-- pos_trade is fully dependent of pos_position

create table pos_idkey (
    id bigint not null,
    key_scheme varchar(255) not null,
    key_value varchar(255) not null,
    primary key (id),
    constraint pos_chk_idkey unique (key_scheme, key_value)
);

create table pos_position2idkey (
    position_id bigint not null,
    idkey_id bigint not null,
    constraint pos_fk_posidkey2pos foreign key (position_id) references pos_position (id),
    constraint pos_fk_posidkey2idkey foreign key (idkey_id) references pos_idkey (id)
);

create table pos_trade2idkey (
    trade_id bigint not null,
    idkey_id bigint not null,
    constraint pos_fk_tradeidkey2trade foreign key (trade_id) references pos_trade (id),
    constraint pos_fk_tradeidkey2idkey foreign key (idkey_id) references pos_idkey (id)
);
<<<<<<< HEAD

=======
-------------------------------------
-- Static data
-------------------------------------
>>>>>>> 50d61d36

-- create-db-refdata.sql

-- Holiday Master design has one document
--  holiday and associated dates
-- bitemporal versioning exists at the document level
-- each time a document is changed, a new row is written
-- with only the end instant being changed on the old row

create sequence hol_holiday_seq as bigint
    start with 1000 increment by 1 no cycle;
-- "as bigint" required by Derby/HSQL, not accepted by Postgresql

create table hol_holiday (
    id bigint not null,
    oid bigint not null,
    ver_from_instant timestamp not null,
    ver_to_instant timestamp not null,
    corr_from_instant timestamp not null,
    corr_to_instant timestamp not null,
    name varchar(255) not null,
    provider_scheme varchar(255),
    provider_value varchar(255),
    hol_type varchar(255) not null,
    region_scheme varchar(255),
    region_value varchar(255),
    exchange_scheme varchar(255),
    exchange_value varchar(255),
    currency_iso varchar(255),
    primary key (id),
    constraint hol_chk_holiday_ver_order check (ver_from_instant <= ver_to_instant),
    constraint hol_chk_holiday_corr_order check (corr_from_instant <= corr_to_instant)
);

create table hol_date (
    holiday_id bigint not null,
    hol_date date not null,
    constraint hol_fk_date2hol foreign key (holiday_id) references hol_holiday (id)
);

create index ix_hol_holiday_oid on hol_holiday(oid);
create index ix_hol_holiday_type on hol_holiday(hol_type);

-- Exchange Master design has one document
--  exchange and associated identifiers
-- bitemporal versioning exists at the document level
-- each time a document is changed, a new row is written
-- with only the end instant being changed on the old row

create sequence exg_exchange_seq as bigint
    start with 1000 increment by 1 no cycle;
create sequence exg_idkey_seq as bigint
    start with 1000 increment by 1 no cycle;
-- "as bigint" required by Derby/HSQL, not accepted by Postgresql

create table exg_exchange (
    id bigint not null,
    oid bigint not null,
    ver_from_instant timestamp not null,
    ver_to_instant timestamp not null,
    corr_from_instant timestamp not null,
    corr_to_instant timestamp not null,
    name varchar(255) not null,
    time_zone varchar(255),
    detail blob not null,
    primary key (id),
    constraint exg_chk_exchange_ver_order check (ver_from_instant <= ver_to_instant),
    constraint exg_chk_exchange_corr_order check (corr_from_instant <= corr_to_instant)
);

create table exg_idkey (
    id bigint not null,
    key_scheme varchar(255) not null,
    key_value varchar(255) not null,
    primary key (id),
    constraint exg_chk_idkey unique (key_scheme, key_value)
);

create table exg_exchange2idkey (
    exchange_id bigint not null,
    idkey_id bigint not null,
    primary key (exchange_id, idkey_id),
    constraint exg_fk_exgidkey2exg foreign key (exchange_id) references exg_exchange (id),
    constraint exg_fk_exgidkey2idkey foreign key (idkey_id) references exg_idkey (id)
);
-- exg_exchange2idkey is fully dependent of exg_exchange

create index ix_exg_exchange_oid on exg_exchange(oid);


-- create-db-security.sql: Security Master

-- design has one document
--  security and associated identity key
-- bitemporal versioning exists at the document level
-- each time a document is changed, a new row is written
-- with only the end instant being changed on the old row

create sequence sec_security_seq as bigint
    start with 1000 increment by 1 no cycle;
create sequence sec_idkey_seq as bigint
    start with 1000 increment by 1 no cycle;
-- "as bigint" required by Derby/HSQL, not accepted by Postgresql

create table sec_security (
    id bigint not null,
    oid bigint not null,
    ver_from_instant timestamp not null,
    ver_to_instant timestamp not null,
    corr_from_instant timestamp not null,
    corr_to_instant timestamp not null,
    name varchar(255) not null,
    sec_type varchar(255) not null,
    primary key (id),
    constraint sec_fk_sec2sec foreign key (oid) references sec_security (id),
    constraint sec_chk_sec_ver_order check (ver_from_instant <= ver_to_instant),
    constraint sec_chk_sec_corr_order check (corr_from_instant <= corr_to_instant)
);

create table sec_idkey (
    id bigint not null,
    key_scheme varchar(255) not null,
    key_value varchar(255) not null,
    primary key (id),
    constraint sec_chk_idkey unique (key_scheme, key_value)
);

create table sec_security2idkey (
    security_id bigint not null,
    idkey_id bigint not null,
    constraint sec_fk_secidkey2sec foreign key (security_id) references sec_security (id),
    constraint sec_fk_secidkey2idkey foreign key (idkey_id) references sec_idkey (id)
);
-- sec_security_idkey is fully dependent of sec_security

-- Hibernate controlled tables
create table sec_currency (
    id bigint not null,
    name varchar(255) not null unique,
    primary key (id)
);

create table sec_commodityfuturetype (
    id bigint not null,
    name varchar(255) not null unique,
    primary key (id)
);

create table sec_bondfuturetype (
    id bigint not null,
    name varchar(255) not null unique,
    primary key (id)
);

create table sec_cashrate (
    id bigint not null,
    name varchar(255) not null unique,
    primary key (id)
);

create table sec_unit (
    id bigint not null,
    name varchar(255) not null unique,
    primary key (id)
);

create table sec_exchange (
    id bigint not null,
    name varchar(255) not null unique,
    description varchar(255),
    primary key (id)
);

create table sec_gics (
    id bigint not null,
    name varchar(8) not null unique,
    description varchar(255),
    primary key (id)
);

create table sec_equity (
    id bigint not null,
    security_id bigint not null,
    shortName varchar(255),
    exchange_id bigint not null,
    companyName varchar(255) not null,
    currency_id bigint not null,
    gicscode_id bigint,
    primary key (id),
    constraint sec_fk_equity2sec foreign key (security_id) references sec_security (id),
    constraint sec_fk_equity2currency foreign key (currency_id) references sec_currency(id),
    constraint sec_fk_equity2exchange foreign key (exchange_id) references sec_exchange(id),
    constraint sec_fk_equity2gics foreign key (gicscode_id) references sec_gics(id)
);

create table sec_option (
    id bigint not null,
    security_id bigint not null,
    option_security_type varchar(32) not null,
    option_exercise_type varchar(32) not null,
    option_payoff_style varchar(32) not null,
    option_type varchar(32) not null,
    strike double precision not null,
    expiry_date timestamp not null,
    expiry_zone varchar(50) not null,
    expiry_accuracy smallint not null,
    underlying_scheme varchar(255) not null,
    underlying_identifier varchar(255) not null,
    currency_id bigint not null,
    put_currency_id bigint,
    call_currency_id bigint,
    exchange_id bigint,
    counterparty varchar(255),
    power double precision,
    cap double precision,
    margined boolean,
    pointValue double precision,
    payment double precision,
    lowerbound double precision,
    upperbound double precision,
    choose_date timestamp,
    choose_zone varchar(50),
    underlyingstrike double precision,
    underlyingexpiry_date timestamp,
    underlyingexpiry_zone varchar(50),
    underlyingexpiry_accuracy smallint,
    reverse boolean,
    primary key (id),
    constraint sec_fk_option2sec foreign key (security_id) references sec_security (id),
    constraint sec_fk_option2currency foreign key (currency_id) references sec_currency (id),
    constraint sec_fk_option2putcurrency foreign key (put_currency_id) references sec_currency (id),
    constraint sec_fk_option2callcurrency foreign key (call_currency_id) references sec_currency (id),
    constraint sec_fk_option2exchange foreign key (exchange_id) references sec_exchange (id)
);

create table sec_frequency (
    id bigint not null,
    name varchar(255) not null unique,
    primary key (id)
);

create table sec_daycount (
    id bigint not null,
    name varchar(255) not null unique,
    primary key (id)
);

create table sec_businessdayconvention (
    id bigint not null,
    name varchar(255) not null unique,
    primary key (id)
);

create table sec_issuertype (
    id bigint not null,
    name varchar(255) not null unique,
    primary key (id)
 );

create table sec_market (
    id bigint not null,
    name varchar(255) not null unique,
    primary key (id)
 );

create table sec_yieldconvention (
    id bigint not null,
    name varchar(255) not null unique,
    primary key (id)
 );

create table sec_guaranteetype (
    id bigint not null,
    name varchar(255) not null unique,
    primary key (id)
 );

create table sec_coupontype (
    id bigint not null,
    name varchar(255) not null unique,
    primary key (id)
 );

create table sec_bond (
    id bigint not null,
    security_id bigint not null,
    bond_type varchar(32) not null,
    issuername varchar(255) not null,
    issuertype_id bigint not null,
    issuerdomicile varchar(255) not null,
    market_id bigint not null,
    currency_id bigint not null,
    yieldconvention_id bigint not null,
    guaranteetype_id bigint,
    maturity_date timestamp not null,
    maturity_zone varchar(50) not null,
    maturity_accuracy smallint not null,
    coupontype_id bigint not null,
    couponrate double precision not null,
    couponfrequency_id bigint not null,
    daycountconvention_id bigint not null,
    businessdayconvention_id bigint,
    announcement_date timestamp,
    announcement_zone varchar(50),
    interestaccrual_date timestamp not null,
    interestaccrual_zone varchar(50) not null,
    settlement_date timestamp not null,
    settlement_zone varchar(50) not null,
    firstcoupon_date timestamp not null,
    firstcoupon_zone varchar(50) not null,
    issuanceprice double precision not null,
    totalamountissued double precision not null,
    minimumamount double precision not null,
    minimumincrement double precision not null,
    paramount double precision not null,
    redemptionvalue double precision not null,
    primary key (id),
    constraint sec_fk_bond2sec foreign key (security_id) references sec_security (id),
    constraint sec_fk_bond2issuertype foreign key (issuertype_id) references sec_issuertype (id),
    constraint sec_fk_bond2market foreign key (market_id) references sec_market (id),
    constraint sec_fk_bond2currency foreign key (currency_id) references sec_currency (id),
    constraint sec_fk_bond2yieldconvention foreign key (yieldconvention_id) references sec_yieldconvention (id),
    constraint sec_fk_bond2guaranteetype foreign key (guaranteetype_id) references sec_guaranteetype (id),
    constraint sec_fk_bond2coupontype foreign key (coupontype_id) references sec_coupontype (id),
    constraint sec_fk_bond2frequency foreign key (couponfrequency_id) references sec_frequency (id),
    constraint sec_fk_bond2daycount foreign key (daycountconvention_id) references sec_daycount (id),
    constraint sec_fk_bond2businessdayconvention foreign key (businessdayconvention_id) references sec_businessdayconvention (id)
);

create table sec_future (
    id bigint not null,
    security_id bigint not null,
    future_type varchar(32) not null,
    expiry_date timestamp not null,
    expiry_zone varchar(50) not null,
    expiry_accuracy smallint not null,
    tradingexchange_id bigint not null,
    settlementexchange_id bigint not null,
    currency1_id bigint,
    currency2_id bigint,
    currency3_id bigint,
    bondtype_id bigint,
    commoditytype_id bigint,
    cashratetype_id bigint,
    unitname_id bigint,
    unitnumber double precision,
    underlying_scheme varchar(255),
    underlying_identifier varchar(255), 
    primary key (id),
    constraint sec_fk_future2sec foreign key (security_id) references sec_security (id),
    constraint sec_fk_future2exchange1 foreign key (tradingexchange_id) references sec_exchange (id),
    constraint sec_fk_future2exchange2 foreign key (settlementexchange_id) references sec_exchange (id),
    constraint sec_fk_future2currency1 foreign key (currency1_id) references sec_currency (id),
    constraint sec_fk_future2currency2 foreign key (currency2_id) references sec_currency (id),
    constraint sec_fk_future2currency3 foreign key (currency3_id) references sec_currency (id),
    constraint sec_fk_future2bondfuturetype foreign key (bondtype_id) references sec_bondfuturetype (id),
    constraint sec_fk_future2commodityfuturetype foreign key (commoditytype_id) references sec_commodityfuturetype (id),
    constraint sec_fk_future2cashrate foreign key (cashratetype_id) references sec_cashrate (id),
    constraint sec_fk_future2unit foreign key (unitname_id) references sec_unit (id)
);

create table sec_futurebundle (
    id bigint not null,
    future_id bigint not null,
    startDate timestamp,
    endDate timestamp,
    conversionFactor double precision not null,
    primary key (id),
    constraint sec_fk_futurebundle2future foreign key (future_id) references sec_future (id)
);

create table sec_futurebundleidentifier (
    bundle_id bigint not null,
    scheme varchar(255) not null,
    identifier varchar(255) not null,
    primary key (bundle_id, scheme, identifier),
    constraint sec_fk_futurebundleidentifier2futurebundle foreign key (bundle_id) references sec_futurebundle (id)
);

create table sec_cash (
    id bigint not null,
    security_id bigint not null,
    currency_id bigint not null,
    region_scheme varchar(255) not null,
    region_identifier varchar(255) not null,
    maturity_date timestamp not null,
    maturity_zone varchar(50) not null,
    primary key (id),
    constraint sec_fk_cash2sec foreign key (security_id) references sec_security (id),
    constraint sec_fk_cash2currency foreign key (currency_id) references sec_currency (id)
);

create table sec_fra (
    id bigint not null,
    security_id bigint not null,
    currency_id bigint not null,
    region_scheme varchar(255) not null,
    region_identifier varchar(255) not null,
    start_date timestamp not null,
    start_zone varchar(50) not null,
    end_date timestamp not null,
    end_zone varchar(50) not null,
    primary key (id),
    constraint sec_fk_fra2sec foreign key (security_id) references sec_security (id),
    constraint sec_fk_fra2currency foreign key (currency_id) references sec_currency (id)
);

create table sec_swap (
    id bigint not null,
    security_id bigint not null,
    swaptype varchar(32) not null,
    trade_date timestamp not null,
    trade_zone varchar(50) not null,
    effective_date timestamp not null,
    effective_zone varchar(50) not null,
    maturity_date timestamp not null,
    maturity_zone varchar(50) not null,
    forwardstart_date timestamp,
    forwardstart_zone varchar(50),
    counterparty varchar(255) not null,
    pay_legtype varchar(32) not null,
    pay_daycount_id bigint not null,
    pay_frequency_id bigint not null,
    pay_regionscheme varchar(255) not null,
    pay_regionid varchar(255) not null,
    pay_businessdayconvention_id bigint not null,
    pay_notionaltype varchar(32) not null,
    pay_notionalcurrency_id bigint,
    pay_notionalamount double precision,
    pay_notionalscheme varchar(255),
    pay_notionalid varchar(255),
    pay_rate double precision,
    pay_spread double precision,
    pay_rateidentifierscheme varchar(255),
    pay_rateidentifierid varchar(255),
    receive_legtype varchar(32) not null,
    receive_daycount_id bigint not null,
    receive_frequency_id bigint not null,
    receive_regionscheme varchar(255) not null,
    receive_regionid varchar(255) not null,
    receive_businessdayconvention_id bigint not null,
    receive_notionaltype varchar(32) not null,
    receive_notionalcurrency_id bigint,
    receive_notionalamount double precision,
    receive_notionalscheme varchar(255),
    receive_notionalid varchar(255),
    receive_rate double precision,
    receive_spread double precision,
    receive_rateidentifierscheme varchar(255),
    receive_rateidentifierid varchar(255),
    primary key (id),
    constraint sec_fk_swap2sec foreign key (security_id) references sec_security (id)
);

CREATE TABLE tss_data_source (
	id BIGINT GENERATED BY DEFAULT AS IDENTITY PRIMARY KEY,
	name VARCHAR(255) NOT NULL,
	description VARCHAR(255)
);
CREATE UNIQUE INDEX idx_data_source_name on tss_data_source(name);

CREATE TABLE tss_data_provider (
	id BIGINT
	  GENERATED BY DEFAULT AS IDENTITY PRIMARY KEY,
	name VARCHAR(255) NOT NULL,
	description VARCHAR(255)
);
CREATE UNIQUE INDEX idx_data_provider_name on tss_data_provider(name);

CREATE TABLE tss_data_field (
	id BIGINT
	  GENERATED BY DEFAULT AS IDENTITY PRIMARY KEY,
	name VARCHAR(255) NOT NULL,
	description VARCHAR(255)
);
CREATE UNIQUE INDEX idx_data_field_name on tss_data_field(name);

CREATE TABLE tss_observation_time (
	id BIGINT
	  GENERATED BY DEFAULT AS IDENTITY PRIMARY KEY,
	name VARCHAR(255) NOT NULL,
	description VARCHAR(255)
);
CREATE UNIQUE INDEX idx_observation_time_name on tss_observation_time(name);

CREATE TABLE tss_identification_scheme (
	id BIGINT
	  GENERATED BY DEFAULT AS IDENTITY PRIMARY KEY,
	name VARCHAR(255) NOT NULL,
	description VARCHAR(255)
);
CREATE UNIQUE INDEX idx_identification_scheme_name on tss_identification_scheme(name);

CREATE TABLE tss_identifier_bundle (
	id BIGINT
	  GENERATED BY DEFAULT AS IDENTITY PRIMARY KEY,
	name VARCHAR(255) NOT NULL,
	description VARCHAR(255)
);
CREATE UNIQUE INDEX idx_identifier_bundle_name on tss_identifier_bundle(name);

CREATE TABLE tss_meta_data (
	id BIGINT
	  GENERATED BY DEFAULT AS IDENTITY PRIMARY KEY,
	active INTEGER NOT NULL
	  CONSTRAINT active_constraint CHECK ( active IN (0, 1)),
	bundle_id BIGINT NOT NULL
	  constraint fk_tsk_bundle  REFERENCES tss_identifier_bundle(id),
	data_source_id BIGINT NOT NULL
	  constraint fk_tsk_data_source  REFERENCES tss_data_source(id),
	data_provider_id BIGINT NOT NULL
	  constraint fk_tsk_data_provider  REFERENCES tss_data_provider(id),
	data_field_id BIGINT NOT NULL
	  constraint fk_tsk_data_field  REFERENCES tss_data_field(id),
	observation_time_id BIGINT NOT NULL
	  constraint fk_tsk_observation_time  REFERENCES tss_observation_time(id)
);
CREATE INDEX idx_meta_data ON tss_meta_data (active, data_source_id, data_provider_id, data_field_id, observation_time_id);

CREATE TABLE tss_data_point (
	meta_data_id BIGINT NOT NULL
	  constraint fk_dp_meta_data  REFERENCES tss_meta_data (id),
	ts_date date NOT NULL,
	value DOUBLE NOT NULL,
	PRIMARY KEY (meta_data_id, ts_date)
);

CREATE TABLE tss_data_point_delta (
	meta_data_id BIGINT NOT NULL
	  constraint fk_dp_delta_meta_data  REFERENCES tss_meta_data (id),
	time_stamp TIMESTAMP NOT NULL,
	ts_date date NOT NULL,
	old_value DOUBLE NOT NULL,
	operation char(1) NOT NULL
	 CONSTRAINT operation_constraint CHECK ( operation IN ('I', 'U', 'D', 'Q'))
);


CREATE TABLE tss_intraday_data_point (
	meta_data_id BIGINT NOT NULL
	  constraint fk_i_dp_meta_data  REFERENCES tss_meta_data (id),
	ts_date TIMESTAMP NOT NULL,
	value DOUBLE NOT NULL,
	PRIMARY KEY (meta_data_id, ts_date)
);

CREATE TABLE tss_intraday_data_point_delta (
	meta_data_id BIGINT NOT NULL
	  constraint fk_i_dp_delta_meta_data  REFERENCES tss_meta_data (id),
	time_stamp TIMESTAMP NOT NULL,
	ts_date TIMESTAMP NOT NULL,
	old_value DOUBLE NOT NULL,
	operation char(1) NOT NULL
	 CONSTRAINT operation_constraint_i CHECK ( operation IN ('I', 'U', 'D', 'Q'))
);

CREATE TABLE tss_identifier (
	id BIGINT
	  GENERATED BY DEFAULT AS IDENTITY PRIMARY KEY,
	bundle_id BIGINT NOT NULL
	  constraint fk_identifier_bundle  REFERENCES tss_identifier_bundle(id),
	identification_scheme_id BIGINT NOT NULL
	  constraint fk_identifier_identification_scheme  REFERENCES tss_identification_scheme(id),
	identifier_value VARCHAR(255) NOT NULL,
	valid_from date,
	valid_to date
);
CREATE INDEX idx_identifier_scheme_value on tss_identifier (identification_scheme_id, identifier_value);
CREATE INDEX idx_identifier_value ON tss_identifier(identifier_value);<|MERGE_RESOLUTION|>--- conflicted
+++ resolved
@@ -6,13 +6,9 @@
 --
 -- Please do not modify it - modify the originals and recreate this using 'ant create-db-sql'.
 
+
     create sequence hibernate_sequence start with 1 increment by 1;
-<<<<<<< HEAD
-
--------------------------------------
--- Static data
--------------------------------------
-=======
+
 -- create-db-config.sql: Config Master
 
 -- design has one document
@@ -24,7 +20,587 @@
 create sequence cfg_config_seq as bigint
     start with 1000 increment by 1 no cycle;
 -- "as bigint" required by Derby/HSQL, not accepted by Postgresql
->>>>>>> 50d61d36
+
+create table cfg_config (
+    id bigint not null,
+    oid bigint not null,
+    ver_from_instant timestamp not null,
+    ver_to_instant timestamp not null,
+    corr_from_instant timestamp not null,
+    corr_to_instant timestamp not null,
+    name varchar(255) not null,
+    config_type varchar(255) not null,
+    config blob not null,
+    primary key (id),
+    constraint cfg_chk_config_ver_order check (ver_from_instant <= ver_to_instant),
+    constraint cfg_chk_config_corr_order check (corr_from_instant <= corr_to_instant)
+);
+
+create index ix_cfg_config_oid on cfg_config(oid);
+create index ix_cfg_config_config_type on cfg_config(config_type);
+
+
+-- create-db-refdata.sql
+
+-- Holiday Master design has one document
+--  holiday and associated dates
+-- bitemporal versioning exists at the document level
+-- each time a document is changed, a new row is written
+-- with only the end instant being changed on the old row
+
+create sequence hol_holiday_seq as bigint
+    start with 1000 increment by 1 no cycle;
+-- "as bigint" required by Derby/HSQL, not accepted by Postgresql
+
+create table hol_holiday (
+    id bigint not null,
+    oid bigint not null,
+    ver_from_instant timestamp not null,
+    ver_to_instant timestamp not null,
+    corr_from_instant timestamp not null,
+    corr_to_instant timestamp not null,
+    name varchar(255) not null,
+    provider_scheme varchar(255),
+    provider_value varchar(255),
+    hol_type varchar(255) not null,
+    region_scheme varchar(255),
+    region_value varchar(255),
+    exchange_scheme varchar(255),
+    exchange_value varchar(255),
+    currency_iso varchar(255),
+    primary key (id),
+    constraint hol_chk_holiday_ver_order check (ver_from_instant <= ver_to_instant),
+    constraint hol_chk_holiday_corr_order check (corr_from_instant <= corr_to_instant)
+);
+
+create table hol_date (
+    holiday_id bigint not null,
+    hol_date date not null,
+    constraint hol_fk_date2hol foreign key (holiday_id) references hol_holiday (id)
+);
+
+create index ix_hol_holiday_oid on hol_holiday(oid);
+create index ix_hol_holiday_type on hol_holiday(hol_type);
+
+-- Exchange Master design has one document
+--  exchange and associated identifiers
+-- bitemporal versioning exists at the document level
+-- each time a document is changed, a new row is written
+-- with only the end instant being changed on the old row
+
+create sequence exg_exchange_seq as bigint
+    start with 1000 increment by 1 no cycle;
+create sequence exg_idkey_seq as bigint
+    start with 1000 increment by 1 no cycle;
+-- "as bigint" required by Derby/HSQL, not accepted by Postgresql
+
+create table exg_exchange (
+    id bigint not null,
+    oid bigint not null,
+    ver_from_instant timestamp not null,
+    ver_to_instant timestamp not null,
+    corr_from_instant timestamp not null,
+    corr_to_instant timestamp not null,
+    name varchar(255) not null,
+    time_zone varchar(255),
+    detail blob not null,
+    primary key (id),
+    constraint exg_chk_exchange_ver_order check (ver_from_instant <= ver_to_instant),
+    constraint exg_chk_exchange_corr_order check (corr_from_instant <= corr_to_instant)
+);
+
+create table exg_idkey (
+    id bigint not null,
+    key_scheme varchar(255) not null,
+    key_value varchar(255) not null,
+    primary key (id),
+    constraint exg_chk_idkey unique (key_scheme, key_value)
+);
+
+create table exg_exchange2idkey (
+    exchange_id bigint not null,
+    idkey_id bigint not null,
+    primary key (exchange_id, idkey_id),
+    constraint exg_fk_exgidkey2exg foreign key (exchange_id) references exg_exchange (id),
+    constraint exg_fk_exgidkey2idkey foreign key (idkey_id) references exg_idkey (id)
+);
+-- exg_exchange2idkey is fully dependent of exg_exchange
+
+create index ix_exg_exchange_oid on exg_exchange(oid);
+
+
+-- create-db-security.sql: Security Master
+
+-- design has one document
+--  security and associated identity key
+-- bitemporal versioning exists at the document level
+-- each time a document is changed, a new row is written
+-- with only the end instant being changed on the old row
+
+create sequence sec_security_seq as bigint
+    start with 1000 increment by 1 no cycle;
+create sequence sec_idkey_seq as bigint
+    start with 1000 increment by 1 no cycle;
+-- "as bigint" required by Derby/HSQL, not accepted by Postgresql
+
+create table sec_security (
+    id bigint not null,
+    oid bigint not null,
+    ver_from_instant timestamp not null,
+    ver_to_instant timestamp not null,
+    corr_from_instant timestamp not null,
+    corr_to_instant timestamp not null,
+    name varchar(255) not null,
+    sec_type varchar(255) not null,
+    primary key (id),
+    constraint sec_fk_sec2sec foreign key (oid) references sec_security (id),
+    constraint sec_chk_sec_ver_order check (ver_from_instant <= ver_to_instant),
+    constraint sec_chk_sec_corr_order check (corr_from_instant <= corr_to_instant)
+);
+
+create table sec_idkey (
+    id bigint not null,
+    key_scheme varchar(255) not null,
+    key_value varchar(255) not null,
+    primary key (id),
+    constraint sec_chk_idkey unique (key_scheme, key_value)
+);
+
+create table sec_security2idkey (
+    security_id bigint not null,
+    idkey_id bigint not null,
+    constraint sec_fk_secidkey2sec foreign key (security_id) references sec_security (id),
+    constraint sec_fk_secidkey2idkey foreign key (idkey_id) references sec_idkey (id)
+);
+-- sec_security_idkey is fully dependent of sec_security
+
+-- Hibernate controlled tables
+create table sec_currency (
+    id bigint not null,
+    name varchar(255) not null unique,
+    primary key (id)
+);
+
+create table sec_commodityfuturetype (
+    id bigint not null,
+    name varchar(255) not null unique,
+    primary key (id)
+);
+
+create table sec_bondfuturetype (
+    id bigint not null,
+    name varchar(255) not null unique,
+    primary key (id)
+);
+
+create table sec_cashrate (
+    id bigint not null,
+    name varchar(255) not null unique,
+    primary key (id)
+);
+
+create table sec_unit (
+    id bigint not null,
+    name varchar(255) not null unique,
+    primary key (id)
+);
+
+create table sec_exchange (
+    id bigint not null,
+    name varchar(255) not null unique,
+    description varchar(255),
+    primary key (id)
+);
+
+create table sec_gics (
+    id bigint not null,
+    name varchar(8) not null unique,
+    description varchar(255),
+    primary key (id)
+);
+
+create table sec_equity (
+    id bigint not null,
+    security_id bigint not null,
+    shortName varchar(255),
+    exchange_id bigint not null,
+    companyName varchar(255) not null,
+    currency_id bigint not null,
+    gicscode_id bigint,
+    primary key (id),
+    constraint sec_fk_equity2sec foreign key (security_id) references sec_security (id),
+    constraint sec_fk_equity2currency foreign key (currency_id) references sec_currency(id),
+    constraint sec_fk_equity2exchange foreign key (exchange_id) references sec_exchange(id),
+    constraint sec_fk_equity2gics foreign key (gicscode_id) references sec_gics(id)
+);
+
+create table sec_option (
+    id bigint not null,
+    security_id bigint not null,
+    option_security_type varchar(32) not null,
+    option_exercise_type varchar(32) not null,
+    option_payoff_style varchar(32) not null,
+    option_type varchar(32) not null,
+    strike double precision not null,
+    expiry_date timestamp not null,
+    expiry_zone varchar(50) not null,
+    expiry_accuracy smallint not null,
+    underlying_scheme varchar(255) not null,
+    underlying_identifier varchar(255) not null,
+    currency_id bigint not null,
+    put_currency_id bigint,
+    call_currency_id bigint,
+    exchange_id bigint,
+    counterparty varchar(255),
+    power double precision,
+    cap double precision,
+    margined boolean,
+    pointValue double precision,
+    payment double precision,
+    lowerbound double precision,
+    upperbound double precision,
+    choose_date timestamp,
+    choose_zone varchar(50),
+    underlyingstrike double precision,
+    underlyingexpiry_date timestamp,
+    underlyingexpiry_zone varchar(50),
+    underlyingexpiry_accuracy smallint,
+    reverse boolean,
+    primary key (id),
+    constraint sec_fk_option2sec foreign key (security_id) references sec_security (id),
+    constraint sec_fk_option2currency foreign key (currency_id) references sec_currency (id),
+    constraint sec_fk_option2putcurrency foreign key (put_currency_id) references sec_currency (id),
+    constraint sec_fk_option2callcurrency foreign key (call_currency_id) references sec_currency (id),
+    constraint sec_fk_option2exchange foreign key (exchange_id) references sec_exchange (id)
+);
+
+create table sec_frequency (
+    id bigint not null,
+    name varchar(255) not null unique,
+    primary key (id)
+);
+
+create table sec_daycount (
+    id bigint not null,
+    name varchar(255) not null unique,
+    primary key (id)
+);
+
+create table sec_businessdayconvention (
+    id bigint not null,
+    name varchar(255) not null unique,
+    primary key (id)
+);
+
+create table sec_issuertype (
+    id bigint not null,
+    name varchar(255) not null unique,
+    primary key (id)
+ );
+
+create table sec_market (
+    id bigint not null,
+    name varchar(255) not null unique,
+    primary key (id)
+ );
+
+create table sec_yieldconvention (
+    id bigint not null,
+    name varchar(255) not null unique,
+    primary key (id)
+ );
+
+create table sec_guaranteetype (
+    id bigint not null,
+    name varchar(255) not null unique,
+    primary key (id)
+ );
+
+create table sec_coupontype (
+    id bigint not null,
+    name varchar(255) not null unique,
+    primary key (id)
+ );
+
+create table sec_bond (
+    id bigint not null,
+    security_id bigint not null,
+    bond_type varchar(32) not null,
+    issuername varchar(255) not null,
+    issuertype_id bigint not null,
+    issuerdomicile varchar(255) not null,
+    market_id bigint not null,
+    currency_id bigint not null,
+    yieldconvention_id bigint not null,
+    guaranteetype_id bigint,
+    maturity_date timestamp not null,
+    maturity_zone varchar(50) not null,
+    maturity_accuracy smallint not null,
+    coupontype_id bigint not null,
+    couponrate double precision not null,
+    couponfrequency_id bigint not null,
+    daycountconvention_id bigint not null,
+    businessdayconvention_id bigint,
+    announcement_date timestamp,
+    announcement_zone varchar(50),
+    interestaccrual_date timestamp not null,
+    interestaccrual_zone varchar(50) not null,
+    settlement_date timestamp not null,
+    settlement_zone varchar(50) not null,
+    firstcoupon_date timestamp not null,
+    firstcoupon_zone varchar(50) not null,
+    issuanceprice double precision not null,
+    totalamountissued double precision not null,
+    minimumamount double precision not null,
+    minimumincrement double precision not null,
+    paramount double precision not null,
+    redemptionvalue double precision not null,
+    primary key (id),
+    constraint sec_fk_bond2sec foreign key (security_id) references sec_security (id),
+    constraint sec_fk_bond2issuertype foreign key (issuertype_id) references sec_issuertype (id),
+    constraint sec_fk_bond2market foreign key (market_id) references sec_market (id),
+    constraint sec_fk_bond2currency foreign key (currency_id) references sec_currency (id),
+    constraint sec_fk_bond2yieldconvention foreign key (yieldconvention_id) references sec_yieldconvention (id),
+    constraint sec_fk_bond2guaranteetype foreign key (guaranteetype_id) references sec_guaranteetype (id),
+    constraint sec_fk_bond2coupontype foreign key (coupontype_id) references sec_coupontype (id),
+    constraint sec_fk_bond2frequency foreign key (couponfrequency_id) references sec_frequency (id),
+    constraint sec_fk_bond2daycount foreign key (daycountconvention_id) references sec_daycount (id),
+    constraint sec_fk_bond2businessdayconvention foreign key (businessdayconvention_id) references sec_businessdayconvention (id)
+);
+
+create table sec_future (
+    id bigint not null,
+    security_id bigint not null,
+    future_type varchar(32) not null,
+    expiry_date timestamp not null,
+    expiry_zone varchar(50) not null,
+    expiry_accuracy smallint not null,
+    tradingexchange_id bigint not null,
+    settlementexchange_id bigint not null,
+    currency1_id bigint,
+    currency2_id bigint,
+    currency3_id bigint,
+    bondtype_id bigint,
+    commoditytype_id bigint,
+    cashratetype_id bigint,
+    unitname_id bigint,
+    unitnumber double precision,
+    underlying_scheme varchar(255),
+    underlying_identifier varchar(255), 
+    primary key (id),
+    constraint sec_fk_future2sec foreign key (security_id) references sec_security (id),
+    constraint sec_fk_future2exchange1 foreign key (tradingexchange_id) references sec_exchange (id),
+    constraint sec_fk_future2exchange2 foreign key (settlementexchange_id) references sec_exchange (id),
+    constraint sec_fk_future2currency1 foreign key (currency1_id) references sec_currency (id),
+    constraint sec_fk_future2currency2 foreign key (currency2_id) references sec_currency (id),
+    constraint sec_fk_future2currency3 foreign key (currency3_id) references sec_currency (id),
+    constraint sec_fk_future2bondfuturetype foreign key (bondtype_id) references sec_bondfuturetype (id),
+    constraint sec_fk_future2commodityfuturetype foreign key (commoditytype_id) references sec_commodityfuturetype (id),
+    constraint sec_fk_future2cashrate foreign key (cashratetype_id) references sec_cashrate (id),
+    constraint sec_fk_future2unit foreign key (unitname_id) references sec_unit (id)
+);
+
+create table sec_futurebundle (
+    id bigint not null,
+    future_id bigint not null,
+    startDate timestamp,
+    endDate timestamp,
+    conversionFactor double precision not null,
+    primary key (id),
+    constraint sec_fk_futurebundle2future foreign key (future_id) references sec_future (id)
+);
+
+create table sec_futurebundleidentifier (
+    bundle_id bigint not null,
+    scheme varchar(255) not null,
+    identifier varchar(255) not null,
+    primary key (bundle_id, scheme, identifier),
+    constraint sec_fk_futurebundleidentifier2futurebundle foreign key (bundle_id) references sec_futurebundle (id)
+);
+
+create table sec_cash (
+    id bigint not null,
+    security_id bigint not null,
+    currency_id bigint not null,
+    region_scheme varchar(255) not null,
+    region_identifier varchar(255) not null,
+    maturity_date timestamp not null,
+    maturity_zone varchar(50) not null,
+    primary key (id),
+    constraint sec_fk_cash2sec foreign key (security_id) references sec_security (id),
+    constraint sec_fk_cash2currency foreign key (currency_id) references sec_currency (id)
+);
+
+create table sec_fra (
+    id bigint not null,
+    security_id bigint not null,
+    currency_id bigint not null,
+    region_scheme varchar(255) not null,
+    region_identifier varchar(255) not null,
+    start_date timestamp not null,
+    start_zone varchar(50) not null,
+    end_date timestamp not null,
+    end_zone varchar(50) not null,
+    primary key (id),
+    constraint sec_fk_fra2sec foreign key (security_id) references sec_security (id),
+    constraint sec_fk_fra2currency foreign key (currency_id) references sec_currency (id)
+);
+
+create table sec_swap (
+    id bigint not null,
+    security_id bigint not null,
+    swaptype varchar(32) not null,
+    trade_date timestamp not null,
+    trade_zone varchar(50) not null,
+    effective_date timestamp not null,
+    effective_zone varchar(50) not null,
+    maturity_date timestamp not null,
+    maturity_zone varchar(50) not null,
+    forwardstart_date timestamp,
+    forwardstart_zone varchar(50),
+    counterparty varchar(255) not null,
+    pay_legtype varchar(32) not null,
+    pay_daycount_id bigint not null,
+    pay_frequency_id bigint not null,
+    pay_regionscheme varchar(255) not null,
+    pay_regionid varchar(255) not null,
+    pay_businessdayconvention_id bigint not null,
+    pay_notionaltype varchar(32) not null,
+    pay_notionalcurrency_id bigint,
+    pay_notionalamount double precision,
+    pay_notionalscheme varchar(255),
+    pay_notionalid varchar(255),
+    pay_rate double precision,
+    pay_spread double precision,
+    pay_rateidentifierscheme varchar(255),
+    pay_rateidentifierid varchar(255),
+    receive_legtype varchar(32) not null,
+    receive_daycount_id bigint not null,
+    receive_frequency_id bigint not null,
+    receive_regionscheme varchar(255) not null,
+    receive_regionid varchar(255) not null,
+    receive_businessdayconvention_id bigint not null,
+    receive_notionaltype varchar(32) not null,
+    receive_notionalcurrency_id bigint,
+    receive_notionalamount double precision,
+    receive_notionalscheme varchar(255),
+    receive_notionalid varchar(255),
+    receive_rate double precision,
+    receive_spread double precision,
+    receive_rateidentifierscheme varchar(255),
+    receive_rateidentifierid varchar(255),
+    primary key (id),
+    constraint sec_fk_swap2sec foreign key (security_id) references sec_security (id)
+);
+
+-- create-db-position.sql: Position Master
+
+-- design has two documents
+--  portfolio and tree of nodes (nested set model)
+--  position and associated security key
+-- bitemporal versioning exists at the document level
+-- each time a document is changed, a new row is written
+-- with only the end instant being changed on the old row
+
+create sequence pos_master_seq as bigint
+    start with 1000 increment by 1 no cycle;
+create sequence pos_idkey_seq as bigint
+    start with 1000 increment by 1 no cycle;
+-- "as bigint" required by Derby, not accepted by Postgresql
+
+create table pos_portfolio (
+    id bigint not null,
+    oid bigint not null,
+    ver_from_instant timestamp not null,
+    ver_to_instant timestamp not null,
+    corr_from_instant timestamp not null,
+    corr_to_instant timestamp not null,
+    name varchar(255) not null,
+    primary key (id),
+    constraint pos_fk_port2port foreign key (oid) references pos_portfolio (id),
+    constraint pos_chk_port_ver_order check (ver_from_instant <= ver_to_instant),
+    constraint pos_chk_port_corr_order check (corr_from_instant <= corr_to_instant)
+);
+
+create table pos_node (
+    id bigint not null,
+    oid bigint not null,
+    portfolio_id bigint not null,
+    portfolio_oid bigint not null,
+    parent_node_id bigint,
+    depth int,
+    tree_left bigint not null,
+    tree_right bigint not null,
+    name varchar(255),
+    primary key (id),
+    constraint pos_fk_node2node foreign key (oid) references pos_node (id),
+    constraint pos_fk_node2portfolio foreign key (portfolio_id) references pos_portfolio (id),
+    constraint pos_fk_node2parentnode foreign key (parent_node_id) references pos_node (id)
+);
+-- pos_node is fully dependent of pos_portfolio
+-- portfolio_oid is an optimization (can be derived via portfolio_id)
+-- parent_node_id is an optimization (tree_left/tree_right hold all the tree structure)
+-- depth is an optimization (tree_left/tree_right hold all the tree structure)
+
+create table pos_position (
+    id bigint not null,
+    oid bigint not null,
+    portfolio_oid bigint not null,
+    parent_node_oid bigint not null,
+    ver_from_instant timestamp not null,
+    ver_to_instant timestamp not null,
+    corr_from_instant timestamp not null,
+    corr_to_instant timestamp not null,
+    quantity decimal(31,8) not null,
+    primary key (id),
+    constraint pos_fk_posi2posi foreign key (oid) references pos_position (id),
+    constraint pos_chk_posi_ver_order check (ver_from_instant <= ver_to_instant),
+    constraint pos_chk_posi_corr_order check (corr_from_instant <= corr_to_instant)
+);
+-- portfolio_oid is an optimization
+
+create table pos_trade (
+    id bigint not null,
+    oid bigint not null,
+    position_id bigint not null,
+    position_oid bigint not null,
+    quantity decimal(31,8) not null,
+    trade_date date not null,
+    trade_time time(6) null,
+    zone_offset int null,
+    cparty_scheme varchar(255) not null,
+    cparty_value varchar(255) not null,
+    primary key (id),
+    constraint pos_fk_trade2position foreign key (position_id) references pos_position (id)
+);
+-- position_oid is an optimization
+-- pos_trade is fully dependent of pos_position
+
+create table pos_idkey (
+    id bigint not null,
+    key_scheme varchar(255) not null,
+    key_value varchar(255) not null,
+    primary key (id),
+    constraint pos_chk_idkey unique (key_scheme, key_value)
+);
+
+create table pos_position2idkey (
+    position_id bigint not null,
+    idkey_id bigint not null,
+    constraint pos_fk_posidkey2pos foreign key (position_id) references pos_position (id),
+    constraint pos_fk_posidkey2idkey foreign key (idkey_id) references pos_idkey (id)
+);
+
+create table pos_trade2idkey (
+    trade_id bigint not null,
+    idkey_id bigint not null,
+    constraint pos_fk_tradeidkey2trade foreign key (trade_id) references pos_trade (id),
+    constraint pos_fk_tradeidkey2idkey foreign key (idkey_id) references pos_idkey (id)
+);
+
+-------------------------------------
+-- Static data
+-------------------------------------
 
 create table rsk_observation_time (
     id int not null,
@@ -35,7 +611,6 @@
     constraint rsk_chk_uq_obs_time unique (label)
 );
 
-<<<<<<< HEAD
 create table rsk_observation_datetime (
 	id int not null,
 	date_part date not null,  
@@ -61,12 +636,6 @@
 	
 	constraint rsk_chk_uq_compute_host unique (host_name)
 );
-=======
-create index ix_cfg_config_oid on cfg_config(oid);
-create index ix_cfg_config_config_type on cfg_config(config_type);
-
--- create-db-refdata.sql
->>>>>>> 50d61d36
 
 create table rsk_compute_node (
 	id int not null,
@@ -176,7 +745,6 @@
 	constraint rsk_chk_uq_snapshot_entry unique (snapshot_id, computation_target_id, field_id) 	
 );
 
-<<<<<<< HEAD
 -------------------------------------
 -- Risk run
 -------------------------------------
@@ -203,9 +771,6 @@
         foreign key (run_time_id) references rsk_observation_datetime (id),
     constraint rsk_fk_run2live_data_snapshot
         foreign key (live_data_snapshot_id) references rsk_live_data_snapshot (id),
-=======
--- create-db-security.sql: Security Master
->>>>>>> 50d61d36
 
     constraint rsk_chk_uq_run unique (run_time_id) 	
 );
@@ -462,604 +1027,6 @@
 rsk_observation_datetime.observation_time_id = rsk_observation_time.id and
 rsk_failure_reason.rsk_failure_id = rsk_failure.id and
 rsk_failure_reason.compute_failure_id = rsk_compute_failure.id;
--- create-db-config.sql: Config Master
-
--- design has one document
---  config
--- unitemporal versioning exists at the document level
--- each time a document is changed, a new row is written
--- with only the end instant being changed on the old row
-
-create sequence cfg_config_seq as bigint
-    start with 1000 increment by 1 no cycle;
--- "as bigint" required by Derby/HSQL, not accepted by Postgresql
-
-create table cfg_config (
-    id bigint not null,
-    oid bigint not null,
-    ver_from_instant timestamp not null,
-    ver_to_instant timestamp not null,
-    corr_from_instant timestamp not null,
-    corr_to_instant timestamp not null,
-    name varchar(255) not null,
-    config_type varchar(255) not null,
-    config blob not null,
-    primary key (id),
-    constraint cfg_chk_config_ver_order check (ver_from_instant <= ver_to_instant),
-    constraint cfg_chk_config_corr_order check (corr_from_instant <= corr_to_instant)
-);
-<<<<<<< HEAD
-
-create index ix_cfg_config_oid on cfg_config(oid);
-create index ix_cfg_config_config_type on cfg_config(config_type);
-
-=======
->>>>>>> 50d61d36
--- create-db-position.sql: Position Master
-
--- design has two documents
---  portfolio and tree of nodes (nested set model)
---  position and associated security key
--- bitemporal versioning exists at the document level
--- each time a document is changed, a new row is written
--- with only the end instant being changed on the old row
-
-create sequence pos_master_seq as bigint
-    start with 1000 increment by 1 no cycle;
-create sequence pos_idkey_seq as bigint
-    start with 1000 increment by 1 no cycle;
--- "as bigint" required by Derby, not accepted by Postgresql
-
-create table pos_portfolio (
-    id bigint not null,
-    oid bigint not null,
-    ver_from_instant timestamp not null,
-    ver_to_instant timestamp not null,
-    corr_from_instant timestamp not null,
-    corr_to_instant timestamp not null,
-    name varchar(255) not null,
-    primary key (id),
-    constraint pos_fk_port2port foreign key (oid) references pos_portfolio (id),
-    constraint pos_chk_port_ver_order check (ver_from_instant <= ver_to_instant),
-    constraint pos_chk_port_corr_order check (corr_from_instant <= corr_to_instant)
-);
-
-create table pos_node (
-    id bigint not null,
-    oid bigint not null,
-    portfolio_id bigint not null,
-    portfolio_oid bigint not null,
-    parent_node_id bigint,
-    depth int,
-    tree_left bigint not null,
-    tree_right bigint not null,
-    name varchar(255),
-    primary key (id),
-    constraint pos_fk_node2node foreign key (oid) references pos_node (id),
-    constraint pos_fk_node2portfolio foreign key (portfolio_id) references pos_portfolio (id),
-    constraint pos_fk_node2parentnode foreign key (parent_node_id) references pos_node (id)
-);
--- pos_node is fully dependent of pos_portfolio
--- portfolio_oid is an optimization (can be derived via portfolio_id)
--- parent_node_id is an optimization (tree_left/tree_right hold all the tree structure)
--- depth is an optimization (tree_left/tree_right hold all the tree structure)
-
-create table pos_position (
-    id bigint not null,
-    oid bigint not null,
-    portfolio_oid bigint not null,
-    parent_node_oid bigint not null,
-    ver_from_instant timestamp not null,
-    ver_to_instant timestamp not null,
-    corr_from_instant timestamp not null,
-    corr_to_instant timestamp not null,
-    quantity decimal(31,8) not null,
-    primary key (id),
-    constraint pos_fk_posi2posi foreign key (oid) references pos_position (id),
-    constraint pos_chk_posi_ver_order check (ver_from_instant <= ver_to_instant),
-    constraint pos_chk_posi_corr_order check (corr_from_instant <= corr_to_instant)
-);
--- portfolio_oid is an optimization
-
-create table pos_trade (
-    id bigint not null,
-    oid bigint not null,
-    position_id bigint not null,
-    position_oid bigint not null,
-    quantity decimal(31,8) not null,
-    trade_date date not null,
-    trade_time time(6) null,
-    zone_offset int null,
-    cparty_scheme varchar(255) not null,
-    cparty_value varchar(255) not null,
-    primary key (id),
-    constraint pos_fk_trade2position foreign key (position_id) references pos_position (id)
-);
--- position_oid is an optimization
--- pos_trade is fully dependent of pos_position
-
-create table pos_idkey (
-    id bigint not null,
-    key_scheme varchar(255) not null,
-    key_value varchar(255) not null,
-    primary key (id),
-    constraint pos_chk_idkey unique (key_scheme, key_value)
-);
-
-create table pos_position2idkey (
-    position_id bigint not null,
-    idkey_id bigint not null,
-    constraint pos_fk_posidkey2pos foreign key (position_id) references pos_position (id),
-    constraint pos_fk_posidkey2idkey foreign key (idkey_id) references pos_idkey (id)
-);
-
-create table pos_trade2idkey (
-    trade_id bigint not null,
-    idkey_id bigint not null,
-    constraint pos_fk_tradeidkey2trade foreign key (trade_id) references pos_trade (id),
-    constraint pos_fk_tradeidkey2idkey foreign key (idkey_id) references pos_idkey (id)
-);
-<<<<<<< HEAD
-
-=======
--------------------------------------
--- Static data
--------------------------------------
->>>>>>> 50d61d36
-
--- create-db-refdata.sql
-
--- Holiday Master design has one document
---  holiday and associated dates
--- bitemporal versioning exists at the document level
--- each time a document is changed, a new row is written
--- with only the end instant being changed on the old row
-
-create sequence hol_holiday_seq as bigint
-    start with 1000 increment by 1 no cycle;
--- "as bigint" required by Derby/HSQL, not accepted by Postgresql
-
-create table hol_holiday (
-    id bigint not null,
-    oid bigint not null,
-    ver_from_instant timestamp not null,
-    ver_to_instant timestamp not null,
-    corr_from_instant timestamp not null,
-    corr_to_instant timestamp not null,
-    name varchar(255) not null,
-    provider_scheme varchar(255),
-    provider_value varchar(255),
-    hol_type varchar(255) not null,
-    region_scheme varchar(255),
-    region_value varchar(255),
-    exchange_scheme varchar(255),
-    exchange_value varchar(255),
-    currency_iso varchar(255),
-    primary key (id),
-    constraint hol_chk_holiday_ver_order check (ver_from_instant <= ver_to_instant),
-    constraint hol_chk_holiday_corr_order check (corr_from_instant <= corr_to_instant)
-);
-
-create table hol_date (
-    holiday_id bigint not null,
-    hol_date date not null,
-    constraint hol_fk_date2hol foreign key (holiday_id) references hol_holiday (id)
-);
-
-create index ix_hol_holiday_oid on hol_holiday(oid);
-create index ix_hol_holiday_type on hol_holiday(hol_type);
-
--- Exchange Master design has one document
---  exchange and associated identifiers
--- bitemporal versioning exists at the document level
--- each time a document is changed, a new row is written
--- with only the end instant being changed on the old row
-
-create sequence exg_exchange_seq as bigint
-    start with 1000 increment by 1 no cycle;
-create sequence exg_idkey_seq as bigint
-    start with 1000 increment by 1 no cycle;
--- "as bigint" required by Derby/HSQL, not accepted by Postgresql
-
-create table exg_exchange (
-    id bigint not null,
-    oid bigint not null,
-    ver_from_instant timestamp not null,
-    ver_to_instant timestamp not null,
-    corr_from_instant timestamp not null,
-    corr_to_instant timestamp not null,
-    name varchar(255) not null,
-    time_zone varchar(255),
-    detail blob not null,
-    primary key (id),
-    constraint exg_chk_exchange_ver_order check (ver_from_instant <= ver_to_instant),
-    constraint exg_chk_exchange_corr_order check (corr_from_instant <= corr_to_instant)
-);
-
-create table exg_idkey (
-    id bigint not null,
-    key_scheme varchar(255) not null,
-    key_value varchar(255) not null,
-    primary key (id),
-    constraint exg_chk_idkey unique (key_scheme, key_value)
-);
-
-create table exg_exchange2idkey (
-    exchange_id bigint not null,
-    idkey_id bigint not null,
-    primary key (exchange_id, idkey_id),
-    constraint exg_fk_exgidkey2exg foreign key (exchange_id) references exg_exchange (id),
-    constraint exg_fk_exgidkey2idkey foreign key (idkey_id) references exg_idkey (id)
-);
--- exg_exchange2idkey is fully dependent of exg_exchange
-
-create index ix_exg_exchange_oid on exg_exchange(oid);
-
-
--- create-db-security.sql: Security Master
-
--- design has one document
---  security and associated identity key
--- bitemporal versioning exists at the document level
--- each time a document is changed, a new row is written
--- with only the end instant being changed on the old row
-
-create sequence sec_security_seq as bigint
-    start with 1000 increment by 1 no cycle;
-create sequence sec_idkey_seq as bigint
-    start with 1000 increment by 1 no cycle;
--- "as bigint" required by Derby/HSQL, not accepted by Postgresql
-
-create table sec_security (
-    id bigint not null,
-    oid bigint not null,
-    ver_from_instant timestamp not null,
-    ver_to_instant timestamp not null,
-    corr_from_instant timestamp not null,
-    corr_to_instant timestamp not null,
-    name varchar(255) not null,
-    sec_type varchar(255) not null,
-    primary key (id),
-    constraint sec_fk_sec2sec foreign key (oid) references sec_security (id),
-    constraint sec_chk_sec_ver_order check (ver_from_instant <= ver_to_instant),
-    constraint sec_chk_sec_corr_order check (corr_from_instant <= corr_to_instant)
-);
-
-create table sec_idkey (
-    id bigint not null,
-    key_scheme varchar(255) not null,
-    key_value varchar(255) not null,
-    primary key (id),
-    constraint sec_chk_idkey unique (key_scheme, key_value)
-);
-
-create table sec_security2idkey (
-    security_id bigint not null,
-    idkey_id bigint not null,
-    constraint sec_fk_secidkey2sec foreign key (security_id) references sec_security (id),
-    constraint sec_fk_secidkey2idkey foreign key (idkey_id) references sec_idkey (id)
-);
--- sec_security_idkey is fully dependent of sec_security
-
--- Hibernate controlled tables
-create table sec_currency (
-    id bigint not null,
-    name varchar(255) not null unique,
-    primary key (id)
-);
-
-create table sec_commodityfuturetype (
-    id bigint not null,
-    name varchar(255) not null unique,
-    primary key (id)
-);
-
-create table sec_bondfuturetype (
-    id bigint not null,
-    name varchar(255) not null unique,
-    primary key (id)
-);
-
-create table sec_cashrate (
-    id bigint not null,
-    name varchar(255) not null unique,
-    primary key (id)
-);
-
-create table sec_unit (
-    id bigint not null,
-    name varchar(255) not null unique,
-    primary key (id)
-);
-
-create table sec_exchange (
-    id bigint not null,
-    name varchar(255) not null unique,
-    description varchar(255),
-    primary key (id)
-);
-
-create table sec_gics (
-    id bigint not null,
-    name varchar(8) not null unique,
-    description varchar(255),
-    primary key (id)
-);
-
-create table sec_equity (
-    id bigint not null,
-    security_id bigint not null,
-    shortName varchar(255),
-    exchange_id bigint not null,
-    companyName varchar(255) not null,
-    currency_id bigint not null,
-    gicscode_id bigint,
-    primary key (id),
-    constraint sec_fk_equity2sec foreign key (security_id) references sec_security (id),
-    constraint sec_fk_equity2currency foreign key (currency_id) references sec_currency(id),
-    constraint sec_fk_equity2exchange foreign key (exchange_id) references sec_exchange(id),
-    constraint sec_fk_equity2gics foreign key (gicscode_id) references sec_gics(id)
-);
-
-create table sec_option (
-    id bigint not null,
-    security_id bigint not null,
-    option_security_type varchar(32) not null,
-    option_exercise_type varchar(32) not null,
-    option_payoff_style varchar(32) not null,
-    option_type varchar(32) not null,
-    strike double precision not null,
-    expiry_date timestamp not null,
-    expiry_zone varchar(50) not null,
-    expiry_accuracy smallint not null,
-    underlying_scheme varchar(255) not null,
-    underlying_identifier varchar(255) not null,
-    currency_id bigint not null,
-    put_currency_id bigint,
-    call_currency_id bigint,
-    exchange_id bigint,
-    counterparty varchar(255),
-    power double precision,
-    cap double precision,
-    margined boolean,
-    pointValue double precision,
-    payment double precision,
-    lowerbound double precision,
-    upperbound double precision,
-    choose_date timestamp,
-    choose_zone varchar(50),
-    underlyingstrike double precision,
-    underlyingexpiry_date timestamp,
-    underlyingexpiry_zone varchar(50),
-    underlyingexpiry_accuracy smallint,
-    reverse boolean,
-    primary key (id),
-    constraint sec_fk_option2sec foreign key (security_id) references sec_security (id),
-    constraint sec_fk_option2currency foreign key (currency_id) references sec_currency (id),
-    constraint sec_fk_option2putcurrency foreign key (put_currency_id) references sec_currency (id),
-    constraint sec_fk_option2callcurrency foreign key (call_currency_id) references sec_currency (id),
-    constraint sec_fk_option2exchange foreign key (exchange_id) references sec_exchange (id)
-);
-
-create table sec_frequency (
-    id bigint not null,
-    name varchar(255) not null unique,
-    primary key (id)
-);
-
-create table sec_daycount (
-    id bigint not null,
-    name varchar(255) not null unique,
-    primary key (id)
-);
-
-create table sec_businessdayconvention (
-    id bigint not null,
-    name varchar(255) not null unique,
-    primary key (id)
-);
-
-create table sec_issuertype (
-    id bigint not null,
-    name varchar(255) not null unique,
-    primary key (id)
- );
-
-create table sec_market (
-    id bigint not null,
-    name varchar(255) not null unique,
-    primary key (id)
- );
-
-create table sec_yieldconvention (
-    id bigint not null,
-    name varchar(255) not null unique,
-    primary key (id)
- );
-
-create table sec_guaranteetype (
-    id bigint not null,
-    name varchar(255) not null unique,
-    primary key (id)
- );
-
-create table sec_coupontype (
-    id bigint not null,
-    name varchar(255) not null unique,
-    primary key (id)
- );
-
-create table sec_bond (
-    id bigint not null,
-    security_id bigint not null,
-    bond_type varchar(32) not null,
-    issuername varchar(255) not null,
-    issuertype_id bigint not null,
-    issuerdomicile varchar(255) not null,
-    market_id bigint not null,
-    currency_id bigint not null,
-    yieldconvention_id bigint not null,
-    guaranteetype_id bigint,
-    maturity_date timestamp not null,
-    maturity_zone varchar(50) not null,
-    maturity_accuracy smallint not null,
-    coupontype_id bigint not null,
-    couponrate double precision not null,
-    couponfrequency_id bigint not null,
-    daycountconvention_id bigint not null,
-    businessdayconvention_id bigint,
-    announcement_date timestamp,
-    announcement_zone varchar(50),
-    interestaccrual_date timestamp not null,
-    interestaccrual_zone varchar(50) not null,
-    settlement_date timestamp not null,
-    settlement_zone varchar(50) not null,
-    firstcoupon_date timestamp not null,
-    firstcoupon_zone varchar(50) not null,
-    issuanceprice double precision not null,
-    totalamountissued double precision not null,
-    minimumamount double precision not null,
-    minimumincrement double precision not null,
-    paramount double precision not null,
-    redemptionvalue double precision not null,
-    primary key (id),
-    constraint sec_fk_bond2sec foreign key (security_id) references sec_security (id),
-    constraint sec_fk_bond2issuertype foreign key (issuertype_id) references sec_issuertype (id),
-    constraint sec_fk_bond2market foreign key (market_id) references sec_market (id),
-    constraint sec_fk_bond2currency foreign key (currency_id) references sec_currency (id),
-    constraint sec_fk_bond2yieldconvention foreign key (yieldconvention_id) references sec_yieldconvention (id),
-    constraint sec_fk_bond2guaranteetype foreign key (guaranteetype_id) references sec_guaranteetype (id),
-    constraint sec_fk_bond2coupontype foreign key (coupontype_id) references sec_coupontype (id),
-    constraint sec_fk_bond2frequency foreign key (couponfrequency_id) references sec_frequency (id),
-    constraint sec_fk_bond2daycount foreign key (daycountconvention_id) references sec_daycount (id),
-    constraint sec_fk_bond2businessdayconvention foreign key (businessdayconvention_id) references sec_businessdayconvention (id)
-);
-
-create table sec_future (
-    id bigint not null,
-    security_id bigint not null,
-    future_type varchar(32) not null,
-    expiry_date timestamp not null,
-    expiry_zone varchar(50) not null,
-    expiry_accuracy smallint not null,
-    tradingexchange_id bigint not null,
-    settlementexchange_id bigint not null,
-    currency1_id bigint,
-    currency2_id bigint,
-    currency3_id bigint,
-    bondtype_id bigint,
-    commoditytype_id bigint,
-    cashratetype_id bigint,
-    unitname_id bigint,
-    unitnumber double precision,
-    underlying_scheme varchar(255),
-    underlying_identifier varchar(255), 
-    primary key (id),
-    constraint sec_fk_future2sec foreign key (security_id) references sec_security (id),
-    constraint sec_fk_future2exchange1 foreign key (tradingexchange_id) references sec_exchange (id),
-    constraint sec_fk_future2exchange2 foreign key (settlementexchange_id) references sec_exchange (id),
-    constraint sec_fk_future2currency1 foreign key (currency1_id) references sec_currency (id),
-    constraint sec_fk_future2currency2 foreign key (currency2_id) references sec_currency (id),
-    constraint sec_fk_future2currency3 foreign key (currency3_id) references sec_currency (id),
-    constraint sec_fk_future2bondfuturetype foreign key (bondtype_id) references sec_bondfuturetype (id),
-    constraint sec_fk_future2commodityfuturetype foreign key (commoditytype_id) references sec_commodityfuturetype (id),
-    constraint sec_fk_future2cashrate foreign key (cashratetype_id) references sec_cashrate (id),
-    constraint sec_fk_future2unit foreign key (unitname_id) references sec_unit (id)
-);
-
-create table sec_futurebundle (
-    id bigint not null,
-    future_id bigint not null,
-    startDate timestamp,
-    endDate timestamp,
-    conversionFactor double precision not null,
-    primary key (id),
-    constraint sec_fk_futurebundle2future foreign key (future_id) references sec_future (id)
-);
-
-create table sec_futurebundleidentifier (
-    bundle_id bigint not null,
-    scheme varchar(255) not null,
-    identifier varchar(255) not null,
-    primary key (bundle_id, scheme, identifier),
-    constraint sec_fk_futurebundleidentifier2futurebundle foreign key (bundle_id) references sec_futurebundle (id)
-);
-
-create table sec_cash (
-    id bigint not null,
-    security_id bigint not null,
-    currency_id bigint not null,
-    region_scheme varchar(255) not null,
-    region_identifier varchar(255) not null,
-    maturity_date timestamp not null,
-    maturity_zone varchar(50) not null,
-    primary key (id),
-    constraint sec_fk_cash2sec foreign key (security_id) references sec_security (id),
-    constraint sec_fk_cash2currency foreign key (currency_id) references sec_currency (id)
-);
-
-create table sec_fra (
-    id bigint not null,
-    security_id bigint not null,
-    currency_id bigint not null,
-    region_scheme varchar(255) not null,
-    region_identifier varchar(255) not null,
-    start_date timestamp not null,
-    start_zone varchar(50) not null,
-    end_date timestamp not null,
-    end_zone varchar(50) not null,
-    primary key (id),
-    constraint sec_fk_fra2sec foreign key (security_id) references sec_security (id),
-    constraint sec_fk_fra2currency foreign key (currency_id) references sec_currency (id)
-);
-
-create table sec_swap (
-    id bigint not null,
-    security_id bigint not null,
-    swaptype varchar(32) not null,
-    trade_date timestamp not null,
-    trade_zone varchar(50) not null,
-    effective_date timestamp not null,
-    effective_zone varchar(50) not null,
-    maturity_date timestamp not null,
-    maturity_zone varchar(50) not null,
-    forwardstart_date timestamp,
-    forwardstart_zone varchar(50),
-    counterparty varchar(255) not null,
-    pay_legtype varchar(32) not null,
-    pay_daycount_id bigint not null,
-    pay_frequency_id bigint not null,
-    pay_regionscheme varchar(255) not null,
-    pay_regionid varchar(255) not null,
-    pay_businessdayconvention_id bigint not null,
-    pay_notionaltype varchar(32) not null,
-    pay_notionalcurrency_id bigint,
-    pay_notionalamount double precision,
-    pay_notionalscheme varchar(255),
-    pay_notionalid varchar(255),
-    pay_rate double precision,
-    pay_spread double precision,
-    pay_rateidentifierscheme varchar(255),
-    pay_rateidentifierid varchar(255),
-    receive_legtype varchar(32) not null,
-    receive_daycount_id bigint not null,
-    receive_frequency_id bigint not null,
-    receive_regionscheme varchar(255) not null,
-    receive_regionid varchar(255) not null,
-    receive_businessdayconvention_id bigint not null,
-    receive_notionaltype varchar(32) not null,
-    receive_notionalcurrency_id bigint,
-    receive_notionalamount double precision,
-    receive_notionalscheme varchar(255),
-    receive_notionalid varchar(255),
-    receive_rate double precision,
-    receive_spread double precision,
-    receive_rateidentifierscheme varchar(255),
-    receive_rateidentifierid varchar(255),
-    primary key (id),
-    constraint sec_fk_swap2sec foreign key (security_id) references sec_security (id)
-);
-
 CREATE TABLE tss_data_source (
 	id BIGINT GENERATED BY DEFAULT AS IDENTITY PRIMARY KEY,
 	name VARCHAR(255) NOT NULL,
@@ -1174,4 +1141,5 @@
 	valid_to date
 );
 CREATE INDEX idx_identifier_scheme_value on tss_identifier (identification_scheme_id, identifier_value);
-CREATE INDEX idx_identifier_value ON tss_identifier(identifier_value);+CREATE INDEX idx_identifier_value ON tss_identifier(identifier_value);
+
