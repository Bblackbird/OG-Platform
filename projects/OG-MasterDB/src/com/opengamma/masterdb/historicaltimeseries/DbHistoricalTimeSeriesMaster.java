/**
 * Copyright (C) 2009 - present by OpenGamma Inc. and the OpenGamma group of companies
 *
 * Please see distribution for license.
 */
package com.opengamma.masterdb.historicaltimeseries;

import java.sql.ResultSet;
import java.sql.SQLException;
import java.sql.Timestamp;
import java.util.ArrayList;
import java.util.List;

import javax.time.Duration;
import javax.time.Instant;
import javax.time.calendar.LocalDate;

import org.apache.commons.lang.StringUtils;
import org.slf4j.Logger;
import org.slf4j.LoggerFactory;
import org.springframework.dao.DataAccessException;
import org.springframework.jdbc.core.ResultSetExtractor;

import com.opengamma.DataDuplicationException;
import com.opengamma.elsql.ElSqlBundle;
import com.opengamma.id.*;
import com.opengamma.master.AbstractHistoryRequest;
import com.opengamma.master.AbstractHistoryResult;
import com.opengamma.master.historicaltimeseries.*;
import com.opengamma.masterdb.AbstractDocumentDbMaster;
import com.opengamma.util.ArgumentChecker;
import com.opengamma.util.db.DbConnector;
import com.opengamma.util.db.DbDateUtils;
import com.opengamma.util.db.DbMapSqlParameterSource;
import com.opengamma.util.paging.Paging;
import com.opengamma.util.timeseries.localdate.LocalDateDoubleTimeSeries;

/**
 * A time-series master implementation using a database for persistence.
 * <p>
 * This is a full implementation of the time-series master using an SQL database.
 * Full details of the API are in {@link HistoricalTimeSeriesMaster}.
 * <p>
 * This implementation uses two linked unique identifiers, one for the document
 * and one for the time-series. They share the same scheme, but have different values
 * and versions. All the methods accept both formats although where possible they
 * should be treated separately. 
 * <p>
 * The SQL is stored externally in {@code DbHistoricalTimeSeriesMaster.elsql}.
 * Alternate databases or specific SQL requirements can be handled using database
 * specific overrides, such as {@code DbHistoricalTimeSeriesMaster-MySpecialDB.elsql}.
 * <p>
 * This class is mutable but must be treated as immutable after configuration.
 */
public class DbHistoricalTimeSeriesMaster extends AbstractDocumentDbMaster<ManageableHistoricalTimeSeriesInfo, HistoricalTimeSeriesInfoDocument> implements HistoricalTimeSeriesMaster {

  /** Logger. */
  private static final Logger s_logger = LoggerFactory.getLogger(DbHistoricalTimeSeriesMaster.class);

  /**
   * The default scheme for unique identifiers.
   */
  public static final String IDENTIFIER_SCHEME_DEFAULT = "DbHts";
  /**
   * The prefix used for data point unique identifiers.
   */
  protected static final String DATA_POINT_PREFIX = "DP";

  /**
   * Dimension table.
   */
  private final NamedDimensionDbTable _nameTable;
  /**
   * Dimension table.
   */
  private final NamedDimensionDbTable _dataFieldTable;
  /**
   * Dimension table.
   */
  private final NamedDimensionDbTable _dataSourceTable;
  /**
   * Dimension table.
   */
  private final NamedDimensionDbTable _dataProviderTable;
  /**
   * Dimension table.
   */
  private final NamedDimensionDbTable _observationTimeTable;
  /**
   * Worker.
   */
  private final DbHistoricalTimeSeriesDataPointsWorker _dataPointsWorker;

  /**
   * Creates an instance.
   *
   * @param dbConnector  the database connector, not null
   */
  public DbHistoricalTimeSeriesMaster(final DbConnector dbConnector) {
    super(dbConnector, IDENTIFIER_SCHEME_DEFAULT);
    setElSqlBundle(ElSqlBundle.of(dbConnector.getDialect().getElSqlConfig(), DbHistoricalTimeSeriesMaster.class));
    _nameTable = new NamedDimensionDbTable(dbConnector, "name", "hts_name", "hts_dimension_seq");
    _dataFieldTable = new NamedDimensionDbTable(dbConnector, "data_field", "hts_data_field", "hts_dimension_seq");
    _dataSourceTable = new NamedDimensionDbTable(dbConnector, "data_source", "hts_data_source", "hts_dimension_seq");
    _dataProviderTable = new NamedDimensionDbTable(dbConnector, "data_provider", "hts_data_provider", "hts_dimension_seq");
    _observationTimeTable = new NamedDimensionDbTable(dbConnector, "observation_time", "hts_observation_time", "hts_dimension_seq");
    _dataPointsWorker = new DbHistoricalTimeSeriesDataPointsWorker(this);
  }

  //-------------------------------------------------------------------------

  /**
   * Gets the dimension table helper.
   *
   * @return the table, not null
   */
  protected NamedDimensionDbTable getNameTable() {
    return _nameTable;
  }

  /**
   * Gets the dimension table helper.
   *
   * @return the table, not null
   */
  protected NamedDimensionDbTable getDataFieldTable() {
    return _dataFieldTable;
  }

  /**
   * Gets the dimension table helper.
   *
   * @return the table, not null
   */
  protected NamedDimensionDbTable getDataSourceTable() {
    return _dataSourceTable;
  }

  /**
   * Gets the dimension table helper.
   *
   * @return the table, not null
   */
  protected NamedDimensionDbTable getDataProviderTable() {
    return _dataProviderTable;
  }

  /**
   * Gets the dimension table helper.
   *
   * @return the table, not null
   */
  protected NamedDimensionDbTable getObservationTimeTable() {
    return _observationTimeTable;
  }

  /**
   * Gets the data points worker.
   *
   * @return the worker, not null
   */
  protected DbHistoricalTimeSeriesDataPointsWorker getDataPointsWorker() {
    return _dataPointsWorker;
  }

  //-------------------------------------------------------------------------
  @Override
  public HistoricalTimeSeriesInfoMetaDataResult metaData(HistoricalTimeSeriesInfoMetaDataRequest request) {
    ArgumentChecker.notNull(request, "request");
    HistoricalTimeSeriesInfoMetaDataResult result = new HistoricalTimeSeriesInfoMetaDataResult();
    if (request.isDataFields()) {
      result.setDataFields(getDataFieldTable().names());
    }
    if (request.isDataSources()) {
      result.setDataSources(getDataSourceTable().names());
    }
    if (request.isDataProviders()) {
      result.setDataProviders(getDataProviderTable().names());
    }
    if (request.isObservationTimes()) {
      result.setObservationTimes(getObservationTimeTable().names());
    }
    return result;
  }

  //-------------------------------------------------------------------------
  @Override
  public HistoricalTimeSeriesInfoSearchResult search(final HistoricalTimeSeriesInfoSearchRequest request) {
    ArgumentChecker.notNull(request, "request");
    ArgumentChecker.notNull(request.getPagingRequest(), "request.pagingRequest");
    ArgumentChecker.notNull(request.getVersionCorrection(), "request.versionCorrection");
    s_logger.debug("search {}", request);

    final HistoricalTimeSeriesInfoSearchResult result = new HistoricalTimeSeriesInfoSearchResult();
    final List<ObjectId> objectIds = request.getObjectIds();
    final ExternalIdSearch externalIdSearch = request.getExternalIdSearch();
    if ((objectIds != null && objectIds.size() == 0) ||
      (ExternalIdSearch.canMatch(externalIdSearch) == false)) {
      result.setPaging(Paging.of(request.getPagingRequest(), 0));
      return result;
    }
    final VersionCorrection vc = request.getVersionCorrection().withLatestFixed(now());
    final DbMapSqlParameterSource args = new DbMapSqlParameterSource();
    args.addTimestamp("version_as_of_instant", vc.getVersionAsOf());
    args.addTimestamp("corrected_to_instant", vc.getCorrectedTo());
    args.addValueNullIgnored("name", getDialect().sqlWildcardAdjustValue(request.getName()));
    args.addValueNullIgnored("data_field", getDialect().sqlWildcardAdjustValue(request.getDataField()));
    args.addValueNullIgnored("data_source", getDialect().sqlWildcardAdjustValue(request.getDataSource()));
    args.addValueNullIgnored("data_provider", getDialect().sqlWildcardAdjustValue(request.getDataProvider()));
    args.addValueNullIgnored("observation_time", getDialect().sqlWildcardAdjustValue(request.getObservationTime()));
    args.addDateNullIgnored("id_validity_date", request.getValidityDate());
    args.addValueNullIgnored("external_id_value", getDialect().sqlWildcardAdjustValue(request.getExternalIdValue()));
    if (externalIdSearch != null) {
      int i = 0;
      for (ExternalId id : externalIdSearch) {
        args.addValue("key_scheme" + i, id.getScheme().getName());
        args.addValue("key_value" + i, id.getValue());
        i++;
      }
    }
    if (externalIdSearch != null && externalIdSearch.alwaysMatches() == false) {
      int i = 0;
      for (ExternalId id : externalIdSearch) {
        args.addValue("key_scheme" + i, id.getScheme().getName());
        args.addValue("key_value" + i, id.getValue());
        i++;
      }
      args.addValue("sql_search_external_ids_type", externalIdSearch.getSearchType());
      args.addValue("sql_search_external_ids", sqlSelectIdKeys(externalIdSearch));
      args.addValue("id_search_size", externalIdSearch.getExternalIds().size());
    }
    if (objectIds != null) {
      StringBuilder buf = new StringBuilder(objectIds.size() * 10);
      for (ObjectId objectId : objectIds) {
        checkScheme(objectId);
        buf.append(extractOid(objectId)).append(", ");
      }
      buf.setLength(buf.length() - 2);
      args.addValue("sql_search_object_ids", buf.toString());
    }
    args.addValue("paging_offset", request.getPagingRequest().getFirstItem());
    args.addValue("paging_fetch", request.getPagingRequest().getPagingSize());
<<<<<<< HEAD

=======
>>>>>>> beab27de
    String[] sql = {getElSqlBundle().getSql("Search", args), getElSqlBundle().getSql("SearchCount", args)};
    searchWithPaging(request.getPagingRequest(), sql, args, new HistoricalTimeSeriesDocumentExtractor(), result);
    return result;
  }

  /**
   * Gets the SQL to find all the ids for a single bundle.
   * <p>
   * This is too complex for the elsql mechanism.
   *
   * @param idSearch  the identifier search, not null
   * @return the SQL, not null
   */
  protected String sqlSelectIdKeys(final ExternalIdSearch idSearch) {
    List<String> list = new ArrayList<String>();
    for (int i = 0; i < idSearch.size(); i++) {
      list.add("(key_scheme = :key_scheme" + i + " AND key_value = :key_value" + i + ") ");
    }
    return StringUtils.join(list, "OR ");
  }

  //-------------------------------------------------------------------------
  @Override
  public HistoricalTimeSeriesInfoDocument get(UniqueId uniqueId) {
    ArgumentChecker.notNull(uniqueId, "uniqueId");
    if (uniqueId.getVersion() != null && uniqueId.getVersion().contains("P")) {
      VersionCorrection vc = extractTimeSeriesInstants(uniqueId);
      return get(uniqueId.getObjectId(), vc);
    }
    return doGet(uniqueId, new HistoricalTimeSeriesDocumentExtractor(), "HistoricalTimeSeries");
  }

  //-------------------------------------------------------------------------
  @Override
  public HistoricalTimeSeriesInfoDocument get(final ObjectIdentifiable objectId, final VersionCorrection versionCorrection) {
    return doGetByOidInstants(objectId, versionCorrection, new HistoricalTimeSeriesDocumentExtractor(), "HistoricalTimeSeries");
  }

  //-------------------------------------------------------------------------
  @Override
  public HistoricalTimeSeriesInfoHistoryResult history(final HistoricalTimeSeriesInfoHistoryRequest request) {
    return doHistory(request, new HistoricalTimeSeriesInfoHistoryResult(), new HistoricalTimeSeriesDocumentExtractor());
  }

  //-------------------------------------------------------------------------
  @Override
  public HistoricalTimeSeriesInfoDocument add(HistoricalTimeSeriesInfoDocument document) {
    ArgumentChecker.notNull(document, "document");
    ArgumentChecker.notNull(document.getObject(), "document.info");
    ArgumentChecker.notNull(document.getObject().getName(), "document.info.name");
    ArgumentChecker.notNull(document.getObject().getDataField(), "document.info.dataField");
    ArgumentChecker.notNull(document.getObject().getDataSource(), "document.info.dataSource");
    ArgumentChecker.notNull(document.getObject().getDataProvider(), "document.info.dataProvider");
    ArgumentChecker.notNull(document.getObject().getObservationTime(), "document.info.observationTime");

    HistoricalTimeSeriesInfoSearchRequest request = new HistoricalTimeSeriesInfoSearchRequest();
    request.setDataField(document.getObject().getDataField());
    request.setDataSource(document.getObject().getDataSource());
    request.setDataProvider(document.getObject().getDataProvider());
    request.setObservationTime(document.getObject().getObservationTime());
    request.setExternalIdSearch(new ExternalIdSearch(document.getObject().getExternalIdBundle().toBundle(), ExternalIdSearchType.EXACT));
    HistoricalTimeSeriesInfoSearchResult result = search(request);
    if (result.getDocuments().size() > 0) {
      throw new DataDuplicationException("Unable to add as similar row exists already: " + result.getDocuments().get(0).getObjectId() + " matched " + request);
    }
    return super.add(document);
  }

  /**
   * Inserts a new document.
   *
   * @param document  the document, not null
   * @return the new document, not null
   */
  @Override
  protected HistoricalTimeSeriesInfoDocument insert(final HistoricalTimeSeriesInfoDocument document) {
    ArgumentChecker.notNull(document.getObject(), "document.info");
    ArgumentChecker.notNull(document.getObject().getName(), "document.info.name");
    ArgumentChecker.notNull(document.getObject().getDataField(), "document.info.dataField");
    ArgumentChecker.notNull(document.getObject().getDataSource(), "document.info.dataSource");
    ArgumentChecker.notNull(document.getObject().getDataProvider(), "document.info.dataProvider");
    ArgumentChecker.notNull(document.getObject().getObservationTime(), "document.info.observationTime");

    final long docId = nextId("hts_master_seq");
    final long docOid = (document.getUniqueId() != null ? extractOid(document.getUniqueId()) : docId);
    // the arguments for inserting into the table
    final ManageableHistoricalTimeSeriesInfo info = document.getObject();
    final DbMapSqlParameterSource docArgs = new DbMapSqlParameterSource()
      .addValue("doc_id", docId)
      .addValue("doc_oid", docOid)
      .addTimestamp("ver_from_instant", document.getVersionFromInstant())
      .addTimestampNullFuture("ver_to_instant", document.getVersionToInstant())
      .addTimestamp("corr_from_instant", document.getCorrectionFromInstant())
      .addTimestampNullFuture("corr_to_instant", document.getCorrectionToInstant())
      .addValue("name_id", getNameTable().ensure(info.getName()))
      .addValue("data_field_id", getDataFieldTable().ensure(info.getDataField()))
      .addValue("data_source_id", getDataSourceTable().ensure(info.getDataSource()))
      .addValue("data_provider_id", getDataProviderTable().ensure(info.getDataProvider()))
      .addValue("observation_time_id", getObservationTimeTable().ensure(info.getObservationTime()));
    // the arguments for inserting into the idkey tables
    final List<DbMapSqlParameterSource> assocList = new ArrayList<DbMapSqlParameterSource>();
    final List<DbMapSqlParameterSource> idKeyList = new ArrayList<DbMapSqlParameterSource>();
    final String sqlSelectIdKey = getElSqlBundle().getSql("SelectIdKey");
    for (ExternalIdWithDates id : info.getExternalIdBundle()) {
      final DbMapSqlParameterSource assocArgs = new DbMapSqlParameterSource()
        .addValue("doc_id", docId)
        .addValue("key_scheme", id.getExternalId().getScheme().getName())
        .addValue("key_value", id.getExternalId().getValue())
        .addValue("valid_from", DbDateUtils.toSqlDateNullFarPast(id.getValidFrom()))
        .addValue("valid_to", DbDateUtils.toSqlDateNullFarFuture(id.getValidTo()));
      assocList.add(assocArgs);
      if (getJdbcTemplate().queryForList(sqlSelectIdKey, assocArgs).isEmpty()) {
        // select avoids creating unecessary id, but id may still not be used
        final long idKeyId = nextId("hts_idkey_seq");
        final DbMapSqlParameterSource idkeyArgs = new DbMapSqlParameterSource()
          .addValue("idkey_id", idKeyId)
          .addValue("key_scheme", id.getExternalId().getScheme().getName())
          .addValue("key_value", id.getExternalId().getValue());
        idKeyList.add(idkeyArgs);
      }
    }

    // insert
    final String sqlDoc = getElSqlBundle().getSql("Insert", docArgs);
    final String sqlIdKey = getElSqlBundle().getSql("InsertIdKey");
    final String sqlDoc2IdKey = getElSqlBundle().getSql("InsertDoc2IdKey");
    getJdbcTemplate().update(sqlDoc, docArgs);
    getJdbcTemplate().batchUpdate(sqlIdKey, idKeyList.toArray(new DbMapSqlParameterSource[idKeyList.size()]));
    getJdbcTemplate().batchUpdate(sqlDoc2IdKey, assocList.toArray(new DbMapSqlParameterSource[assocList.size()]));

    // set the uniqueId
    final UniqueId uniqueId = createUniqueId(docOid, docId);
    info.setUniqueId(uniqueId);
    document.setUniqueId(uniqueId);
    document.getObject().setTimeSeriesObjectId(uniqueId.getObjectId().withValue(DATA_POINT_PREFIX + uniqueId.getValue()));
    return document;
  }

  //-------------------------------------------------------------------------

  public ManageableHistoricalTimeSeries getTimeSeries(UniqueId uniqueId) {
    ArgumentChecker.notNull(uniqueId, "uniqueId");
    checkScheme(uniqueId);

    final VersionCorrection vc;
    if (uniqueId.isVersioned() && uniqueId.getValue().startsWith(DATA_POINT_PREFIX)) {
      vc = extractTimeSeriesInstants(uniqueId);
    } else {
      vc = VersionCorrection.LATEST;
    }
    return getTimeSeries(uniqueId.getObjectId(), vc);
  }

  public ManageableHistoricalTimeSeries getTimeSeries(ObjectIdentifiable objectId, VersionCorrection versionCorrection) {
    HistoricalTimeSeriesGetFilter filter = HistoricalTimeSeriesGetFilter.ofRange(null, null);
    return getTimeSeries(objectId, versionCorrection, filter);
  }

  public ManageableHistoricalTimeSeries getTimeSeries(UniqueId uniqueId, HistoricalTimeSeriesGetFilter filter) {
    ArgumentChecker.notNull(uniqueId, "uniqueId");
    checkScheme(uniqueId);

    final VersionCorrection vc;
    if (uniqueId.isVersioned() && uniqueId.getValue().startsWith(DATA_POINT_PREFIX)) {
      vc = extractTimeSeriesInstants(uniqueId);
    } else {
      vc = VersionCorrection.LATEST;
    }
    return getTimeSeries(uniqueId.getObjectId(), vc, filter);
  }

  public ManageableHistoricalTimeSeries getTimeSeries(ObjectIdentifiable objectId, VersionCorrection versionCorrection, HistoricalTimeSeriesGetFilter filter) {
    return getDataPointsWorker().getTimeSeries(objectId, versionCorrection, filter);
  }

  //-------------------------------------------------------------------------

  @Override
  public UniqueId updateTimeSeriesDataPoints(final ObjectIdentifiable objectId, final LocalDateDoubleTimeSeries series) {
    return getDataPointsWorker().updateTimeSeriesDataPoints(objectId, series);
  }

  @Override
  public UniqueId correctTimeSeriesDataPoints(final ObjectIdentifiable objectId, final LocalDateDoubleTimeSeries series) {
    return getDataPointsWorker().correctTimeSeriesDataPoints(objectId, series);
  }

  @Override
  public UniqueId removeTimeSeriesDataPoints(final ObjectIdentifiable objectId, final LocalDate fromDateInclusive, final LocalDate toDateInclusive) {
    return getDataPointsWorker().removeTimeSeriesDataPoints(objectId, fromDateInclusive, toDateInclusive);
  }

  //-------------------------------------------------------------------------

  /**
   * Extracts the object row id from the object identifier.
   *
   * @param objectId  the object identifier, not null
   * @return the date, null if no point date
   */
  @Override
  protected long extractOid(ObjectIdentifiable objectId) {
    String value = objectId.getObjectId().getValue();
    if (value.startsWith(DATA_POINT_PREFIX)) {
      value = value.substring(DATA_POINT_PREFIX.length());
    }
    try {
      return Long.parseLong(value);
    } catch (RuntimeException ex) {
      throw new IllegalArgumentException("UniqueId is not from this master (non-numeric object id): " + objectId, ex);
    }
  }

  /**
   * Extracts the instants from the unique identifier.
   *
   * @param uniqueId  the unique identifier, not null
   * @return the instants, version, correction, not null
   */
  protected VersionCorrection extractTimeSeriesInstants(UniqueId uniqueId) {
    try {
      int pos = uniqueId.getVersion().indexOf('P');
      String verStr = uniqueId.getVersion().substring(0, pos);
      String corrStr = uniqueId.getVersion().substring(pos);
      Instant ver = Instant.parse(verStr);
      Instant corr = ver.plus(Duration.parse(corrStr));
      return VersionCorrection.of(ver, corr);
    } catch (RuntimeException ex) {
      throw new IllegalArgumentException("UniqueId is not from this master (invalid version): " + uniqueId, ex);
    }
  }

  //-------------------------------------------------------------------------

  /**
   * Mapper from SQL rows to a HistoricalTimeSeriesInfoDocument.
   */
  protected final class HistoricalTimeSeriesDocumentExtractor implements ResultSetExtractor<List<HistoricalTimeSeriesInfoDocument>> {
    private long _lastDocId = -1;
    private ManageableHistoricalTimeSeriesInfo _info;
    private List<HistoricalTimeSeriesInfoDocument> _documents = new ArrayList<HistoricalTimeSeriesInfoDocument>();

    @Override
    public List<HistoricalTimeSeriesInfoDocument> extractData(final ResultSet rs) throws SQLException, DataAccessException {
      while (rs.next()) {
        final long docId = rs.getLong("DOC_ID");
        if (_lastDocId != docId) {
          _lastDocId = docId;
          buildHistoricalTimeSeries(rs, docId);
        }
        final String idScheme = rs.getString("KEY_SCHEME");
        final String idValue = rs.getString("KEY_VALUE");
        final LocalDate validFrom = DbDateUtils.fromSqlDateNullFarPast(rs.getDate("KEY_VALID_FROM"));
        final LocalDate validTo = DbDateUtils.fromSqlDateNullFarFuture(rs.getDate("KEY_VALID_TO"));
        if (idScheme != null && idValue != null) {
          ExternalIdWithDates id = ExternalIdWithDates.of(ExternalId.of(idScheme, idValue), validFrom, validTo);
          _info.setExternalIdBundle(_info.getExternalIdBundle().withExternalId(id));
        }
      }
      return _documents;
    }

    private void buildHistoricalTimeSeries(final ResultSet rs, final long docId) throws SQLException {
      final long docOid = rs.getLong("DOC_OID");
      final Timestamp versionFrom = rs.getTimestamp("VER_FROM_INSTANT");
      final Timestamp versionTo = rs.getTimestamp("VER_TO_INSTANT");
      final Timestamp correctionFrom = rs.getTimestamp("CORR_FROM_INSTANT");
      final Timestamp correctionTo = rs.getTimestamp("CORR_TO_INSTANT");
      final String name = rs.getString("NAME");
      final String dataField = rs.getString("DATA_FIELD");
      final String dataSource = rs.getString("DATA_SOURCE");
      final String dataProvider = rs.getString("DATA_PROVIDER");
      final String observationTime = rs.getString("OBSERVATION_TIME");

      UniqueId uniqueId = createUniqueId(docOid, docId);
      _info = new ManageableHistoricalTimeSeriesInfo();
      _info.setUniqueId(uniqueId);
      _info.setName(name);
      _info.setDataField(dataField);
      _info.setDataSource(dataSource);
      _info.setDataProvider(dataProvider);
      _info.setObservationTime(observationTime);
      _info.setExternalIdBundle(ExternalIdBundleWithDates.EMPTY);
      _info.setTimeSeriesObjectId(uniqueId.getObjectId().withValue(DATA_POINT_PREFIX + uniqueId.getValue()));

      HistoricalTimeSeriesInfoDocument doc = new HistoricalTimeSeriesInfoDocument(_info);
      doc.setVersionFromInstant(DbDateUtils.fromSqlTimestamp(versionFrom));
      doc.setVersionToInstant(DbDateUtils.fromSqlTimestampNullFarFuture(versionTo));
      doc.setCorrectionFromInstant(DbDateUtils.fromSqlTimestamp(correctionFrom));
      doc.setCorrectionToInstant(DbDateUtils.fromSqlTimestampNullFarFuture(correctionTo));
      _documents.add(doc);
    }
  }

  @Override
  public AbstractHistoryResult<HistoricalTimeSeriesInfoDocument> historyByVersionsCorrections(AbstractHistoryRequest request) {
    HistoricalTimeSeriesInfoHistoryRequest historyRequest = new HistoricalTimeSeriesInfoHistoryRequest();
    historyRequest.setCorrectionsFromInstant(request.getCorrectionsFromInstant());
    historyRequest.setCorrectionsToInstant(request.getCorrectionsToInstant());
    historyRequest.setVersionsFromInstant(request.getVersionsFromInstant());
    historyRequest.setVersionsToInstant(request.getVersionsToInstant());
    historyRequest.setObjectId(request.getObjectId());
    return history(historyRequest);
  }
}<|MERGE_RESOLUTION|>--- conflicted
+++ resolved
@@ -240,10 +240,6 @@
     }
     args.addValue("paging_offset", request.getPagingRequest().getFirstItem());
     args.addValue("paging_fetch", request.getPagingRequest().getPagingSize());
-<<<<<<< HEAD
-
-=======
->>>>>>> beab27de
     String[] sql = {getElSqlBundle().getSql("Search", args), getElSqlBundle().getSql("SearchCount", args)};
     searchWithPaging(request.getPagingRequest(), sql, args, new HistoricalTimeSeriesDocumentExtractor(), result);
     return result;
