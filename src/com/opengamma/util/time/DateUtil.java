/**
 * Copyright (C) 2009 - 2010 by OpenGamma Inc.
 * 
 * Please see distribution for license.
 */
package com.opengamma.util.time;

import java.sql.Timestamp;

import javax.time.Instant;
import javax.time.InstantProvider;
import javax.time.TimeSource;
import javax.time.calendar.Calendrical;
import javax.time.calendar.Clock;
import javax.time.calendar.DateProvider;
import javax.time.calendar.DayOfWeek;
import javax.time.calendar.ISOChronology;
import javax.time.calendar.LocalDate;
import javax.time.calendar.LocalDateTime;
import javax.time.calendar.LocalTime;
import javax.time.calendar.TimeProvider;
import javax.time.calendar.TimeZone;
import javax.time.calendar.ZonedDateTime;
import javax.time.calendar.format.DateTimeFormatter;
import javax.time.calendar.format.DateTimeFormatterBuilder;
import javax.time.calendar.format.DateTimeFormatterBuilder.SignStyle;

import com.opengamma.OpenGammaRuntimeException;
import com.opengamma.util.ArgumentChecker;

/**
 * Utility class for dates.
 */
public class DateUtil {

  /**
   * The number of seconds in one day.
   */
  public static final long SECONDS_PER_DAY = 86400L;
  /**
   * The number of days in one year (estimated as 365.25).
   */
  //TODO change this to 365.2425 to be consistent with JSR-310
  public static final double DAYS_PER_YEAR = 365.25;
  /**
   * The number of milliseconds in one day.
   */
  public static final long MILLISECONDS_PER_DAY = SECONDS_PER_DAY * 1000;
  /**
   * The number of seconds in one year.
   */
  public static final long SECONDS_PER_YEAR = (long) (SECONDS_PER_DAY * DAYS_PER_YEAR);
  /**
   * The number of milliseconds in one year.
   */
  public static final long MILLISECONDS_PER_YEAR = SECONDS_PER_YEAR * 1000;
  /**
   * A formatter for yyyyMMdd.
   */
  private static final DateTimeFormatter YYYYMMDD_LOCAL_DATE;
  static {
    YYYYMMDD_LOCAL_DATE = new DateTimeFormatterBuilder()
          .appendValue(ISOChronology.yearRule(), 4, 10, SignStyle.EXCEEDS_PAD)
          .appendValue(ISOChronology.monthOfYearRule(), 2)
          .appendValue(ISOChronology.dayOfMonthRule(), 2)
          .toFormatter();
  }

  /**
   * Returns endDate - startDate in years, where a year is defined as 365.25 days.
   * 
   * @param startDate  the start date, not null
   * @param endDate  the end date, not null
   * @return the difference in years
   * @throws IllegalArgumentException if either date is null
   */
  public static double getDifferenceInYears(final InstantProvider startDate, final InstantProvider endDate) {
    if (startDate == null) {
      throw new IllegalArgumentException("Start date was null");
    }
    if (endDate == null) {
      throw new IllegalArgumentException("End date was null");
    }
    return (double) (endDate.toInstant().toEpochMillisLong() - startDate.toInstant().toEpochMillisLong()) / MILLISECONDS_PER_YEAR;
  }

  /**
   * Returns endDate - startDate in years, where a year-length is specified.
   * 
   * @param startDate  the start date, not null
   * @param endDate  the end date, not null
   * @param daysPerYear  the number of days in the year for calculation
   * @return the difference in years
   * @throws IllegalArgumentException if either date is null
   */
  public static double getDifferenceInYears(final InstantProvider startDate, final InstantProvider endDate, final double daysPerYear) {
    if (startDate == null) {
      throw new IllegalArgumentException("Start date was null");
    }
    if (endDate == null) {
      throw new IllegalArgumentException("End date was null");
    }
    return (endDate.toInstant().toEpochMillisLong() - startDate.toInstant().toEpochMillisLong()) / MILLISECONDS_PER_DAY / daysPerYear;
  }

  //-------------------------------------------------------------------------
  /**
   * Method that allows a fraction of a year to be added to a date. If the
   * yearFraction that is used does not give an integer number of seconds, it is
   * rounded to the nearest nanosecond. Note that the number of days in a year
   * is defined to be 365.25.
   * 
   * @param startDate  the start date, not null
   * @param yearFraction  the fraction of a year
   * @return the calculated instant, not null
   * @throws IllegalArgumentException if the date is null
   */
  public static Instant getDateOffsetWithYearFraction(final InstantProvider startDate, final double yearFraction) {
    if (startDate == null) {
      throw new IllegalArgumentException("Date was null");
    }
    final long nanos = Math.round(1e9 * SECONDS_PER_YEAR * yearFraction);
    return startDate.toInstant().plusNanos(nanos);
  }

  /**
   * Method that allows a fraction of a year to be added to a date. If the
   * yearFraction that is used does not give an integer number of seconds, it is
   * rounded to the nearest nanosecond. Note that the number of days in a year
   * is defined to be 365.25.
   * 
   * @param startDate  the start date, not null
   * @param yearFraction  the fraction of a year
   * @return the calculated date-time, not null
   * @throws IllegalArgumentException if the date is null
   */
  public static ZonedDateTime getDateOffsetWithYearFraction(final ZonedDateTime startDate, final double yearFraction) {
    if (startDate == null) {
      throw new IllegalArgumentException("Date was null");
    }
    final Instant instant = startDate.toInstant();
    final InstantProvider offsetDate = getDateOffsetWithYearFraction(instant, yearFraction);
    return ZonedDateTime.ofInstant(offsetDate, startDate.getZone());
  }

  /**
   * Method that allows a fraction of a year to be added to a date. If the
   * yearFraction that is used does not give an integer number of seconds, it is
   * rounded to the nearest nanosecond.
   * 
   * @param startDate  the start date, not null
   * @param yearFraction  the fraction of a year
   * @param daysPerYear  the number of days in the year for calculation
   * @return the calculated instant, not null
   * @throws IllegalArgumentException if the date is null
   */
  public static Instant getDateOffsetWithYearFraction(final InstantProvider startDate, final double yearFraction, final double daysPerYear) {
    if (startDate == null) {
      throw new IllegalArgumentException("Date was null");
    }
    final long nanos = Math.round(1e9 * SECONDS_PER_DAY * daysPerYear * yearFraction);
    return startDate.toInstant().plusNanos(nanos);
  }

  /**
   * Method that allows a fraction of a year to be added to a date. If the
   * yearFraction that is used does not give an integer number of seconds, it is
   * rounded to the nearest nanosecond.
   * 
   * @param startDate  the start date, not null
   * @param yearFraction  the fraction of a year
   * @param daysPerYear  the number of days in the year for calculation
   * @return the calculated date-time, not null
   * @throws IllegalArgumentException if the date is null
   */
  public static ZonedDateTime getDateOffsetWithYearFraction(final ZonedDateTime startDate, final double yearFraction, final double daysPerYear) {
    if (startDate == null) {
      throw new IllegalArgumentException("Date was null");
    }
    final Instant instant = startDate.toInstant();
    final InstantProvider offsetDate = getDateOffsetWithYearFraction(instant, yearFraction, daysPerYear);
    return ZonedDateTime.ofInstant(offsetDate, startDate.getZone());
  }

  //-------------------------------------------------------------------------
  /**
   * Returns a UTC date given year, month, day with the time set to midnight (UTC).
   * 
   * @param year  the year
   * @param month  the month
   * @param day  the day of month
   * @return the date-time, not null
   */
  public static ZonedDateTime getUTCDate(final int year, final int month, final int day) {
    return ZonedDateTime.of(LocalDateTime.ofMidnight(year, month, day), TimeZone.UTC);
  }

  /**
   * Returns a UTC date given year, month, day, hour and minutes.
   * 
   * @param year  the year
   * @param month  the month
   * @param day  the day of month
   * @param hour  the hour
   * @param minute  the minute
   * @return the date-time, not null
   */
  public static ZonedDateTime getUTCDate(final int year, final int month, final int day, final int hour, final int minute) {
    return ZonedDateTime.of(LocalDateTime.of(year, month, day, hour, minute), TimeZone.UTC);
  }

  /**
   * Returns a date given year, month, day, hour, minutes and the name of the time zone.
   * 
   * @param year  the year
   * @param month  the month
   * @param day  the day of month
   * @param hour  the hour
   * @param minute  the minute
   * @param timeZone  the zone, not null
   * @return the date-time, not null
   */
  public static ZonedDateTime getDateInTimeZone(final int year, final int month, final int day, final int hour, final int minute, final String timeZone) {
    return ZonedDateTime.of(LocalDateTime.of(year, month, day, hour, minute), TimeZone.of("London"));  // TODO: use zone id
  }

  //-------------------------------------------------------------------------
  /**
   * Determines whether the ZonedDateTime is in a leap year.
   * 
   * @param dateProvider  the date to check, not null
   * @return true if the date is in a leap year
   * @throws IllegalArgumentException if the date is null
   */
  public static boolean isLeapYear(final DateProvider dateProvider) {
    if (dateProvider == null) {
      throw new IllegalArgumentException("Date must not be null");
    }
    LocalDate date = LocalDate.of(dateProvider);
    return ISOChronology.isLeapYear(date.getYear());
  }

  /**
   * Calculates the exact number of 24 hour days in between two dates.
   * Accounts for dates being in different time zones.
   * 
   * @param startDate  the start date, not null
   * @param endDate  the end date, not null
   * @return the exact fraction of days between two dates
   * @throws IllegalArgumentException if the date is null
   */
  public static double getExactDaysBetween(final ZonedDateTime startDate, final ZonedDateTime endDate) {
    // TODO: was 24-hour days intended?
    if (startDate == null) {
      throw new IllegalArgumentException("Start date was null");
    }
    if (endDate == null) {
      throw new IllegalArgumentException("End date was null");
    }
    return (endDate.toInstant().getEpochSeconds() - startDate.toInstant().getEpochSeconds()) / SECONDS_PER_DAY;
  }

  /**
   * Calculates the number of days in between two dates.
   * 
   * @param startDate  the start date, not null
   * @param includeStart  whether to include the start
   * @param endDate  the end date, not null
   * @param includeEnd  whether to include the end
   * @return the number of days between two dates
   * @throws IllegalArgumentException if the date is null
   */
  public static int getDaysBetween(final ZonedDateTime startDate, final boolean includeStart, final ZonedDateTime endDate, final boolean includeEnd) {
    if (startDate == null) {
      throw new IllegalArgumentException("Start date was null");
    }
    if (endDate == null) {
      throw new IllegalArgumentException("End date was null");
    }
    LocalDate date = startDate.toLocalDate();
    LocalDate localEndDate = endDate.toLocalDate();
    int mult = 1;
    if (startDate.isAfter(endDate)) {
      date = endDate.toLocalDate();
      localEndDate = startDate.toLocalDate();
      mult = -1;
    }
    int result = includeStart ? 1 : 0;
    while (!date.equals(localEndDate)) {
      date = date.plusDays(1);
      result++;
    }
    return mult * (includeEnd ? result : result - 1);
  }

  /**
   * Prints the date in yyyyMMdd format.
   * @param date  the date, not null
   * @return the date as a string, not null
   * @throws IllegalArgumentException if the date is null
   */
  public static String printYYYYMMDD(Calendrical date) {
    if (date == null) {
      throw new IllegalArgumentException("date was null");
    }
    return YYYYMMDD_LOCAL_DATE.print(date);
  }

  /**
   * Gets the previous Monday to Friday week-day before now.
   * @return the date, not null
   */
  public static LocalDate previousWeekDay() {
    Clock clock = Clock.system(TimeZone.UTC);
    return previousWeekDay(clock.today());
  }

  /**
   * Gets the previous Monday to Friday week-day before now.
   * @param startDate  the date to start from
   * @return the date, not null
   */
  public static LocalDate previousWeekDay(LocalDate startDate) {
    if (startDate == null) {
      throw new IllegalArgumentException("date was null");
    }
    LocalDate previous = null;
    DayOfWeek dayOfWeek = startDate.getDayOfWeek();
    switch(dayOfWeek)  {
      case MONDAY:
        previous = startDate.minusDays(3);
        break;
      case TUESDAY:
      case WEDNESDAY:
      case THURSDAY:
      case FRIDAY:
      case SATURDAY:
        previous = startDate.minusDays(1);
        break;
      case SUNDAY:
        previous = startDate.minusDays(2);
        break;
      default :
        throw new OpenGammaRuntimeException("Unrecognised day of the week");
    }
    return previous;
  }

  /**
   * Converts a date in integer YYYYMMDD representation to epoch millis.
   * @param date in integer YYYYMMDD representation
   * @return the epoch millis
   */
  public static long getUTCEpochMilis(int date) {
    LocalDate localDate = YYYYMMDD_LOCAL_DATE.parse(String.valueOf(date), LocalDate.rule()); 
    return localDate.toEpochDays() * 24 * 60 * 60 * 1000;
  }

  /**
   * Converts a date in integer YYYYMMDD representation to a UTC date-time.
   * @param date in integer YYYYMMDD representation
   * @return the date-time, not null
   */
  public static ZonedDateTime toZonedDateTimeUTC(int date) {
    LocalDate localDate = YYYYMMDD_LOCAL_DATE.parse(String.valueOf(date), LocalDate.rule());
    ZonedDateTime zonedDateTime = getUTCDate(localDate.getYear(), localDate.getMonthOfYear().getValue(), localDate.getDayOfMonth());
    return zonedDateTime;
  }

  /**
   * Converts a date in integer YYYYMMDD representation to a date.
   * @param date in integer YYYYMMDD representation
   * @return the date, not null
   */
  public static LocalDate toLocalDate(int date) {
    return toLocalDate(String.valueOf(date));
  }

  /**
   * Converts a date in string YYYYMMDD representation to epoch millis.
   * @param date in YYYYMMDD representation, not null
   * @return the date
   */
  public static LocalDate toLocalDate(String date) {
    ArgumentChecker.notNull(date, "date");
    return YYYYMMDD_LOCAL_DATE.parse(date, LocalDate.rule());
  }

  //-------------------------------------------------------------------------
  // REVIEW kirk 2010-04-29 -- This is a candidate for inclusion as an easier thing in JSR-310.
  /**
   * Creates a clock with a fixed time-source and default time-zone.
   * @param epochMilliseconds  the epoch millis
   * @return the clock, not null
   */
  public static Clock epochFixedClockDefaultZone(long epochMilliseconds) {
    Instant instant = Instant.ofEpochMillis(epochMilliseconds);
    TimeSource timeSource = TimeSource.fixed(instant);
    Clock clock = Clock.clockDefaultZone(timeSource);
    return clock;
  }

  // REVIEW kirk 2010-04-29 -- This is a candidate for inclusion as an easier thing in JSR-310.
  /**
   * Creates a clock with a fixed time-source and UTC time-zone.
   * @param epochMilliseconds  the epoch millis
   * @return the clock, not null
   */
  public static Clock epochFixedClockUTC(long epochMilliseconds) {
    Instant instant = Instant.ofEpochMillis(epochMilliseconds);
    TimeSource timeSource = TimeSource.fixed(instant);
    Clock clock = Clock.clock(timeSource, TimeZone.UTC);
    return clock;
  }


  // TODO useful to have methods such as # weeks between.

  //-------------------------------------------------------------------------
  /**
   * The maximum SQL time-stamp, used as far-future in the database.
   */
  @SuppressWarnings("deprecation")
  public static final Timestamp MAX_SQL_TIMESTAMP = new Timestamp(9999 - 1900, 11, 31, 23, 59, 59, 999999999);
  /**
   * The maximum instant, used as far-future in the database.
   */
  public static final Instant MAX_INSTANT = fromSqlTimestamp(MAX_SQL_TIMESTAMP);

  /**
   * Creates a time-stamp from an instant.
   * @param instantProvider  the instant to convert, not null
   * @return the time-stamp, not null
   */
  public static Timestamp toSqlTimestamp(InstantProvider instantProvider) {
    Instant instant = Instant.of(instantProvider);
    Timestamp timestamp = new Timestamp(instant.toEpochMillisLong());
    timestamp.setNanos(instant.getNanoOfSecond());
    return timestamp;
  }
<<<<<<< HEAD
  
  /**
   * Creates a time-stamp from a ZonedDateTime.
   * @param zonedDateTime  the ZonedDateTime to convert, not null
   * @return the time-stamp, not null
   */
  public static Timestamp toSqlTimestamp(ZonedDateTime zonedDateTime) {
    return toSqlTimestamp(zonedDateTime.toInstant());
  }
  
  /**
   * Creates a time-stamp from a OffsetDateTime.
   * @param offsetDateTime  the OffsetDateTime to convert, not null
   * @return the time-stamp, not null
   */
  public static Timestamp toSqlTimestamp(OffsetDateTime offsetDateTime) {
    return toSqlTimestamp(offsetDateTime.toInstant());
  }
=======
>>>>>>> e7a617a5

  /**
   * Creates an instant from a time-stamp.
   * @param timestamp  the time-stamp to convert, not null
   * @return the instant, null if latest
   */
  public static Instant fromSqlTimestamp(Timestamp timestamp) {
    if (timestamp.equals(MAX_SQL_TIMESTAMP)) {
      return null;
    }
    long seconds = timestamp.getTime() / 1000;
    int nanos = timestamp.getNanos();
    return Instant.ofEpochSeconds(seconds, nanos);
  }

  /**
   * Creates a SQL date from a LocalDate.
   * @param dateProvider  the date to convert, not null
   * @return the SQL date, not null
   */
  @SuppressWarnings("deprecation")
  public static java.sql.Date toSqlDate(DateProvider dateProvider) {
    LocalDate date = LocalDate.of(dateProvider);
    return new java.sql.Date(date.getYear() - 1900, date.getMonthOfYear().getValue() - 1, date.getDayOfMonth());
  }

  /**
   * Creates a SQL time from an OffsetTime.
   * @param timeProvider  the time to convert, not null
   * @return the SQL time, not null
   */
  @SuppressWarnings("deprecation")
  public static java.sql.Time toSqlTime(TimeProvider timeProvider) {
    LocalTime time = LocalTime.of(timeProvider);
    return new java.sql.Time(time.getHourOfDay(), time.getMinuteOfHour(), time.getSecondOfMinute());
  }

}<|MERGE_RESOLUTION|>--- conflicted
+++ resolved
@@ -19,6 +19,8 @@
 import javax.time.calendar.LocalDateTime;
 import javax.time.calendar.LocalTime;
 import javax.time.calendar.TimeProvider;
+import javax.time.calendar.OffsetDateTime;
+import javax.time.calendar.OffsetTime;
 import javax.time.calendar.TimeZone;
 import javax.time.calendar.ZonedDateTime;
 import javax.time.calendar.format.DateTimeFormatter;
@@ -438,7 +440,6 @@
     timestamp.setNanos(instant.getNanoOfSecond());
     return timestamp;
   }
-<<<<<<< HEAD
   
   /**
    * Creates a time-stamp from a ZonedDateTime.
@@ -457,8 +458,6 @@
   public static Timestamp toSqlTimestamp(OffsetDateTime offsetDateTime) {
     return toSqlTimestamp(offsetDateTime.toInstant());
   }
-=======
->>>>>>> e7a617a5
 
   /**
    * Creates an instant from a time-stamp.
