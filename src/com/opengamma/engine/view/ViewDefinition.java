/**
 * Copyright (C) 2009 - 2009 by OpenGamma Inc.
 *
 * Please see distribution for license.
 */
package com.opengamma.engine.view;

import java.io.Serializable;
import java.util.ArrayList;
import java.util.Collection;
import java.util.Collections;
import java.util.Map;
import java.util.Set;
import java.util.TreeMap;
import java.util.TreeSet;

import org.apache.commons.lang.ObjectUtils;

import com.opengamma.id.UniqueIdentifier;
import com.opengamma.livedata.msg.UserPrincipal;
import com.opengamma.util.ArgumentChecker;

/**
 * The encapsulated logic that controls how precisely a view is to be constructed
 * and computed.
 */
public class ViewDefinition implements Serializable {
<<<<<<< HEAD
   
=======
  
  /**
   * Fudge message key for the name.
   */
  public static final String NAME_KEY = "name";
  /**
   * Fudge message key for the portfolioId.
   */
  public static final String PORTFOLIO_ID_KEY = "portfolioId";
  /**
   * Fudge message key for the liveDataUser.
   */
  public static final String USER_KEY = "user";
  /**
   * Fudge message key for the resultModelDefinition.
   */
  public static final String RESULT_MODEL_DEFINITION_KEY = "resultModelDefinition";
  /**
   * Fudge message key for the portfolioId.
   */
  public static final String DELTA_RECALCULATION_PERIOD_KEY = "deltaRecalculationPeriod";
  /**
   * Fudge message key for the liveDataUser.
   */
  public static final String FULL_RECALCULATION_PERIOD_KEY = "fullRecalculationPeriod";
  /**
   * Fudge message key for the liveDataUser.
   */
  public static final String CALCULATION_CONFIGURATIONS_BY_NAME_KEY = "calculationConfigurationsByName";
  
  
  
>>>>>>> 7c628a20
  private final String _name;
  private final UniqueIdentifier _portfolioId;
  private final UserPrincipal _liveDataUser;
  
<<<<<<< HEAD
=======
  private final ResultModelDefinition _resultModelDefinition;
  
>>>>>>> 7c628a20
  /** 
   * A delta recomputation of the view should be performed at this interval.
   * Milliseconds.
   * 0 = can be performed as often as there is CPU resources for.
   * Null = delta recomputation only needs to be performed if underlying
   * market data changes.  
   */
  private Long _deltaRecalculationPeriod;
  
  /** 
   * A full recomputation of the view should be performed at this interval 
   * (i.e., no delta vs. previous result should be used).
   * Milliseconds.
   * 0 = each computation should be a full recomputation.
   * Null = no full recomputation needs to be performed - previous result can always be used
   */ 
  private Long _fullRecalculationPeriod;
  
  private final Map<String, ViewCalculationConfiguration> _calculationConfigurationsByName =
    new TreeMap<String, ViewCalculationConfiguration>();
  
<<<<<<< HEAD
  /**
   * Constructs an instance.
   * 
   * @param name  the name of the view definition
   * @param portfolioId  the unique identifier of the reference portfolio for this view definition
   * @param userName  the name of the user who owns the view definition
   */
  public ViewDefinition(String name, UniqueIdentifier portfolioId, String userName) {
    ArgumentChecker.notNull(name, "View name");
    ArgumentChecker.notNull(portfolioId, "Portfolio id");
    ArgumentChecker.notNull(userName, "User name");
    
    _name = name;
    _portfolioId = portfolioId;
    _liveDataUser = UserPrincipal.getLocalUser(userName);
=======
  public ViewDefinition(String name, 
      UniqueIdentifier portfolioId, 
      String userName) {
    this(name, portfolioId, UserPrincipal.getLocalUser(userName), new ResultModelDefinition());
>>>>>>> 7c628a20
  }
  
  public ViewDefinition(String name, 
      UniqueIdentifier portfolioId, 
      UserPrincipal liveDataUser) {
    this(name, portfolioId, liveDataUser, new ResultModelDefinition());
  }
  
  public ViewDefinition(String name, 
      UniqueIdentifier portfolioId, 
      UserPrincipal liveDataUser,
      ResultModelDefinition resultModelDefinition) {
    ArgumentChecker.notNull(name, "View name");
    ArgumentChecker.notNull(portfolioId, "Portfolio id");
    ArgumentChecker.notNull(liveDataUser, "User name");
    ArgumentChecker.notNull(resultModelDefinition, "Result model definition");
    
    _name = name;
    _portfolioId = portfolioId;
    _liveDataUser = liveDataUser;
    _resultModelDefinition = resultModelDefinition;
  }
  
  /**
   * Gets a set containing every portfolio output that is required, across all calculation configurations, regardless
   * of the security type(s) on which the output is required. These are outputs produced at the position and aggregate
   * position level, with respect to the reference portfolio. 
   * 
   * @return  a set of every required portfolio output across all calculation configurations, not null
   */
  public Set<String> getAllPortfolioRequirements() {
    Set<String> requirements = new TreeSet<String>();
    for (ViewCalculationConfiguration calcConfig : _calculationConfigurationsByName.values()) {
      requirements.addAll(calcConfig.getAllPortfolioRequirements());
    }
    return requirements;
  }

  public String getName() {
    return _name;
  }
  
  /**
   * Gets the unique identifier of the reference portfolio for this view. This is the portfolio on which position-level
   * calculations will be performed.
   * 
   * @return  the unique identifier of the reference portfolio, possibly null.
   */
  public UniqueIdentifier getPortfolioId() {
    return _portfolioId;
  }
  
  /**
   * @return The LiveData user should be used to create 
   * LiveData subscriptions. It is thus a kind of 'super-user'
   * and ensures that the View can be materialized even without
   * any end user trying to use it.
   * <p>
   * Authenticating the end users of the View (of which there can be many) 
   * is a separate matter entirely and has nothing to do with this user.  
   */
  public UserPrincipal getLiveDataUser() {
    return _liveDataUser;
  }
  
  public Collection<ViewCalculationConfiguration> getAllCalculationConfigurations() {
    return new ArrayList<ViewCalculationConfiguration>(_calculationConfigurationsByName.values());
  }
  
  public Set<String> getAllCalculationConfigurationNames() {
    return Collections.unmodifiableSet(_calculationConfigurationsByName.keySet());
  }
  
  public Map<String, ViewCalculationConfiguration> getAllCalculationConfigurationsByName() {
    return Collections.unmodifiableMap(_calculationConfigurationsByName);
  }
  
  public ViewCalculationConfiguration getCalculationConfiguration(String configurationName) {
    return _calculationConfigurationsByName.get(configurationName);
  }
  
  public void addViewCalculationConfiguration(ViewCalculationConfiguration calcConfig) {
    ArgumentChecker.notNull(calcConfig, "calculation configuration");
    ArgumentChecker.notNull(calcConfig.getName(), "Configuration name");
    _calculationConfigurationsByName.put(calcConfig.getName(), calcConfig);
  }
  
  public void addPortfolioRequirement(String calculationConfigurationName, String securityType, String requirementName) {
    ViewCalculationConfiguration calcConfig = _calculationConfigurationsByName.get(calculationConfigurationName);
    if (calcConfig == null) {
      calcConfig = new ViewCalculationConfiguration(this, calculationConfigurationName);
      _calculationConfigurationsByName.put(calculationConfigurationName, calcConfig);
    }
    calcConfig.addPortfolioRequirement(securityType, requirementName);
  }

  /**
   * @return A delta recomputation of the view should be performed at this interval.
   * Milliseconds.
   * 0 = can be performed as often as there is CPU resources for.
   * Null = delta recomputation only needs to be performed if underlying
   * market data changes.
   */
  public Long getDeltaRecalculationPeriod() {
    return _deltaRecalculationPeriod;
  }

  /**
   * @param minimumRecalculationPeriod the minimumRecalculationPeriod to set, milliseconds
   */
  public void setDeltaRecalculationPeriod(Long minimumRecalculationPeriod) {
    _deltaRecalculationPeriod = minimumRecalculationPeriod;
  }

  /**
   * @return A full recomputation of the view should be performed at this interval 
   * (i.e., no delta vs. previous result should be used).
   * Milliseconds.
   * 0 = each computation should be a full recomputation.
   * Null = no full recomputation needs to be performed - previous result can always be used
   */
  public Long getFullRecalculationPeriod() {
    return _fullRecalculationPeriod;
  }

  /**
   * @param fullRecalculationPeriod the fullRecalculationPeriod to set, milliseconds
   */
  public void setFullRecalculationPeriod(Long fullRecalculationPeriod) {
    _fullRecalculationPeriod = fullRecalculationPeriod;
  }
<<<<<<< HEAD
=======
  
  public ResultModelDefinition getResultModelDefinition() {
    return _resultModelDefinition;
  }

  /**
   * Serializes this ViewDefinition to a Fudge message.
   * @param factory  the Fudge context, not null
   * @return the Fudge message, not null
   */
  public FudgeFieldContainer toFudgeMsg(FudgeMessageFactory factory) {
    ArgumentChecker.notNull(factory, "Fudge Context");
    MutableFudgeFieldContainer msg = factory.newMessage();
    msg.add(NAME_KEY, getName());
    msg.add(PORTFOLIO_ID_KEY, getPortfolioId().toFudgeMsg(factory));
    msg.add(USER_KEY, getLiveDataUser().toFudgeMsg(factory));
    msg.add(RESULT_MODEL_DEFINITION_KEY, getResultModelDefinition().toFudgeMsg(factory));
    if (_deltaRecalculationPeriod != null) {
      msg.add(DELTA_RECALCULATION_PERIOD_KEY, _deltaRecalculationPeriod);
    }
    if (_deltaRecalculationPeriod != null) {
      msg.add(FULL_RECALCULATION_PERIOD_KEY, _fullRecalculationPeriod);
    }
    
    for (ViewCalculationConfiguration calConfig : _calculationConfigurationsByName.values()) {
      msg.add(CALCULATION_CONFIGURATIONS_BY_NAME_KEY, calConfig.toFudgeMsg(factory));
    }
    return msg;
  }

  /**
   * Deserializes this ViewDefinition from a Fudge message.
   * @param msg  the Fudge message, not null
   * @return the ViewDefinition, not null
   */
  public static ViewDefinition fromFudgeMsg(FudgeFieldContainer msg) {
    String name = msg.getString(NAME_KEY);
    
    FudgeFieldContainer portfolioIdMsg = msg.getMessage(PORTFOLIO_ID_KEY);
    String scheme = portfolioIdMsg.getString(UniqueIdentifier.SCHEME_FUDGE_FIELD_NAME);
    String value = portfolioIdMsg.getString(UniqueIdentifier.VALUE_FUDGE_FIELD_NAME);
    String version = portfolioIdMsg.getString(UniqueIdentifier.VERSION_FUDGE_FIELD_NAME);
    UniqueIdentifier portfolioId = UniqueIdentifier.of(scheme, value, version);
    
    FudgeFieldContainer userMessage = msg.getMessage(USER_KEY);
    UserPrincipal liveDataUser = UserPrincipal.fromFudgeMsg(userMessage);
    
    FudgeFieldContainer resultModelDefinitionMessage = msg.getMessage(RESULT_MODEL_DEFINITION_KEY);
    ResultModelDefinition resultModelDefinition = ResultModelDefinition.fromFudgeMsg(resultModelDefinitionMessage);

    ViewDefinition result = new ViewDefinition(name, portfolioId, liveDataUser, resultModelDefinition);
    
    if (msg.hasField(DELTA_RECALCULATION_PERIOD_KEY)) {
      result._deltaRecalculationPeriod = msg.getLong(DELTA_RECALCULATION_PERIOD_KEY);
    }
    if (msg.hasField(FULL_RECALCULATION_PERIOD_KEY)) {
      result._fullRecalculationPeriod = msg.getLong(FULL_RECALCULATION_PERIOD_KEY);
    }
    for (FudgeField field : msg.getAllByName(CALCULATION_CONFIGURATIONS_BY_NAME_KEY)) {
      FudgeFieldContainer calConfigMsg = (FudgeFieldContainer) field.getValue();
      String calConfigName = calConfigMsg.getString(ViewCalculationConfiguration.NAME_KEY);
      for (FudgeField reqBySecType : calConfigMsg.getAllByName(ViewCalculationConfiguration.REQUIREMENTS_BY_SECURITY_TYPE_KEY)) {
        FudgeFieldContainer reqBySecTypeMsg = (FudgeFieldContainer) reqBySecType.getValue();
        String securityType = reqBySecTypeMsg.getString(ViewCalculationConfiguration.SECURITY_TYPE_KEY);
        for (FudgeField fudgeField : reqBySecTypeMsg.getAllByName(ViewCalculationConfiguration.DEFINITIONS_KEY)) {
          String definition = (String) fudgeField.getValue();
          result.addValueDefinition(calConfigName, securityType, definition);
        }
      }
    }
    
    return result;
  }
>>>>>>> 7c628a20

  @Override
  public int hashCode() {
    final int prime = 31;
    int result = 1;
    result = prime * result + ObjectUtils.hashCode(getName());
    result = prime * result + ObjectUtils.hashCode(getPortfolioId());
    result = prime * result + ObjectUtils.hashCode(getLiveDataUser());
    return result;
  }

  @Override
  public boolean equals(Object obj) {
    if (this == obj) {
      return true;
    }
<<<<<<< HEAD
    
    if (!(obj instanceof ViewDefinition)) {
      return false;
    }
    
    ViewDefinition other = (ViewDefinition) obj;
    boolean basicPropertiesEqual = ObjectUtils.equals(getName(), other.getName()) 
      && ObjectUtils.equals(getPortfolioId(), other.getPortfolioId())
      && ObjectUtils.equals(getLiveDataUser(), other.getLiveDataUser())
      && ObjectUtils.equals(_deltaRecalculationPeriod, other._deltaRecalculationPeriod)
      && ObjectUtils.equals(_fullRecalculationPeriod, other._fullRecalculationPeriod)
      && ObjectUtils.equals(getAllCalculationConfigurationNames(), other.getAllCalculationConfigurationNames());
    if (!basicPropertiesEqual) {
      return false;
    }
    
    for (ViewCalculationConfiguration localCalcConfig : _calculationConfigurationsByName.values()) {
      ViewCalculationConfiguration otherCalcConfig = other.getCalculationConfiguration(localCalcConfig.getName());
      if (!localCalcConfig.equals(otherCalcConfig)) {
        return false;
      }
=======
    if (obj instanceof ViewDefinition) {
      ViewDefinition other = (ViewDefinition) obj;
      return ObjectUtils.equals(getName(), other.getName()) 
        && ObjectUtils.equals(getPortfolioId(), other.getPortfolioId())
        && ObjectUtils.equals(getLiveDataUser(), other.getLiveDataUser())
        && ObjectUtils.equals(getResultModelDefinition(), other.getResultModelDefinition())
        && ObjectUtils.equals(_deltaRecalculationPeriod, other._deltaRecalculationPeriod)
        && ObjectUtils.equals(_fullRecalculationPeriod, other._fullRecalculationPeriod)
        && ObjectUtils.equals(getAllCalculationConfigurationNames(), other.getAllCalculationConfigurationNames())
        && ObjectUtils.equals(getAllValueRequirements(), other.getAllValueRequirements());
>>>>>>> 7c628a20
    }
    
    return true;
  }

}<|MERGE_RESOLUTION|>--- conflicted
+++ resolved
@@ -25,51 +25,13 @@
  * and computed.
  */
 public class ViewDefinition implements Serializable {
-<<<<<<< HEAD
    
-=======
-  
-  /**
-   * Fudge message key for the name.
-   */
-  public static final String NAME_KEY = "name";
-  /**
-   * Fudge message key for the portfolioId.
-   */
-  public static final String PORTFOLIO_ID_KEY = "portfolioId";
-  /**
-   * Fudge message key for the liveDataUser.
-   */
-  public static final String USER_KEY = "user";
-  /**
-   * Fudge message key for the resultModelDefinition.
-   */
-  public static final String RESULT_MODEL_DEFINITION_KEY = "resultModelDefinition";
-  /**
-   * Fudge message key for the portfolioId.
-   */
-  public static final String DELTA_RECALCULATION_PERIOD_KEY = "deltaRecalculationPeriod";
-  /**
-   * Fudge message key for the liveDataUser.
-   */
-  public static final String FULL_RECALCULATION_PERIOD_KEY = "fullRecalculationPeriod";
-  /**
-   * Fudge message key for the liveDataUser.
-   */
-  public static final String CALCULATION_CONFIGURATIONS_BY_NAME_KEY = "calculationConfigurationsByName";
-  
-  
-  
->>>>>>> 7c628a20
   private final String _name;
   private final UniqueIdentifier _portfolioId;
   private final UserPrincipal _liveDataUser;
   
-<<<<<<< HEAD
-=======
   private final ResultModelDefinition _resultModelDefinition;
   
->>>>>>> 7c628a20
   /** 
    * A delta recomputation of the view should be performed at this interval.
    * Milliseconds.
@@ -91,7 +53,6 @@
   private final Map<String, ViewCalculationConfiguration> _calculationConfigurationsByName =
     new TreeMap<String, ViewCalculationConfiguration>();
   
-<<<<<<< HEAD
   /**
    * Constructs an instance.
    * 
@@ -100,31 +61,6 @@
    * @param userName  the name of the user who owns the view definition
    */
   public ViewDefinition(String name, UniqueIdentifier portfolioId, String userName) {
-    ArgumentChecker.notNull(name, "View name");
-    ArgumentChecker.notNull(portfolioId, "Portfolio id");
-    ArgumentChecker.notNull(userName, "User name");
-    
-    _name = name;
-    _portfolioId = portfolioId;
-    _liveDataUser = UserPrincipal.getLocalUser(userName);
-=======
-  public ViewDefinition(String name, 
-      UniqueIdentifier portfolioId, 
-      String userName) {
-    this(name, portfolioId, UserPrincipal.getLocalUser(userName), new ResultModelDefinition());
->>>>>>> 7c628a20
-  }
-  
-  public ViewDefinition(String name, 
-      UniqueIdentifier portfolioId, 
-      UserPrincipal liveDataUser) {
-    this(name, portfolioId, liveDataUser, new ResultModelDefinition());
-  }
-  
-  public ViewDefinition(String name, 
-      UniqueIdentifier portfolioId, 
-      UserPrincipal liveDataUser,
-      ResultModelDefinition resultModelDefinition) {
     ArgumentChecker.notNull(name, "View name");
     ArgumentChecker.notNull(portfolioId, "Portfolio id");
     ArgumentChecker.notNull(liveDataUser, "User name");
@@ -244,82 +180,10 @@
   public void setFullRecalculationPeriod(Long fullRecalculationPeriod) {
     _fullRecalculationPeriod = fullRecalculationPeriod;
   }
-<<<<<<< HEAD
-=======
   
   public ResultModelDefinition getResultModelDefinition() {
     return _resultModelDefinition;
   }
-
-  /**
-   * Serializes this ViewDefinition to a Fudge message.
-   * @param factory  the Fudge context, not null
-   * @return the Fudge message, not null
-   */
-  public FudgeFieldContainer toFudgeMsg(FudgeMessageFactory factory) {
-    ArgumentChecker.notNull(factory, "Fudge Context");
-    MutableFudgeFieldContainer msg = factory.newMessage();
-    msg.add(NAME_KEY, getName());
-    msg.add(PORTFOLIO_ID_KEY, getPortfolioId().toFudgeMsg(factory));
-    msg.add(USER_KEY, getLiveDataUser().toFudgeMsg(factory));
-    msg.add(RESULT_MODEL_DEFINITION_KEY, getResultModelDefinition().toFudgeMsg(factory));
-    if (_deltaRecalculationPeriod != null) {
-      msg.add(DELTA_RECALCULATION_PERIOD_KEY, _deltaRecalculationPeriod);
-    }
-    if (_deltaRecalculationPeriod != null) {
-      msg.add(FULL_RECALCULATION_PERIOD_KEY, _fullRecalculationPeriod);
-    }
-    
-    for (ViewCalculationConfiguration calConfig : _calculationConfigurationsByName.values()) {
-      msg.add(CALCULATION_CONFIGURATIONS_BY_NAME_KEY, calConfig.toFudgeMsg(factory));
-    }
-    return msg;
-  }
-
-  /**
-   * Deserializes this ViewDefinition from a Fudge message.
-   * @param msg  the Fudge message, not null
-   * @return the ViewDefinition, not null
-   */
-  public static ViewDefinition fromFudgeMsg(FudgeFieldContainer msg) {
-    String name = msg.getString(NAME_KEY);
-    
-    FudgeFieldContainer portfolioIdMsg = msg.getMessage(PORTFOLIO_ID_KEY);
-    String scheme = portfolioIdMsg.getString(UniqueIdentifier.SCHEME_FUDGE_FIELD_NAME);
-    String value = portfolioIdMsg.getString(UniqueIdentifier.VALUE_FUDGE_FIELD_NAME);
-    String version = portfolioIdMsg.getString(UniqueIdentifier.VERSION_FUDGE_FIELD_NAME);
-    UniqueIdentifier portfolioId = UniqueIdentifier.of(scheme, value, version);
-    
-    FudgeFieldContainer userMessage = msg.getMessage(USER_KEY);
-    UserPrincipal liveDataUser = UserPrincipal.fromFudgeMsg(userMessage);
-    
-    FudgeFieldContainer resultModelDefinitionMessage = msg.getMessage(RESULT_MODEL_DEFINITION_KEY);
-    ResultModelDefinition resultModelDefinition = ResultModelDefinition.fromFudgeMsg(resultModelDefinitionMessage);
-
-    ViewDefinition result = new ViewDefinition(name, portfolioId, liveDataUser, resultModelDefinition);
-    
-    if (msg.hasField(DELTA_RECALCULATION_PERIOD_KEY)) {
-      result._deltaRecalculationPeriod = msg.getLong(DELTA_RECALCULATION_PERIOD_KEY);
-    }
-    if (msg.hasField(FULL_RECALCULATION_PERIOD_KEY)) {
-      result._fullRecalculationPeriod = msg.getLong(FULL_RECALCULATION_PERIOD_KEY);
-    }
-    for (FudgeField field : msg.getAllByName(CALCULATION_CONFIGURATIONS_BY_NAME_KEY)) {
-      FudgeFieldContainer calConfigMsg = (FudgeFieldContainer) field.getValue();
-      String calConfigName = calConfigMsg.getString(ViewCalculationConfiguration.NAME_KEY);
-      for (FudgeField reqBySecType : calConfigMsg.getAllByName(ViewCalculationConfiguration.REQUIREMENTS_BY_SECURITY_TYPE_KEY)) {
-        FudgeFieldContainer reqBySecTypeMsg = (FudgeFieldContainer) reqBySecType.getValue();
-        String securityType = reqBySecTypeMsg.getString(ViewCalculationConfiguration.SECURITY_TYPE_KEY);
-        for (FudgeField fudgeField : reqBySecTypeMsg.getAllByName(ViewCalculationConfiguration.DEFINITIONS_KEY)) {
-          String definition = (String) fudgeField.getValue();
-          result.addValueDefinition(calConfigName, securityType, definition);
-        }
-      }
-    }
-    
-    return result;
-  }
->>>>>>> 7c628a20
 
   @Override
   public int hashCode() {
@@ -336,7 +200,6 @@
     if (this == obj) {
       return true;
     }
-<<<<<<< HEAD
     
     if (!(obj instanceof ViewDefinition)) {
       return false;
@@ -345,6 +208,7 @@
     ViewDefinition other = (ViewDefinition) obj;
     boolean basicPropertiesEqual = ObjectUtils.equals(getName(), other.getName()) 
       && ObjectUtils.equals(getPortfolioId(), other.getPortfolioId())
+      && ObjectUtils.equals(getResultModelDefinition(), other.getResultModelDefinition())
       && ObjectUtils.equals(getLiveDataUser(), other.getLiveDataUser())
       && ObjectUtils.equals(_deltaRecalculationPeriod, other._deltaRecalculationPeriod)
       && ObjectUtils.equals(_fullRecalculationPeriod, other._fullRecalculationPeriod)
@@ -358,18 +222,6 @@
       if (!localCalcConfig.equals(otherCalcConfig)) {
         return false;
       }
-=======
-    if (obj instanceof ViewDefinition) {
-      ViewDefinition other = (ViewDefinition) obj;
-      return ObjectUtils.equals(getName(), other.getName()) 
-        && ObjectUtils.equals(getPortfolioId(), other.getPortfolioId())
-        && ObjectUtils.equals(getLiveDataUser(), other.getLiveDataUser())
-        && ObjectUtils.equals(getResultModelDefinition(), other.getResultModelDefinition())
-        && ObjectUtils.equals(_deltaRecalculationPeriod, other._deltaRecalculationPeriod)
-        && ObjectUtils.equals(_fullRecalculationPeriod, other._fullRecalculationPeriod)
-        && ObjectUtils.equals(getAllCalculationConfigurationNames(), other.getAllCalculationConfigurationNames())
-        && ObjectUtils.equals(getAllValueRequirements(), other.getAllValueRequirements());
->>>>>>> 7c628a20
     }
     
     return true;
