/**
 * Copyright (C) 2009 - 2009 by OpenGamma Inc.
 * 
 * Please see distribution for license.
 */
package com.opengamma.engine.view.calc;

import java.io.File;
import java.io.FileWriter;
import java.io.IOException;
import java.util.Collections;
import java.util.HashMap;
import java.util.HashSet;
import java.util.LinkedList;
import java.util.Map;
import java.util.Set;
import java.util.TreeMap;
import java.util.concurrent.ExecutionException;
import java.util.concurrent.Future;
import java.util.concurrent.TimeUnit;
import java.util.concurrent.TimeoutException;
import java.util.concurrent.locks.ReentrantReadWriteLock;

import javax.time.Instant;

import org.slf4j.Logger;
import org.slf4j.LoggerFactory;

import com.opengamma.OpenGammaRuntimeException;
import com.opengamma.engine.ComputationTargetType;
import com.opengamma.engine.depgraph.DependencyGraph;
import com.opengamma.engine.depgraph.DependencyNode;
import com.opengamma.engine.depgraph.DependencyNodeFilter;
import com.opengamma.engine.function.LiveDataSourcingFunction;
import com.opengamma.engine.value.ComputedValue;
import com.opengamma.engine.value.ValueRequirement;
import com.opengamma.engine.value.ValueSpecification;
import com.opengamma.engine.view.ViewComputationResultModelImpl;
import com.opengamma.engine.view.ViewDefinition;
import com.opengamma.engine.view.ViewInternal;
import com.opengamma.engine.view.ViewProcessingContext;
import com.opengamma.engine.view.cache.ViewComputationCache;
import com.opengamma.engine.view.calc.stats.GraphExecutorStatisticsGatherer;
import com.opengamma.engine.view.compilation.ViewEvaluationModel;
import com.opengamma.util.ArgumentChecker;

/**
 * Holds all data and actions for a single pass through a computation cycle.
 * In general, each invocation of {@link ViewRecalculationJob#runOneCycle()}
 * will create an instance of this class.
 * <p/>
 * At the moment, the concurrency metaphor is:
 * <ul>
 *   <li>Each distinct security has its own execution plan</li>
 *   <li>The cycle will schedule each node in the execution plan sequentially</li>
 *   <li>If there are shared sub-graphs that aren't security specific, they'll be captured at execution time.</li>
 * </ul>
 * This is, of course, not optimal, and later on we can fix that.
 *
 * @author kirk
 */
public class SingleComputationCycle {
  private static final Logger s_logger = LoggerFactory.getLogger(SingleComputationCycle.class);
  // Injected Inputs:
  private final ViewInternal _view;
  private final Instant _valuationTime;

  private final DependencyGraphExecutor<?> _dependencyGraphExecutor;
  private final GraphExecutorStatisticsGatherer _statisticsGatherer;

  // State:

  /** Current state of the cycle */
  private enum State {
    CREATED, INPUTS_PREPARED, EXECUTING, FINISHED, CLEANED
  }

  private State _state;

  /**
   * Nanoseconds, see System.nanoTime()
   */
  private long _startTime;

  /**
   * Nanoseconds, see System.nanoTime()
   */
  private long _endTime;

  private final ReentrantReadWriteLock _nodeExecutionLock = new ReentrantReadWriteLock();
  private final Set<DependencyNode> _executedNodes = new HashSet<DependencyNode>();
  private final Set<DependencyNode> _failedNodes = new HashSet<DependencyNode>();
  private final Map<String, ViewComputationCache> _cachesByCalculationConfiguration = new HashMap<String, ViewComputationCache>();

  // Outputs:
  private final ViewComputationResultModelImpl _resultModel;
<<<<<<< HEAD
  
  public SingleComputationCycle(ViewInternal view, long valuationTime) {
=======

  public SingleComputationCycle(View view, long valuationTime) {
>>>>>>> 038e23e9
    ArgumentChecker.notNull(view, "view");

    _view = view;
    _valuationTime = Instant.ofEpochMillis(valuationTime);

    _resultModel = new ViewComputationResultModelImpl();
    _resultModel.setCalculationConfigurationNames(getViewEvaluationModel().getDependencyGraphsByConfiguration().keySet());
<<<<<<< HEAD
    
    if (getViewEvaluationModel().getPortfolio() != null) {
      _resultModel.setPortfolio(getViewEvaluationModel().getPortfolio());
    }
=======
>>>>>>> 038e23e9
    
    if (getViewEvaluationModel().getPortfolio() != null) {
      _resultModel.setPortfolio(getViewEvaluationModel().getPortfolio());
    }

    _dependencyGraphExecutor = getProcessingContext().getDependencyGraphExecutorFactory().createExecutor(this);
    _statisticsGatherer = getProcessingContext().getGraphExecutorStatisticsGathererProvider().getStatisticsGatherer(view);

    _state = State.CREATED;
  }
<<<<<<< HEAD
  
  public ViewInternal getView() {
=======

  public View getView() {
>>>>>>> 038e23e9
    return _view;
  }

  public Instant getValuationTime() {
    return _valuationTime;
  }

  /**
   * @return the viewName
   */
  public String getViewName() {
    return getView().getName();
  }

  /**
   * @return the processingContext
   */
  public ViewProcessingContext getProcessingContext() {
    return getView().getProcessingContext();
  }

  /**
   * @return the start time. Nanoseconds, see {@link System#nanoTime()}. 
   */
  public long getStartTime() {
    return _startTime;
  }

  /**
   * @return the end time. Nanoseconds, see {@link System#nanoTime()}. 
   */
  public long getEndTime() {
    return _endTime;
  }

  /**
   * @return How many nanoseconds the cycle took
   */
  public long getDurationNanos() {
    return getEndTime() - getStartTime();
  }

  /**
   * @return the resultModel
   */
  public ViewComputationResultModelImpl getResultModel() {
    return _resultModel;
  }

  public ViewComputationCache getComputationCache(String calcConfigName) {
    return _cachesByCalculationConfiguration.get(calcConfigName);
  }

  /**
   * @return the viewDefinition
   */
  public ViewDefinition getViewDefinition() {
    return getView().getDefinition();
  }

  public DependencyGraphExecutor<?> getDependencyGraphExecutor() {
    return _dependencyGraphExecutor;
  }

  public GraphExecutorStatisticsGatherer getStatisticsGatherer() {
    return _statisticsGatherer;
  }

  public Map<String, ViewComputationCache> getCachesByCalculationConfiguration() {
    return Collections.unmodifiableMap(_cachesByCalculationConfiguration);
  }

  public ViewEvaluationModel getViewEvaluationModel() {
    // REVIEW jonathan 2010-08-17 -- when we support re-compilation of views, we need to be more careful about how we
    // handle the view evaluation model to ensure that a computation cycle works entirely with the output from a single
    // compilation.
    return getView().getViewEvaluationModel();
  }

  public Set<String> getAllCalculationConfigurationNames() {
    return getViewEvaluationModel().getDependencyGraphsByConfiguration().keySet();
  }

  // --------------------------------------------------------------------------

  public void prepareInputs() {
    if (_state != State.CREATED) {
      throw new IllegalStateException("State must be " + State.CREATED);
    }

    _startTime = System.nanoTime();

    getResultModel().setValuationTime(getValuationTime());

    createAllCaches();

    Set<ValueSpecification> allLiveDataRequirements = getViewEvaluationModel().getAllLiveDataRequirements();
    s_logger.debug("Populating {} market data items for snapshot {}", allLiveDataRequirements.size(), getValuationTime());

    Set<ValueSpecification> missingLiveData = new HashSet<ValueSpecification>();
    for (ValueSpecification liveDataRequirement : allLiveDataRequirements) {
      Object data = getProcessingContext().getLiveDataSnapshotProvider().querySnapshot(getValuationTime().toEpochMillisLong(), liveDataRequirement.getRequirementSpecification());
      if (data == null) {
        s_logger.debug("Unable to load live data value for {} at snapshot {}.", liveDataRequirement, getValuationTime());
        missingLiveData.add(liveDataRequirement);
      } else {
        ComputedValue dataAsValue = new ComputedValue(liveDataRequirement, data);
        // s_logger.warn("Live Data Requirement: {}", dataAsValue);
        addToAllCaches(dataAsValue);
      }
    }
    if (!missingLiveData.isEmpty()) {
      s_logger.warn("Missing {} live data elements: {}", missingLiveData.size(), formatMissingLiveData(missingLiveData));
    }

    _state = State.INPUTS_PREPARED;
  }

  protected static String formatMissingLiveData(Set<ValueSpecification> missingLiveData) {
    StringBuilder sb = new StringBuilder();
    for (ValueSpecification spec : missingLiveData) {
      ValueRequirement req = spec.getRequirementSpecification();
      sb.append("[").append(req.getValueName()).append(" on ");
      sb.append(req.getTargetSpecification().getType());
      if (req.getTargetSpecification().getType() == ComputationTargetType.PRIMITIVE) {
        sb.append("-").append(req.getTargetSpecification().getIdentifier().getScheme().getName());
      }
      sb.append(":").append(req.getTargetSpecification().getIdentifier().getValue()).append("] ");
    }
    return sb.toString();
  }

  /**
   * 
   */
  private void createAllCaches() {
    for (String calcConfigurationName : getAllCalculationConfigurationNames()) {
      ViewComputationCache cache = getProcessingContext().getComputationCacheSource().getCache(getViewName(), calcConfigurationName, getValuationTime().toEpochMillisLong());
      _cachesByCalculationConfiguration.put(calcConfigurationName, cache);
    }
  }

  /**
   * @param dataAsValue
   */
  private void addToAllCaches(ComputedValue dataAsValue) {
    for (String calcConfigurationName : getAllCalculationConfigurationNames()) {
      getComputationCache(calcConfigurationName).putSharedValue(dataAsValue);
    }
  }

  // --------------------------------------------------------------------------

  /**
   * Determine which live data inputs have changed between iterations, and:
   * <ul>
   * <li>Copy over all values that can be demonstrated to be the same from the previous iteration (because no input has changed)
   * <li>Only recompute the values that could have changed based on live data inputs
   * </ul> 
   * 
   * @param previousCycle Previous iteration. It must not have been cleaned yet ({@link #releaseResources()}).
   */
  public void computeDelta(SingleComputationCycle previousCycle) {
    if (_state != State.INPUTS_PREPARED) {
      throw new IllegalStateException("State must be " + State.INPUTS_PREPARED);
    }
    if (previousCycle._state != State.FINISHED) {
      throw new IllegalArgumentException("State of previous cycle must be " + State.FINISHED);
    }

    for (String calcConfigurationName : getAllCalculationConfigurationNames()) {
      DependencyGraph depGraph = getViewEvaluationModel().getDependencyGraph(calcConfigurationName);

      ViewComputationCache cache = getComputationCache(calcConfigurationName);
      ViewComputationCache previousCache = previousCycle.getComputationCache(calcConfigurationName);

      LiveDataDeltaCalculator deltaCalculator = new LiveDataDeltaCalculator(depGraph, cache, previousCache);
      deltaCalculator.computeDelta();

      s_logger.info("Computed delta for calc conf {}. Of {} nodes, {} require recomputation.", new Object[] {calcConfigurationName, depGraph.getSize(), deltaCalculator.getChangedNodes().size()});

      for (DependencyNode unchangedNode : deltaCalculator.getUnchangedNodes()) {
        markExecuted(unchangedNode);

        for (ValueSpecification spec : unchangedNode.getOutputValues()) {
          Object previousValue = previousCache.getValue(spec);
          if (previousValue != null) {
            cache.putSharedValue(new ComputedValue(spec, previousValue));
          }
        }
      }
    }
  }

  // REVIEW kirk 2009-11-03 -- This is a database kernel. Act accordingly.
  public void executePlans() {
    if (_state != State.INPUTS_PREPARED) {
      throw new IllegalStateException("State must be " + State.INPUTS_PREPARED);
    }
    _state = State.EXECUTING;

    LinkedList<Future<?>> futures = new LinkedList<Future<?>>();

    for (String calcConfigurationName : getAllCalculationConfigurationNames()) {
      s_logger.info("Executing plans for calculation configuration {}", calcConfigurationName);
      DependencyGraph depGraph = getExecutableDependencyGraph(calcConfigurationName);

      s_logger.info("Submitting {} for execution by {}", depGraph, getDependencyGraphExecutor());

      Future<?> future = getDependencyGraphExecutor().execute(depGraph, _statisticsGatherer);
      futures.add(future);
    }

    while (!futures.isEmpty()) {
      Future<?> future = futures.poll();
      try {
        future.get(5, TimeUnit.SECONDS);
      } catch (TimeoutException e) {
        s_logger.info("Waiting for " + future);
        futures.add(future);
      } catch (InterruptedException e) {
        Thread.interrupted();
        s_logger.info("Interrupted while waiting for completion of " + future);
        futures.add(future);
      } catch (ExecutionException e) {
        s_logger.error("Unable to execute dependency graph", e);
        // Should we be swallowing this or not?
        throw new OpenGammaRuntimeException("Unable to execute dependency graph", e);
      }
    }

    _state = State.FINISHED;
  }

  private DependencyGraph getDependencyGraph(String calcConfName) {
    DependencyGraph depGraph = getViewEvaluationModel().getDependencyGraph(calcConfName);
    return depGraph;
  }

  /**
   * @param calcConfName configuration name
   * @return A dependency graph with nodes already executed stripped out.
   * See {@link #computeDelta} and how it calls {@link #markExecuted}.
   */
  protected DependencyGraph getExecutableDependencyGraph(String calcConfName) {
    DependencyGraph originalDepGraph = getDependencyGraph(calcConfName);

    DependencyGraph dependencyGraph = originalDepGraph.subGraph(new DependencyNodeFilter() {
      public boolean accept(DependencyNode node) {
        // LiveData functions do not need to be computed.
        if (node.getFunction().getFunction() instanceof LiveDataSourcingFunction) {
          markExecuted(node);
        }

        return !isExecuted(node);
      }
    });
    return dependencyGraph;
  }

  // --------------------------------------------------------------------------

  public void populateResultModel() {
    Instant resultTimestamp = Instant.nowSystemClock();
    getResultModel().setResultTimestamp(resultTimestamp);

    for (String calcConfigurationName : getAllCalculationConfigurationNames()) {
      DependencyGraph depGraph = getViewEvaluationModel().getDependencyGraph(calcConfigurationName);
      populateResultModel(calcConfigurationName, depGraph);
    }

    _endTime = System.nanoTime();
  }

  protected void populateResultModel(String calcConfigurationName, DependencyGraph depGraph) {
    ViewComputationCache computationCache = getComputationCache(calcConfigurationName);
    for (ValueSpecification outputSpec : depGraph.getOutputValues()) {
      if (!getViewDefinition().getResultModelDefinition().shouldOutputResult(outputSpec, depGraph)) {
        continue;
      }
      Object value = computationCache.getValue(outputSpec);
      if (value != null) {
        getResultModel().addValue(calcConfigurationName, new ComputedValue(outputSpec, value));
      }
    }
  }

  public void releaseResources() {
    if (_state != State.FINISHED) {
      throw new IllegalStateException("State must be " + State.FINISHED);
    }

    if (getViewDefinition().isDumpComputationCacheToDisk()) {
      dumpComputationCachesToDisk();
    }

    getProcessingContext().getLiveDataSnapshotProvider().releaseSnapshot(getValuationTime().toEpochMillisLong());
    getProcessingContext().getComputationCacheSource().releaseCaches(getViewName(), getValuationTime().toEpochMillisLong());

    _state = State.CLEANED;
  }

  public void dumpComputationCachesToDisk() {
    for (String calcConfigurationName : getAllCalculationConfigurationNames()) {
      DependencyGraph depGraph = getDependencyGraph(calcConfigurationName);
      ViewComputationCache computationCache = getComputationCache(calcConfigurationName);

      TreeMap<String, Object> key2Value = new TreeMap<String, Object>();
      for (ValueSpecification outputSpec : depGraph.getOutputValues()) {
        Object value = computationCache.getValue(outputSpec);
        key2Value.put(outputSpec.toString(), value);
      }

      try {
        File file = File.createTempFile("computation-cache-" + calcConfigurationName + "-", ".txt");
        s_logger.info("Dumping cache for calc conf " + calcConfigurationName + " to " + file.getAbsolutePath());
        FileWriter writer = new FileWriter(file);
        writer.write(key2Value.toString());
        writer.close();
      } catch (IOException e) {
        throw new RuntimeException("Writing cache to file failed", e);
      }
    }
  }

  // --------------------------------------------------------------------------

  public boolean isExecuted(DependencyNode node) {
    if (node == null) {
      return true;
    }
    _nodeExecutionLock.readLock().lock();
    try {
      return _executedNodes.contains(node);
    } finally {
      _nodeExecutionLock.readLock().unlock();
    }
  }

  public void markExecuted(DependencyNode node) {
    if (node == null) {
      return;
    }
    _nodeExecutionLock.writeLock().lock();
    try {
      _executedNodes.add(node);
    } finally {
      _nodeExecutionLock.writeLock().unlock();
    }
  }

  public boolean isFailed(DependencyNode node) {
    if (node == null) {
      return true;
    }
    _nodeExecutionLock.readLock().lock();
    try {
      return _failedNodes.contains(node);
    } finally {
      _nodeExecutionLock.readLock().unlock();
    }
  }

  public void markFailed(DependencyNode node) {
    if (node == null) {
      return;
    }
    _nodeExecutionLock.writeLock().lock();
    try {
      _failedNodes.add(node);
    } finally {
      _nodeExecutionLock.writeLock().unlock();
    }
  }
}<|MERGE_RESOLUTION|>--- conflicted
+++ resolved
@@ -94,13 +94,8 @@
 
   // Outputs:
   private final ViewComputationResultModelImpl _resultModel;
-<<<<<<< HEAD
-  
+
   public SingleComputationCycle(ViewInternal view, long valuationTime) {
-=======
-
-  public SingleComputationCycle(View view, long valuationTime) {
->>>>>>> 038e23e9
     ArgumentChecker.notNull(view, "view");
 
     _view = view;
@@ -108,30 +103,18 @@
 
     _resultModel = new ViewComputationResultModelImpl();
     _resultModel.setCalculationConfigurationNames(getViewEvaluationModel().getDependencyGraphsByConfiguration().keySet());
-<<<<<<< HEAD
     
     if (getViewEvaluationModel().getPortfolio() != null) {
       _resultModel.setPortfolio(getViewEvaluationModel().getPortfolio());
     }
-=======
->>>>>>> 038e23e9
     
-    if (getViewEvaluationModel().getPortfolio() != null) {
-      _resultModel.setPortfolio(getViewEvaluationModel().getPortfolio());
-    }
-
     _dependencyGraphExecutor = getProcessingContext().getDependencyGraphExecutorFactory().createExecutor(this);
     _statisticsGatherer = getProcessingContext().getGraphExecutorStatisticsGathererProvider().getStatisticsGatherer(view);
 
     _state = State.CREATED;
   }
-<<<<<<< HEAD
-  
+
   public ViewInternal getView() {
-=======
-
-  public View getView() {
->>>>>>> 038e23e9
     return _view;
   }
 
