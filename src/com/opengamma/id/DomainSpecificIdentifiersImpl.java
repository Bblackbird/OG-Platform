/**
 * Copyright (C) 2009 - 2009 by OpenGamma Inc.
 *
 * Please see distribution for license.
 */
package com.opengamma.id;

import java.io.Serializable;
import java.util.Collection;
import java.util.Collections;
import java.util.HashSet;
import java.util.Set;

import org.apache.commons.lang.ObjectUtils;
import org.apache.commons.lang.StringUtils;
import org.fudgemsg.FudgeContext;
import org.fudgemsg.FudgeField;
import org.fudgemsg.FudgeFieldContainer;
import org.fudgemsg.FudgeMsg;

import com.opengamma.util.ArgumentChecker;


/**
 * 
 *
 * @author kirk
 */
public class DomainSpecificIdentifiersImpl implements Serializable, DomainSpecificIdentifiers {
  public static final String ID_FUDGE_FIELD_NAME = "ID";
  private final Set<DomainSpecificIdentifier> _identifiers;
  private final int _hashCode;
  
  public DomainSpecificIdentifiersImpl(DomainSpecificIdentifier... identifiers) {
    if((identifiers == null) || (identifiers.length == 0)) {
      _identifiers = Collections.<DomainSpecificIdentifier>emptySet();
    } else {
      _identifiers = new HashSet<DomainSpecificIdentifier>(identifiers.length);
      for(DomainSpecificIdentifier secId : identifiers) {
        _identifiers.add(secId);
      }
    }
    _hashCode = calcHashCode();
  }
  
  public DomainSpecificIdentifiersImpl(Collection<? extends DomainSpecificIdentifier> identifiers) {
    if(identifiers == null) {
      _identifiers = Collections.<DomainSpecificIdentifier>emptySet();
    } else {
      _identifiers = new HashSet<DomainSpecificIdentifier>(identifiers);
    }
    _hashCode = calcHashCode();
  }
  
  public DomainSpecificIdentifiersImpl(DomainSpecificIdentifier identifier) {
    if(identifier == null) {
      _identifiers = Collections.<DomainSpecificIdentifier>emptySet();
    } else {
      _identifiers = new HashSet<DomainSpecificIdentifier>();
      _identifiers.add(identifier);
    }
    _hashCode = calcHashCode();
  }
  
  public DomainSpecificIdentifiersImpl(FudgeFieldContainer fudgeMsg) {
    Set<DomainSpecificIdentifier> identifiers = new HashSet<DomainSpecificIdentifier>();
    for(FudgeField field : fudgeMsg.getAllByName(ID_FUDGE_FIELD_NAME)) {
      if(!(field.getValue() instanceof FudgeFieldContainer)) {
        throw new IllegalArgumentException("Message provider has field named " + ID_FUDGE_FIELD_NAME + " which doesn't contain a sub-Message");
      }
      DomainSpecificIdentifier identifier = new DomainSpecificIdentifier((FudgeFieldContainer)field.getValue());
      identifiers.add(identifier);
    }
    _identifiers = identifiers;
    _hashCode = calcHashCode();
  }

  @Override
  public Collection<DomainSpecificIdentifier> getIdentifiers() {
    return Collections.unmodifiableSet(_identifiers);
  }
  
  @Override
  public String getIdentifier(IdentificationDomain domain) {
    for(DomainSpecificIdentifier identifier : getIdentifiers()) {
      if(ObjectUtils.equals(domain, identifier.getDomain())) {
        return identifier.getValue();
      }
    }
    return null;
  }
  
  @Override
  public FudgeFieldContainer toFudgeMsg(FudgeContext fudgeContext) {
    ArgumentChecker.checkNotNull(fudgeContext, "Fudge Context");
    FudgeMsg msg = fudgeContext.newMessage();
    for(DomainSpecificIdentifier identifier: getIdentifiers()) {
      msg.add(ID_FUDGE_FIELD_NAME, identifier.toFudgeMsg(fudgeContext));
    }
    return msg;
  }

  protected int calcHashCode() {
    final int prime = 31;
    int result = 1;
    result = prime * result
        + ((_identifiers == null) ? 0 : _identifiers.hashCode());
    return result;
  }
  
  @Override
  public int hashCode() {
    return _hashCode;
  }

  @Override
  public boolean equals(Object obj) {
    if (this == obj)
      return true;
    if (obj == null)
      return false;
    if (getClass() != obj.getClass())
      return false;
    DomainSpecificIdentifiersImpl other = (DomainSpecificIdentifiersImpl) obj;
    if(!ObjectUtils.equals(_identifiers, other._identifiers)) {
      return false;
    }
    return true;
  }
<<<<<<< HEAD
  
=======

  @Override
  public String toString() {
    StringBuilder sb = new StringBuilder();
    sb.append(getClass().getSimpleName()).append("[");
    List<String> idsAsText = new ArrayList<String>();
    for(DomainSpecificIdentifier identifier : _identifiers) {
      idsAsText.add(identifier.getDomain().getDomainName() + ":" + identifier.getValue());
    }
    sb.append(StringUtils.join(idsAsText, ", "));
    sb.append("]");
    return sb.toString();
  }

>>>>>>> 3b28908c
}<|MERGE_RESOLUTION|>--- conflicted
+++ resolved
@@ -6,9 +6,11 @@
 package com.opengamma.id;
 
 import java.io.Serializable;
+import java.util.ArrayList;
 import java.util.Collection;
 import java.util.Collections;
 import java.util.HashSet;
+import java.util.List;
 import java.util.Set;
 
 import org.apache.commons.lang.ObjectUtils;
@@ -127,9 +129,6 @@
     }
     return true;
   }
-<<<<<<< HEAD
-  
-=======
 
   @Override
   public String toString() {
@@ -144,5 +143,4 @@
     return sb.toString();
   }
 
->>>>>>> 3b28908c
 }