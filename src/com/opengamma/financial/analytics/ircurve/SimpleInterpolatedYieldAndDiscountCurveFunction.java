/**
 * Copyright (C) 2009 - 2009 by OpenGamma Inc.
 * 
 * Please see distribution for license.
 */
package com.opengamma.financial.analytics.ircurve;

import java.util.Collections;
import java.util.HashSet;
import java.util.Map;
import java.util.Set;
import java.util.TreeMap;

import javax.time.calendar.Clock;
import javax.time.calendar.LocalDate;

import org.apache.commons.lang.ObjectUtils;
import org.apache.commons.lang.Validate;

import com.opengamma.engine.ComputationTarget;
import com.opengamma.engine.ComputationTargetType;
import com.opengamma.engine.function.AbstractFunction;
import com.opengamma.engine.function.FunctionCompilationContext;
import com.opengamma.engine.function.FunctionExecutionContext;
import com.opengamma.engine.function.FunctionInputs;
import com.opengamma.engine.function.FunctionInvoker;
import com.opengamma.engine.security.Security;
import com.opengamma.engine.value.ComputedValue;
import com.opengamma.engine.value.ValueRequirement;
import com.opengamma.engine.value.ValueRequirementNames;
import com.opengamma.engine.value.ValueSpecification;
import com.opengamma.financial.Currency;
import com.opengamma.financial.OpenGammaCompilationContext;
import com.opengamma.financial.model.interestrate.curve.InterpolatedDiscountCurve;
import com.opengamma.financial.model.interestrate.curve.InterpolatedYieldCurve;
import com.opengamma.financial.model.interestrate.curve.YieldAndDiscountCurve;
<<<<<<< HEAD
import com.opengamma.financial.security.FutureSecurity;
import com.opengamma.livedata.normalization.MarketDataFieldNames;
=======
import com.opengamma.livedata.normalization.MarketDataRequirementNames;
>>>>>>> 448cc67e
import com.opengamma.math.interpolation.Interpolator1D;
import com.opengamma.math.interpolation.Interpolator1DFactory;
import com.opengamma.util.time.DateUtil;

/**
 * 
 */
public class SimpleInterpolatedYieldAndDiscountCurveFunction extends AbstractFunction implements FunctionInvoker {

  @SuppressWarnings("unchecked")
  private Interpolator1D _interpolator;
  private YieldCurveDefinition _definition;
  private Set<ValueRequirement> _requirements;
  private ValueSpecification _result;
  private Set<ValueSpecification> _results;
  private final Currency _curveCurrency;
  private final String _curveName;
  private final boolean _isYieldCurve;
  private LocalDate _curveDate;
  private InterpolatedYieldCurveSpecification _specification;

  public SimpleInterpolatedYieldAndDiscountCurveFunction(final LocalDate curveDate, final Currency currency, final String name, final boolean isYieldCurve) {
    Validate.notNull(curveDate, "Curve Date");
    Validate.notNull(currency, "Currency");
    Validate.notNull(name, "Name");
    _definition = null;
    _curveDate = curveDate;
    _curveCurrency = currency;
    _curveName = name;
    _isYieldCurve = isYieldCurve;
    _interpolator = null;
    _requirements = null;
    _result = null;
    _results = null;
  }

  @Override
  public void init(final FunctionCompilationContext context) {
    final InterpolatedYieldCurveDefinitionSource curveSource = OpenGammaCompilationContext.getDiscountCurveSource(context);
    final InterpolatedYieldCurveSpecificationBuilder specBuilder = OpenGammaCompilationContext.getYieldCurveSpecificationBuilder(context);
    _definition = curveSource.getDefinition(_curveCurrency, _curveName);
    _specification = specBuilder.buildCurve(_curveDate, _definition);
    _interpolator = Interpolator1DFactory.getInterpolator(_definition.getInterpolatorName());
    _requirements = Collections.unmodifiableSet(buildRequirements(_specification));
    _result = new ValueSpecification(new ValueRequirement(_isYieldCurve ? ValueRequirementNames.YIELD_CURVE : ValueRequirementNames.DISCOUNT_CURVE, _definition.getCurrency()));
    _results = Collections.singleton(_result);
  }

  public static Set<ValueRequirement> buildRequirements(final InterpolatedYieldCurveSpecification specification) {
    final Set<ValueRequirement> result = new HashSet<ValueRequirement>();
<<<<<<< HEAD
    for (final ResolvedFixedIncomeStrip strip : specification.getStrips()) {
      final ValueRequirement requirement = new ValueRequirement(ValueRequirementNames.MARKET_DATA_HEADER, strip.getSecurity().getIdentifiers());
=======
    for (final FixedIncomeStrip strip : definition.getStrips()) {
      final ValueRequirement requirement = new ValueRequirement(MarketDataRequirementNames.INDICATIVE_VALUE, strip.getMarketDataSpecification());
>>>>>>> 448cc67e
      result.add(requirement);
    }
    return result;
  }

  /**
   * @return the specification
   */
  public InterpolatedYieldCurveSpecification getSpecification() {
    return _specification;
  }

  @Override
  public boolean canApplyTo(final FunctionCompilationContext context, final ComputationTarget target) {
    if (target.getType() != ComputationTargetType.PRIMITIVE) {
      return false;
    }
    // REVIEW: jim 23-July-2010 is this enough?  Probably not, but I'm not entirely sure what the deal with the Ids is...
    return ObjectUtils.equals(target.getUniqueIdentifier(), getSpecification().getCurrency().getUniqueIdentifier()); 
  }

  @Override
  public Set<ValueRequirement> getRequirements(final FunctionCompilationContext context, final ComputationTarget target) {
    if (canApplyTo(context, target)) {
      return _requirements;
    }
    return null;
  }

  @Override
  public Set<ValueSpecification> getResults(final FunctionCompilationContext context, final ComputationTarget target) {
    if (canApplyTo(context, target)) {
      return _results;
    }
    return null;
  }

  @Override
  public boolean buildsOwnSubGraph() {
    return false;
  }

  @Override
  public String getShortName() {
    return _curveCurrency + "-" + _curveName + (_isYieldCurve ? " Yield Curve" : " Discount Curve");
  }

  @Override
  public ComputationTargetType getTargetType() {
    return ComputationTargetType.PRIMITIVE;
  }

  @SuppressWarnings("unchecked")
  @Override
  public Set<ComputedValue> execute(final FunctionExecutionContext executionContext, final FunctionInputs inputs, final ComputationTarget target, final Set<ValueRequirement> desiredValues) {
    // Gather market data rates
    // Note that this assumes that all strips are priced in decimal percent. We need to resolve
    // that ultimately in OG-LiveData normalization and pull out the OGRate key rather than
    // the crazy IndicativeValue name.
    final Clock snapshotClock = executionContext.getSnapshotClock();
    final LocalDate today = snapshotClock.today(); // TODO: change to times
    final Map<Double, Double> timeInYearsToRates = new TreeMap<Double, Double>();
    boolean isFirst = true;
<<<<<<< HEAD
    for (final ResolvedFixedIncomeStrip strip : getSpecification().getStrips()) {
      final ValueRequirement stripRequirement = new ValueRequirement(ValueRequirementNames.MARKET_DATA_HEADER, strip.getSecurity().getIdentifiers());
      final FudgeFieldContainer fieldContainer = (FudgeFieldContainer) inputs.getValue(stripRequirement);
      Double price = fieldContainer.getDouble(MarketDataFieldNames.INDICATIVE_VALUE_FIELD);
      if (strip.getInstrumentType() == StripInstrumentType.FUTURE) { // remove this when OGLD normalises this.
=======
    for (final FixedIncomeStrip strip : getDefinition().getStrips()) {
      final ValueRequirement stripRequirement = new ValueRequirement(MarketDataRequirementNames.INDICATIVE_VALUE, strip.getMarketDataSpecification());
      Double price = (Double) inputs.getValue(stripRequirement);
      if (strip.getInstrumentType() == StripInstrument.FUTURE) {
>>>>>>> 448cc67e
        price = (100d - price);
      }
      price /= 100d;
      if (_isYieldCurve) {
        if (isFirst) {
          // TODO This is here to avoid problems with instruments with expiry < 1 day
          // At the moment, interpolators don't extrapolate, and so asking for the rate
          // if t < 1 throws an exception. It doesn't actually matter in the case of discount curves,
          // because df at t = 0 is 1 by definition, but for yield curves this should change when
          // extrapolation is allowed
          timeInYearsToRates.put(0., 0.);
          isFirst = false;
        }
        timeInYearsToRates.put(strip.getYears(), price);
      } else {
        if (isFirst) {
          timeInYearsToRates.put(0., 1.);
          isFirst = false;
        }
        final double numYears = strip.getYears();
        timeInYearsToRates.put(numYears, Math.exp(-price * numYears));
      }
    }
    System.err.println(timeInYearsToRates);
    // Bootstrap the yield curve
    final YieldAndDiscountCurve curve = _isYieldCurve ? new InterpolatedYieldCurve(timeInYearsToRates, _interpolator) : new InterpolatedDiscountCurve(timeInYearsToRates, _interpolator);
    final ComputedValue resultValue = new ComputedValue(_result, curve);
    return Collections.singleton(resultValue);
  }

}<|MERGE_RESOLUTION|>--- conflicted
+++ resolved
@@ -24,7 +24,6 @@
 import com.opengamma.engine.function.FunctionExecutionContext;
 import com.opengamma.engine.function.FunctionInputs;
 import com.opengamma.engine.function.FunctionInvoker;
-import com.opengamma.engine.security.Security;
 import com.opengamma.engine.value.ComputedValue;
 import com.opengamma.engine.value.ValueRequirement;
 import com.opengamma.engine.value.ValueRequirementNames;
@@ -34,15 +33,9 @@
 import com.opengamma.financial.model.interestrate.curve.InterpolatedDiscountCurve;
 import com.opengamma.financial.model.interestrate.curve.InterpolatedYieldCurve;
 import com.opengamma.financial.model.interestrate.curve.YieldAndDiscountCurve;
-<<<<<<< HEAD
-import com.opengamma.financial.security.FutureSecurity;
-import com.opengamma.livedata.normalization.MarketDataFieldNames;
-=======
 import com.opengamma.livedata.normalization.MarketDataRequirementNames;
->>>>>>> 448cc67e
 import com.opengamma.math.interpolation.Interpolator1D;
 import com.opengamma.math.interpolation.Interpolator1DFactory;
-import com.opengamma.util.time.DateUtil;
 
 /**
  * 
@@ -90,13 +83,8 @@
 
   public static Set<ValueRequirement> buildRequirements(final InterpolatedYieldCurveSpecification specification) {
     final Set<ValueRequirement> result = new HashSet<ValueRequirement>();
-<<<<<<< HEAD
     for (final ResolvedFixedIncomeStrip strip : specification.getStrips()) {
-      final ValueRequirement requirement = new ValueRequirement(ValueRequirementNames.MARKET_DATA_HEADER, strip.getSecurity().getIdentifiers());
-=======
-    for (final FixedIncomeStrip strip : definition.getStrips()) {
-      final ValueRequirement requirement = new ValueRequirement(MarketDataRequirementNames.INDICATIVE_VALUE, strip.getMarketDataSpecification());
->>>>>>> 448cc67e
+      final ValueRequirement requirement = new ValueRequirement(MarketDataRequirementNames.INDICATIVE_VALUE, strip.getSecurity().getIdentifiers());
       result.add(requirement);
     }
     return result;
@@ -160,18 +148,11 @@
     final LocalDate today = snapshotClock.today(); // TODO: change to times
     final Map<Double, Double> timeInYearsToRates = new TreeMap<Double, Double>();
     boolean isFirst = true;
-<<<<<<< HEAD
+
     for (final ResolvedFixedIncomeStrip strip : getSpecification().getStrips()) {
-      final ValueRequirement stripRequirement = new ValueRequirement(ValueRequirementNames.MARKET_DATA_HEADER, strip.getSecurity().getIdentifiers());
-      final FudgeFieldContainer fieldContainer = (FudgeFieldContainer) inputs.getValue(stripRequirement);
-      Double price = fieldContainer.getDouble(MarketDataFieldNames.INDICATIVE_VALUE_FIELD);
-      if (strip.getInstrumentType() == StripInstrumentType.FUTURE) { // remove this when OGLD normalises this.
-=======
-    for (final FixedIncomeStrip strip : getDefinition().getStrips()) {
-      final ValueRequirement stripRequirement = new ValueRequirement(MarketDataRequirementNames.INDICATIVE_VALUE, strip.getMarketDataSpecification());
+      final ValueRequirement stripRequirement = new ValueRequirement(MarketDataRequirementNames.INDICATIVE_VALUE, strip.getSecurity().getIdentifiers());
       Double price = (Double) inputs.getValue(stripRequirement);
-      if (strip.getInstrumentType() == StripInstrument.FUTURE) {
->>>>>>> 448cc67e
+      if (strip.getInstrumentType() == StripInstrumentType.FUTURE) {
         price = (100d - price);
       }
       price /= 100d;
