/**
 * Copyright (C) 2009 - 2009 by OpenGamma Inc.
 * 
 * Please see distribution for license.
 */
package com.opengamma.financial.analytics.ircurve;

import java.util.Collections;
import java.util.HashSet;
import java.util.Map;
import java.util.Set;
import java.util.TreeMap;

import javax.time.calendar.Clock;
import javax.time.calendar.TimeZone;
import javax.time.calendar.ZonedDateTime;

import org.apache.commons.lang.ObjectUtils;

import com.opengamma.engine.ComputationTarget;
import com.opengamma.engine.ComputationTargetType;
import com.opengamma.engine.function.AbstractFunction;
import com.opengamma.engine.function.FunctionCompilationContext;
import com.opengamma.engine.function.FunctionExecutionContext;
import com.opengamma.engine.function.FunctionInputs;
import com.opengamma.engine.function.FunctionInvoker;
import com.opengamma.engine.value.ComputedValue;
import com.opengamma.engine.value.ValueRequirement;
import com.opengamma.engine.value.ValueRequirementNames;
import com.opengamma.engine.value.ValueSpecification;
import com.opengamma.financial.Currency;
import com.opengamma.financial.OpenGammaCompilationContext;
import com.opengamma.financial.model.interestrate.curve.InterpolatedDiscountCurve;
import com.opengamma.financial.model.interestrate.curve.InterpolatedYieldCurve;
import com.opengamma.financial.model.interestrate.curve.YieldAndDiscountCurve;
import com.opengamma.livedata.normalization.MarketDataRequirementNames;
import com.opengamma.math.interpolation.Interpolator1D;
import com.opengamma.math.interpolation.Interpolator1DFactory;
<<<<<<< HEAD
=======
import com.opengamma.util.ArgumentChecker;
import com.opengamma.util.time.DateUtil;
>>>>>>> 28db5b6c

/**
 * 
 */
public class SimpleInterpolatedYieldAndDiscountCurveFunction extends AbstractFunction implements FunctionInvoker {

  @SuppressWarnings("unchecked")
  private Interpolator1D _interpolator;
  private YieldCurveDefinition _definition;
  private Set<ValueRequirement> _requirements;
  private ValueSpecification _result;
  private Set<ValueSpecification> _results;
  private final Currency _curveCurrency;
  private final String _curveName;
  private final boolean _isYieldCurve;
  private LocalDate _curveDate;
  private InterpolatedYieldCurveSpecification _specification;

<<<<<<< HEAD
  public SimpleInterpolatedYieldAndDiscountCurveFunction(final LocalDate curveDate, final Currency currency, final String name, final boolean isYieldCurve) {
    Validate.notNull(curveDate, "Curve Date");
    Validate.notNull(currency, "Currency");
    Validate.notNull(name, "Name");
=======
  public SimpleInterpolatedYieldAndDiscountCurveFunction(final Currency currency, final String name, final boolean isYieldCurve) {
    ArgumentChecker.notNull(currency, "currency");
    ArgumentChecker.notNull(name, "name");
>>>>>>> 28db5b6c
    _definition = null;
    _curveDate = curveDate;
    _curveCurrency = currency;
    _curveName = name;
    _isYieldCurve = isYieldCurve;
    _interpolator = null;
    _requirements = null;
    _result = null;
    _results = null;
  }

  @Override
  public void init(final FunctionCompilationContext context) {
    final InterpolatedYieldCurveDefinitionSource curveSource = OpenGammaCompilationContext.getDiscountCurveSource(context);
    final InterpolatedYieldCurveSpecificationBuilder specBuilder = OpenGammaCompilationContext.getYieldCurveSpecificationBuilder(context);
    _definition = curveSource.getDefinition(_curveCurrency, _curveName);
    _specification = specBuilder.buildCurve(_curveDate, _definition);
    _interpolator = Interpolator1DFactory.getInterpolator(_definition.getInterpolatorName());
    _requirements = Collections.unmodifiableSet(buildRequirements(_specification));
    _result = new ValueSpecification(new ValueRequirement(_isYieldCurve ? ValueRequirementNames.YIELD_CURVE : ValueRequirementNames.DISCOUNT_CURVE, _definition.getCurrency()));
    _results = Collections.singleton(_result);
  }

  public static Set<ValueRequirement> buildRequirements(final InterpolatedYieldCurveSpecification specification) {
    final Set<ValueRequirement> result = new HashSet<ValueRequirement>();
    for (final ResolvedFixedIncomeStrip strip : specification.getStrips()) {
      final ValueRequirement requirement = new ValueRequirement(MarketDataRequirementNames.INDICATIVE_VALUE, strip.getSecurity().getIdentifiers());
      result.add(requirement);
    }
    return result;
  }

  /**
   * @return the specification
   */
  public InterpolatedYieldCurveSpecification getSpecification() {
    return _specification;
  }

  @Override
  public boolean canApplyTo(final FunctionCompilationContext context, final ComputationTarget target) {
    if (target.getType() != ComputationTargetType.PRIMITIVE) {
      return false;
    }
    // REVIEW: jim 23-July-2010 is this enough?  Probably not, but I'm not entirely sure what the deal with the Ids is...
    return ObjectUtils.equals(target.getUniqueIdentifier(), getSpecification().getCurrency().getUniqueIdentifier()); 
  }

  @Override
  public Set<ValueRequirement> getRequirements(final FunctionCompilationContext context, final ComputationTarget target) {
    if (canApplyTo(context, target)) {
      return _requirements;
    }
    return null;
  }

  @Override
  public Set<ValueSpecification> getResults(final FunctionCompilationContext context, final ComputationTarget target) {
    if (canApplyTo(context, target)) {
      return _results;
    }
    return null;
  }

  @Override
  public boolean buildsOwnSubGraph() {
    return false;
  }

  @Override
  public String getShortName() {
    return _curveCurrency + "-" + _curveName + (_isYieldCurve ? " Yield Curve" : " Discount Curve");
  }

  @Override
  public ComputationTargetType getTargetType() {
    return ComputationTargetType.PRIMITIVE;
  }

  @SuppressWarnings("unchecked")
  @Override
  public Set<ComputedValue> execute(final FunctionExecutionContext executionContext, final FunctionInputs inputs, final ComputationTarget target, final Set<ValueRequirement> desiredValues) {
    // Gather market data rates
    // Note that this assumes that all strips are priced in decimal percent. We need to resolve
    // that ultimately in OG-LiveData normalization and pull out the OGRate key rather than
    // the crazy IndicativeValue name.
    final Clock snapshotClock = executionContext.getSnapshotClock();
    final ZonedDateTime today = snapshotClock.zonedDateTime(); // TODO: change to times
    final Map<Double, Double> timeInYearsToRates = new TreeMap<Double, Double>();
    boolean isFirst = true;

    for (final ResolvedFixedIncomeStrip strip : getSpecification().getStrips()) {
      final ValueRequirement stripRequirement = new ValueRequirement(MarketDataRequirementNames.INDICATIVE_VALUE, strip.getSecurity().getIdentifiers());
      Double price = (Double) inputs.getValue(stripRequirement);
      if (strip.getInstrumentType() == StripInstrumentType.FUTURE) {
        price = (100d - price);
      }
      price /= 100d;
      if (_isYieldCurve) {
        if (isFirst) {
          // TODO This is here to avoid problems with instruments with expiry < 1 day
          // At the moment, interpolators don't extrapolate, and so asking for the rate
          // if t < 1 throws an exception. It doesn't actually matter in the case of discount curves,
          // because df at t = 0 is 1 by definition, but for yield curves this should change when
          // extrapolation is allowed
          timeInYearsToRates.put(0., 0.);
          isFirst = false;
        }
<<<<<<< HEAD
        timeInYearsToRates.put(strip.getYears(), price);
=======
        // final double numYears = (strip.getEndDate().toEpochDays() - today.toEpochDays()) / DateUtil.DAYS_PER_YEAR;
        final double numYears = DateUtil.getDifferenceInYears(today, strip.getEndDate().atStartOfDayInZone(TimeZone.UTC));
        timeInYearsToRates.put(numYears, price);
>>>>>>> 28db5b6c
      } else {
        if (isFirst) {
          timeInYearsToRates.put(0., 1.);
          isFirst = false;
        }
<<<<<<< HEAD
        final double numYears = strip.getYears();
=======
        final double numYears = DateUtil.getDifferenceInYears(today, strip.getEndDate().atStartOfDayInZone(TimeZone.UTC));
>>>>>>> 28db5b6c
        timeInYearsToRates.put(numYears, Math.exp(-price * numYears));
      }
    }
    // System.err.println("Time in years to rates: " + timeInYearsToRates);
    // Bootstrap the yield curve
    final YieldAndDiscountCurve curve = _isYieldCurve ? new InterpolatedYieldCurve(timeInYearsToRates, _interpolator) : new InterpolatedDiscountCurve(timeInYearsToRates, _interpolator);
    final ComputedValue resultValue = new ComputedValue(_result, curve);
    return Collections.singleton(resultValue);
  }

}<|MERGE_RESOLUTION|>--- conflicted
+++ resolved
@@ -12,10 +12,11 @@
 import java.util.TreeMap;
 
 import javax.time.calendar.Clock;
-import javax.time.calendar.TimeZone;
+import javax.time.calendar.LocalDate;
 import javax.time.calendar.ZonedDateTime;
 
 import org.apache.commons.lang.ObjectUtils;
+import org.apache.commons.lang.Validate;
 
 import com.opengamma.engine.ComputationTarget;
 import com.opengamma.engine.ComputationTargetType;
@@ -36,11 +37,7 @@
 import com.opengamma.livedata.normalization.MarketDataRequirementNames;
 import com.opengamma.math.interpolation.Interpolator1D;
 import com.opengamma.math.interpolation.Interpolator1DFactory;
-<<<<<<< HEAD
-=======
-import com.opengamma.util.ArgumentChecker;
-import com.opengamma.util.time.DateUtil;
->>>>>>> 28db5b6c
+
 
 /**
  * 
@@ -59,16 +56,10 @@
   private LocalDate _curveDate;
   private InterpolatedYieldCurveSpecification _specification;
 
-<<<<<<< HEAD
   public SimpleInterpolatedYieldAndDiscountCurveFunction(final LocalDate curveDate, final Currency currency, final String name, final boolean isYieldCurve) {
     Validate.notNull(curveDate, "Curve Date");
     Validate.notNull(currency, "Currency");
     Validate.notNull(name, "Name");
-=======
-  public SimpleInterpolatedYieldAndDiscountCurveFunction(final Currency currency, final String name, final boolean isYieldCurve) {
-    ArgumentChecker.notNull(currency, "currency");
-    ArgumentChecker.notNull(name, "name");
->>>>>>> 28db5b6c
     _definition = null;
     _curveDate = curveDate;
     _curveCurrency = currency;
@@ -177,23 +168,15 @@
           timeInYearsToRates.put(0., 0.);
           isFirst = false;
         }
-<<<<<<< HEAD
+
         timeInYearsToRates.put(strip.getYears(), price);
-=======
-        // final double numYears = (strip.getEndDate().toEpochDays() - today.toEpochDays()) / DateUtil.DAYS_PER_YEAR;
-        final double numYears = DateUtil.getDifferenceInYears(today, strip.getEndDate().atStartOfDayInZone(TimeZone.UTC));
-        timeInYearsToRates.put(numYears, price);
->>>>>>> 28db5b6c
       } else {
         if (isFirst) {
           timeInYearsToRates.put(0., 1.);
           isFirst = false;
         }
-<<<<<<< HEAD
+
         final double numYears = strip.getYears();
-=======
-        final double numYears = DateUtil.getDifferenceInYears(today, strip.getEndDate().atStartOfDayInZone(TimeZone.UTC));
->>>>>>> 28db5b6c
         timeInYearsToRates.put(numYears, Math.exp(-price * numYears));
       }
     }
