/**
 * Copyright (C) 2009 - 2010 by OpenGamma Inc.
 *
 * Please see distribution for license.
 */
package com.opengamma.financial.security.option;

import com.opengamma.financial.Currency;
import com.opengamma.id.UniqueIdentifier;
import com.opengamma.util.time.Expiry;

/**
 * An American equity option security.
 */
public class AmericanVanillaEquityOptionSecurity extends EquityOptionSecurity
    implements AmericanVanillaOption {

  /**
   * Creates the security.
   * @param optionType
   * @param strike
   * @param expiry
   * @param underlyingIdentifier
   * @param currency
   * @param exchange
   */
<<<<<<< HEAD
  public AmericanVanillaEquityOptionSecurity(final OptionType optionType, final double strike, final Expiry expiry, final Identifier underlyingUniqueId,
 final Currency currency,
      final double pointValue, final String exchange) {
    super(optionType, strike, expiry, underlyingUniqueId, currency, pointValue, exchange);
=======
  public AmericanVanillaEquityOptionSecurity(final OptionType optionType,
      final double strike, final Expiry expiry, final UniqueIdentifier underlyingIdentifier,
      final Currency currency, final String exchange) {
    super(optionType, strike, expiry, underlyingIdentifier, currency, exchange);
>>>>>>> 19324f9d
  }

  //-------------------------------------------------------------------------
  @Override
  public <T> T accept(final OptionVisitor<T> visitor) {
    return visitor.visitAmericanVanillaOption(this);
  }

  @Override
  public <T> T accept(final EquityOptionSecurityVisitor<T> visitor) {
    return visitor.visitAmericanVanillaEquityOptionSecurity(this);
  }

}<|MERGE_RESOLUTION|>--- conflicted
+++ resolved
@@ -12,8 +12,7 @@
 /**
  * An American equity option security.
  */
-public class AmericanVanillaEquityOptionSecurity extends EquityOptionSecurity
-    implements AmericanVanillaOption {
+public class AmericanVanillaEquityOptionSecurity extends EquityOptionSecurity implements AmericanVanillaOption {
 
   /**
    * Creates the security.
@@ -24,17 +23,9 @@
    * @param currency
    * @param exchange
    */
-<<<<<<< HEAD
-  public AmericanVanillaEquityOptionSecurity(final OptionType optionType, final double strike, final Expiry expiry, final Identifier underlyingUniqueId,
- final Currency currency,
-      final double pointValue, final String exchange) {
-    super(optionType, strike, expiry, underlyingUniqueId, currency, pointValue, exchange);
-=======
-  public AmericanVanillaEquityOptionSecurity(final OptionType optionType,
-      final double strike, final Expiry expiry, final UniqueIdentifier underlyingIdentifier,
-      final Currency currency, final String exchange) {
-    super(optionType, strike, expiry, underlyingIdentifier, currency, exchange);
->>>>>>> 19324f9d
+  public AmericanVanillaEquityOptionSecurity(final OptionType optionType, final double strike, final Expiry expiry, final UniqueIdentifier underlyingIdentifier,
+      final Currency currency, final double pointValue, final String exchange) {
+    super(optionType, strike, expiry, underlyingIdentifier, currency, pointValue, exchange);
   }
 
   //-------------------------------------------------------------------------
