/**
 * Copyright (C) 2009 - 2010 by OpenGamma Inc.
 *
 * Please see distribution for license.
 */
package com.opengamma.financial.security.option;

import com.opengamma.financial.Currency;
import com.opengamma.id.UniqueIdentifier;
import com.opengamma.util.time.Expiry;

/**
 * A European equity option security.
 */
public class EuropeanVanillaEquityOptionSecurity extends EquityOptionSecurity
implements EuropeanVanillaOption {

  /**
   * Creates the security.
   * @param optionType
   * @param strike
   * @param expiry
   * @param underlyingIdentifier
   * @param currency
   * @param exchange
   */
<<<<<<< HEAD
  public EuropeanVanillaEquityOptionSecurity(final OptionType optionType,
 final double strike, final Expiry expiry, final Identifier underlyingIdentityKey,
      final Currency currency, final double pointValue, final String exchange) {
    super(optionType, strike, expiry, underlyingIdentityKey, currency, pointValue, exchange);
=======
  public EuropeanVanillaEquityOptionSecurity(OptionType optionType,
      double strike, Expiry expiry, UniqueIdentifier underlyingIdentifier, Currency currency, final String exchange) {
    super(optionType, strike, expiry, underlyingIdentifier, currency, exchange);
>>>>>>> 19324f9d
  }

  //-------------------------------------------------------------------------
  @Override
  public <T> T accept(final OptionVisitor<T> visitor) {
    return visitor.visitEuropeanVanillaOption(this);
  }

  @Override
  public <T> T accept(final EquityOptionSecurityVisitor<T> visitor) {
    return visitor.visitEuropeanVanillaEquityOptionSecurity(this);
  }

}<|MERGE_RESOLUTION|>--- conflicted
+++ resolved
@@ -12,8 +12,7 @@
 /**
  * A European equity option security.
  */
-public class EuropeanVanillaEquityOptionSecurity extends EquityOptionSecurity
-implements EuropeanVanillaOption {
+public class EuropeanVanillaEquityOptionSecurity extends EquityOptionSecurity implements EuropeanVanillaOption {
 
   /**
    * Creates the security.
@@ -24,16 +23,9 @@
    * @param currency
    * @param exchange
    */
-<<<<<<< HEAD
-  public EuropeanVanillaEquityOptionSecurity(final OptionType optionType,
- final double strike, final Expiry expiry, final Identifier underlyingIdentityKey,
+  public EuropeanVanillaEquityOptionSecurity(final OptionType optionType, final double strike, final Expiry expiry, final UniqueIdentifier underlyingIdentifier,
       final Currency currency, final double pointValue, final String exchange) {
-    super(optionType, strike, expiry, underlyingIdentityKey, currency, pointValue, exchange);
-=======
-  public EuropeanVanillaEquityOptionSecurity(OptionType optionType,
-      double strike, Expiry expiry, UniqueIdentifier underlyingIdentifier, Currency currency, final String exchange) {
-    super(optionType, strike, expiry, underlyingIdentifier, currency, exchange);
->>>>>>> 19324f9d
+    super(optionType, strike, expiry, underlyingIdentifier, currency, pointValue, exchange);
   }
 
   //-------------------------------------------------------------------------
