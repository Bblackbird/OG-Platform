<ivy-module version="2.0">
    <info organisation="com.opengamma" module="og-util" status="integration"/>
    <configurations>
      <conf name="core"/>
      <conf name="opengamma" extends="core"/>
    </configurations>
    <publications>
      <artifact name="og-util" type="jar"/>
    </publications>
    <dependencies>
    	<dependency org="org.fudgemsg" name="fudge" rev="latest.integration" conf="opengamma->core"/>
    	
        <dependency org="commons-lang" name="commons-lang" rev="2.4"/>
        <dependency org="org.apache.commons" name="commons-dbcp" rev="1.2.2"/>
        <dependency org="org.junit" name="junit" rev="4.7"/>
        <dependency org="org.slf4j" name="slf4j" rev="[1.5.8,2.0[" conf="*->core"/>
        <dependency org="ch.qos" name="logback" rev="[0.9.17,1.0[" conf="*->classic"/>
        <dependency org="org.springframework" name="spring" rev="2.5.6" conf="*->context-support,jms"/>
        <dependency org="javax.time" name="jsr-310-ri" rev="20090901"/>
        <dependency org="javax.jms" name="jms" rev="1.1"/>
        <dependency org="org.apache.activemq" name="activemq" rev="5.3.0" conf="*->core"/>
<<<<<<< HEAD
        <dependency org="com.google.common" name="google-collections" rev="1.0-rc2"/>
=======
        <dependency org="org.hibernate" name="hibernate" rev="3.3.2.GA" conf="*->default"/>
        <dependency org="org.hibernate" name="hibernate-annotations" rev="3.4.0.GA"/>
        <dependency org="org.hibernate" name="hibernate-tools" rev="3.2.4"/>
        <dependency org="org.apache.derby" name="derby" rev="10.5.1.1"/>
        <dependency org="org.mockito" name="mockito" rev="1.6"/>
        
>>>>>>> 506ff93c
    </dependencies>
</ivy-module><|MERGE_RESOLUTION|>--- conflicted
+++ resolved
@@ -19,15 +19,11 @@
         <dependency org="javax.time" name="jsr-310-ri" rev="20090901"/>
         <dependency org="javax.jms" name="jms" rev="1.1"/>
         <dependency org="org.apache.activemq" name="activemq" rev="5.3.0" conf="*->core"/>
-<<<<<<< HEAD
         <dependency org="com.google.common" name="google-collections" rev="1.0-rc2"/>
-=======
         <dependency org="org.hibernate" name="hibernate" rev="3.3.2.GA" conf="*->default"/>
         <dependency org="org.hibernate" name="hibernate-annotations" rev="3.4.0.GA"/>
         <dependency org="org.hibernate" name="hibernate-tools" rev="3.2.4"/>
         <dependency org="org.apache.derby" name="derby" rev="10.5.1.1"/>
         <dependency org="org.mockito" name="mockito" rev="1.6"/>
-        
->>>>>>> 506ff93c
     </dependencies>
 </ivy-module>