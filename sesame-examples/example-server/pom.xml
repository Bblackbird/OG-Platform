--- conflicted
+++ resolved
@@ -12,11 +12,7 @@
   </parent>
   <groupId>com.opengamma.solutions</groupId>
   <artifactId>example-server</artifactId>
-<<<<<<< HEAD
 
-=======
-  <version>2.12.1</version>
->>>>>>> d7db8260
 
   <dependencies>
     <!-- OG Platform -->
