--- conflicted
+++ resolved
@@ -386,12 +386,8 @@
                                                           toolContext.getHolidayMaster(),
                                                           toolContext.getExchangeMaster(),
                                                           toolContext.getMarketDataSnapshotMaster(),
-<<<<<<< HEAD
-                                                          toolContext.getOrganizationMaster(),
+                                                          toolContext.getLegalEntityMaster(),
                                                           toolContext.getConventionMaster());
-=======
-                                                          toolContext.getLegalEntityMaster());
->>>>>>> e650bf2c
     databaseRestore.restoreDatabase();
   }
 
