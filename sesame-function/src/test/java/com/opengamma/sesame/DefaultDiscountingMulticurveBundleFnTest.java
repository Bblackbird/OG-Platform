/**
 * Copyright (C) 2013 - present by OpenGamma Inc. and the OpenGamma group of companies
 *
 * Please see distribution for license.
 */
package com.opengamma.sesame;

import static org.mockito.Mockito.mock;
import static org.mockito.Mockito.when;
import static org.testng.AssertJUnit.assertTrue;

import java.util.Collections;
import java.util.Map;

import org.testng.annotations.BeforeMethod;
import org.testng.annotations.Test;

import com.google.common.collect.ImmutableMap;
import com.google.common.collect.Lists;
import com.opengamma.analytics.financial.forex.method.FXMatrix;
import com.opengamma.core.holiday.HolidaySource;
import com.opengamma.core.legalentity.LegalEntitySource;
import com.opengamma.core.region.RegionSource;
import com.opengamma.financial.analytics.curve.CurveConstructionConfiguration;
import com.opengamma.financial.analytics.curve.CurveDefinition;
import com.opengamma.financial.analytics.curve.CurveGroupConfiguration;
import com.opengamma.financial.analytics.ircurve.strips.CurveNode;
import com.opengamma.financial.convention.ConventionBundleSource;
import com.opengamma.sesame.component.StringSet;
import com.opengamma.util.result.Result;
import com.opengamma.util.test.TestGroup;

@Test(groups = TestGroup.UNIT)
public class DefaultDiscountingMulticurveBundleFnTest {

  private static final String IMPLIED_DEPO = "implied depo";

  private DefaultDiscountingMulticurveBundleFn _fn;
  
  private Environment _env = mock(Environment.class);
  private CurveConstructionConfiguration _ccc = mock(CurveConstructionConfiguration.class);
  private CurveConstructionConfiguration _cccExo = mock(CurveConstructionConfiguration.class);
  
  private FXMatrixFn _fxmProvider = mock(FXMatrixFn.class);
  
  @BeforeMethod
  public void setup() {
    RootFinderConfiguration rootFinderConfig = new RootFinderConfiguration(1e-9, 1e-9, 1000);
    HolidaySource holidaySource = mock(HolidaySource.class);
    _fn = new DefaultDiscountingMulticurveBundleFn(
        null, null, null, _fxmProvider,
        holidaySource, null, rootFinderConfig,
        new CurveNodeInstrumentDefinitionFactory(
<<<<<<< HEAD
            mock(SecuritySource.class), mock(ConventionSource.class),
            holidaySource, mock(RegionSource.class), mock(ConventionBundleSource.class),
            mock(LegalEntitySource.class)),
=======
            holidaySource, mock(RegionSource.class)),
>>>>>>> cb936e41
        StringSet.of(IMPLIED_DEPO));
  }

  @SuppressWarnings("unchecked")
  @Test
  public void generateBundle() {
    
    when(_fxmProvider.getFXMatrix(_env, _ccc)).thenReturn(Result.success(mock(FXMatrix.class)));
    when(_ccc.resolveCurveConfigurations()).thenReturn(Collections.singletonList(_cccExo));
    when(_fxmProvider.getFXMatrix(_env, _cccExo)).thenReturn(Result.<FXMatrix> failure(new Exception()));
    CurveGroupConfiguration cgc = mock(CurveGroupConfiguration.class);
    when(_ccc.getCurveGroups()).thenReturn(Lists.newArrayList(cgc));
    CurveDefinition cd = new CurveDefinition(IMPLIED_DEPO, Collections.<CurveNode> emptySet());
    @SuppressWarnings("rawtypes")
    Map map = ImmutableMap.of(cd, Lists.newArrayList());
    when(cgc.resolveTypesForCurves()).thenReturn(map);
    Result<MulticurveBundle> result = _fn.generateBundle(_env, _ccc,
        ImmutableMap.<CurveConstructionConfiguration, Result<MulticurveBundle>>of());
    
    assertTrue("Expected failure", !result.isSuccess());
    
  }
}<|MERGE_RESOLUTION|>--- conflicted
+++ resolved
@@ -50,15 +50,11 @@
     _fn = new DefaultDiscountingMulticurveBundleFn(
         null, null, null, _fxmProvider,
         holidaySource, null, rootFinderConfig,
-        new CurveNodeInstrumentDefinitionFactory(
-<<<<<<< HEAD
-            mock(SecuritySource.class), mock(ConventionSource.class),
-            holidaySource, mock(RegionSource.class), mock(ConventionBundleSource.class),
-            mock(LegalEntitySource.class)),
-=======
-            holidaySource, mock(RegionSource.class)),
->>>>>>> cb936e41
-        StringSet.of(IMPLIED_DEPO));
+        new CurveNodeInstrumentDefinitionFactory(holidaySource,
+                                                 mock(RegionSource.class),
+                                                 mock(ConventionBundleSource.class),
+                                                 mock(LegalEntitySource.class)),
+                                                 StringSet.of(IMPLIED_DEPO));
   }
 
   @SuppressWarnings("unchecked")
