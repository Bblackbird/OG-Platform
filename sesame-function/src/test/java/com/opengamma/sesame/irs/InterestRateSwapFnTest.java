--- conflicted
+++ resolved
@@ -633,8 +633,6 @@
   }
 
   @Test
-<<<<<<< HEAD
-=======
   public void fixedVsLibor3mZcSwapPv() {
     Result<MultipleCurrencyAmount> resultPv = _swapFunction.calculatePV(ENV, _fixedVsLibor3mZcSwapSecurity);
     assertThat(resultPv.isSuccess(), is((true)));
@@ -643,10 +641,7 @@
     assertThat(mca.getCurrencyAmount(Currency.USD).getAmount(), is(closeTo(-3444569.0628772983, STD_TOLERANCE_PV)));
   }
 
-  //TODO when converting a swap to derivative and then getting the par rate via the ParRateDiscounting Calculator,
-  //par rate is not available as the converted swap is not of type SwapFixedCoupon
-  @Test()
->>>>>>> 87445943
+  @Test
   public void fixedVsOnCompoundedSwapParRate() {
     Result<Double> resultParRate = _swapFunction.calculateParRate(ENV, _fixedVsOnCompoundedSwapSecurity);
     assertThat(resultParRate.isSuccess(), is((true)));
