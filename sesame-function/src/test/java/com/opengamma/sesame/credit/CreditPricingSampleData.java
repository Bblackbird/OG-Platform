--- conflicted
+++ resolved
@@ -17,7 +17,8 @@
 import java.util.Set;
 import java.util.SortedMap;
 
-import org.apache.commons.lang.StringUtils;
+import javax.ws.rs.HEAD;
+
 import org.threeten.bp.LocalDate;
 import org.threeten.bp.Period;
 
@@ -66,10 +67,6 @@
 import com.opengamma.master.region.impl.InMemoryRegionMaster;
 import com.opengamma.master.region.impl.MasterRegionSource;
 import com.opengamma.sesame.config.FunctionModelConfig;
-import com.opengamma.sesame.credit.DefaultIsdaCompliantYieldCurveFn;
-import com.opengamma.sesame.credit.IsdaCompliantCreditCurveFn;
-import com.opengamma.sesame.credit.IsdaCompliantYieldCurveFn;
-import com.opengamma.sesame.credit.StandardIsdaCompliantCreditCurveFn;
 import com.opengamma.sesame.credit.config.CreditCurveDataKeyMap;
 import com.opengamma.sesame.credit.config.RestructuringSettings;
 import com.opengamma.sesame.credit.converter.DefaultIndexCdsConverterFn;
@@ -102,23 +99,16 @@
  */
 public class CreditPricingSampleData {
 
-<<<<<<< HEAD
   private static final String PEPSICO_INC = "Pepsico Inc";
   private static final String JCP = "JCP";
   private static final String IG_INDEX = "CDX.NA.IG.23-V1 5Y";
   private static final String INDEX_NAME = "10M." + IG_INDEX;
-=======
-  private static final String SHORT_NAME = "Pepsico Inc";
-  private static final String INDEX_DEFINITION_NAME = "CDX.NA.HY.S23.V3";
-  private static final String INDEX_NAME = "10M." + INDEX_DEFINITION_NAME;
->>>>>>> f2262f0b
   private static final String SAMPLE_CREDIT_CURVE = "Sample Credit Curve";
   private static final String SAMPLE_YIELD_CURVE = "Sample Yield Curve";
 
   private static final SeniorityLevel SNRFOR = SeniorityLevel.SNRFOR;
   private static final RestructuringClause XR = RestructuringClause.XR;
   private static final Currency USD = Currency.USD;
-<<<<<<< HEAD
   private static final ExternalIdBundle SCDS_BUNDLE = ExternalIdBundle.of("Sample", PEPSICO_INC);
   private static final ExternalIdBundle PUFSCDS_BUNDLE = ExternalIdBundle.of("Sample", JCP);
   private static final ExternalIdBundle LCDS_BUNDLE = ExternalIdBundle.of("Sample", PEPSICO_INC);
@@ -126,13 +116,6 @@
   private static final ExternalIdBundle CDXD_BUNDLE = ExternalIdBundle.of("Sample", IG_INDEX);
   private static final ExternalId REF_ID = ExternalId.of("SHORT-NAME", PEPSICO_INC);
   private static final ExternalId PUF_REF_ID = ExternalId.of("SHORT-NAME", JCP);
-=======
-  private static final ExternalIdBundle SCDS_BUNDLE = ExternalIdBundle.of("Sample", SHORT_NAME);
-  private static final ExternalIdBundle LCDS_BUNDLE = ExternalIdBundle.of("Sample", SHORT_NAME);
-  private static final ExternalIdBundle CDX_BUNDLE = ExternalIdBundle.of("Sample", INDEX_NAME);
-  private static final ExternalIdBundle CDXD_BUNDLE = ExternalIdBundle.of("Sample", INDEX_DEFINITION_NAME);
-  private static final ExternalId REF_ID = ExternalId.of("SHORT-NAME", SHORT_NAME);
->>>>>>> f2262f0b
   private static final Set<ExternalId> USNY = Sets.newHashSet(ExternalId.of(ExternalSchemes.ISDA_HOLIDAY, "USNY"));
   private static final ExternalId REGION_US = ExternalId.of("FINANCIAL_REGION", "US");
 
@@ -155,19 +138,11 @@
 
   public static StandardCDSSecurity createStandardCDSSecurity() {
     return new StandardCDSSecurity(SCDS_BUNDLE,                                 //id
-<<<<<<< HEAD
                                    PEPSICO_INC,                                  //name
                                    LocalDate.of(2014, 10, 16),                  //trade date
                                    LocalDate.of(2019, 12, 20),                  //maturity date
                                    REF_ID,                                      //reference id
                                    new InterestRateNotional(USD, 1_000_000),    //notional
-=======
-                                   SHORT_NAME,                                  //name
-                                   LocalDate.of(2014, 9, 20),                   //trade date
-                                   LocalDate.of(2019, 12, 20),                  //maturity date
-                                   REF_ID,                                      //reference id
-                                   new InterestRateNotional(USD, 10_000_000),   //notional
->>>>>>> f2262f0b
                                    true,                                        //buy/sell
                                    0.01,                                        //coupon
                                    SNRFOR);                                     //seniority
@@ -201,15 +176,9 @@
 
   public static IndexCDSSecurity createIndexCDSSecurity() {
 
-<<<<<<< HEAD
     // 100 components in the basket, with total weight of 1
     List<CreditDefaultSwapIndexComponent> components = new ArrayList<>();
     for (int i = 1; i <= 100; i++) {
-=======
-    // 97 components in the basket, with total weight of 0.97
-    List<CreditDefaultSwapIndexComponent> components = new ArrayList<>();
-    for (int i = 1; i <= 97; i++) {
->>>>>>> f2262f0b
       ExternalId externalId = ExternalId.of("Basket", String.valueOf(i));
       CreditDefaultSwapIndexComponent component =
           new CreditDefaultSwapIndexComponent(externalId.getValue(),
@@ -222,31 +191,16 @@
 
     IndexCDSDefinitionSecurity definition =
         new IndexCDSDefinitionSecurity(CDXD_BUNDLE,                                //id
-<<<<<<< HEAD
                                        IG_INDEX,                      //name
                                        LocalDate.of(2014, 9, 20),                  //start date
                                        "V1",                                       //version
                                        "23",                                       //series
                                        "IG",                                       //family
-=======
-                                       INDEX_DEFINITION_NAME,                      //name
-                                       LocalDate.of(1950, 1, 1),                   //start date
-                                       "V1",                                       //version
-                                       "S23",                                      //series
-                                       "HY",                                       //family
->>>>>>> f2262f0b
                                        USD,                                        //currency
                                        0.4,                                        //recovery rate
                                        SimpleFrequency.QUARTERLY,                  //coupon frequency
                                        0.01,                                       //coupon
-<<<<<<< HEAD
                                        CDSIndexTerms.of(Tenor.FIVE_YEARS),         //terms
-=======
-                                       CDSIndexTerms.of(Tenor.THREE_YEARS,
-                                                        Tenor.FIVE_YEARS,
-                                                        Tenor.SEVEN_YEARS,
-                                                        Tenor.TEN_YEARS),          //terms
->>>>>>> f2262f0b
                                        componentBundle,                            //basket
                                        USNY,                                       //calendar
                                        BusinessDayConventions.MODIFIED_FOLLOWING); //business day conventions
@@ -255,15 +209,9 @@
                                 INDEX_NAME,                                        //name
                                 true,                                              //buy/sell
                                 SecurityLink.resolved(definition),                 //definition
-<<<<<<< HEAD
                                 LocalDate.of(2014, 10, 16),                        //trade date
                                 LocalDate.of(2019, 12, 20),                        //maturity date
                                 new InterestRateNotional(USD, 1_000_000));         //notional
-=======
-                                LocalDate.of(2014, 9, 20),                         //trade date
-                                LocalDate.of(2019, 12, 20),                        //maturity date
-                                new InterestRateNotional(USD, 10_000_000));        //notional
->>>>>>> f2262f0b
   }
 
   public static RestructuringSettings createRestructuringSettings() {
@@ -273,14 +221,9 @@
 
   public static CreditCurveDataSnapshot createCreditCurveDataSnapshot() {
     ImmutableMap.Builder<CreditCurveDataKey, CreditCurveData> builder = ImmutableMap.builder();
-<<<<<<< HEAD
     builder.put(curveCreditCurveDataKey(PEPSICO_INC), createSingleNameCreditCurveData());
     builder.put(curveCreditCurveDataKey(JCP), createPUFSingleNameCreditCurveData());
     builder.put(curveIndexCreditCurveDataKey(IG_INDEX), createIndexCreditCurveData());
-=======
-    builder.put(curveCreditCurveDataKey(SHORT_NAME), createCreditCurveData());
-    builder.put(curveIndexCreditCurveDataKey(INDEX_DEFINITION_NAME), createCreditCurveData());
->>>>>>> f2262f0b
     return CreditCurveDataSnapshot.builder().name(SAMPLE_CREDIT_CURVE).creditCurves(builder.build()).build();
   }
 
@@ -453,12 +396,9 @@
         .recoveryRate(0.4)
         .cdsQuotes(spreadData)
         .build();
-<<<<<<< HEAD
   }
 
   private static CreditCurveData createIndexCreditCurveData() {
-=======
->>>>>>> f2262f0b
 
     ConventionLink<IsdaCreditCurveConvention> conventionLink = ConventionLink.resolved(
         createUsdIsdaCreditCurveConvention());
