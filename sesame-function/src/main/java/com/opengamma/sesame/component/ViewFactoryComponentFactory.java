--- conflicted
+++ resolved
@@ -66,15 +66,9 @@
 import com.opengamma.sesame.fxforward.FXForwardYCNSPnLSeriesFn;
 import com.opengamma.sesame.fxforward.FXForwardYieldCurveNodeSensitivitiesFn;
 import com.opengamma.sesame.irs.InterestRateSwapFn;
-<<<<<<< HEAD
 import com.opengamma.sesame.marketdata.DefaultHistoricalMarketDataFn;
 import com.opengamma.sesame.marketdata.DefaultMarketDataFn;
 import com.opengamma.sesame.marketdata.FixedHistoricalMarketDataFactory;
-=======
-import com.opengamma.sesame.marketdata.FixedHistoricalMarketDataFnFactory;
-import com.opengamma.sesame.marketdata.HistoricalTimeSeriesMarketDataFn;
-import com.opengamma.sesame.marketdata.RawHistoricalMarketDataSourceImpl;
->>>>>>> 70f38d01
 
 import net.sf.ehcache.CacheManager;
 
@@ -183,8 +177,6 @@
                                       DiscountingFXForwardPVFn.class,
                                       DefaultFXReturnSeriesFn.class,
                                       DefaultCurrencyPairsFn.class,
-                                      HistoricalTimeSeriesMarketDataFn.class,
-                                      RawHistoricalMarketDataSourceImpl.class,
                                       FXForwardSecurityConverter.class,
                                       ConfigDBInstrumentExposuresProvider.class,
                                       DefaultCurveSpecificationMarketDataFn.class,
@@ -302,7 +294,7 @@
   //-----------------------------------------------------------------------
   @Override
   public ViewFactoryComponentFactory clone() {
-    return (ViewFactoryComponentFactory) super.clone();
+    return JodaBeanUtils.cloneAlways(this);
   }
 
   @Override
