--- conflicted
+++ resolved
@@ -78,29 +78,20 @@
   public Result<IRFutureOptionCalculator> createCalculator(Environment env, IRFutureOptionTrade trade) {
 
     Result<Boolean> result = Result.success(true);
-    
-    IRFutureOptionCalculator calculator = null;    
-    MulticurveProviderInterface multicurveProvider  = null;    
-    BlackSTIRFuturesProviderInterface black = null;    
+
+    BlackSTIRFuturesProviderInterface black = null;
     Map<String, CurveDefinition> curveDefinitions = new HashMap<>();
 
     IRFutureOptionSecurity security = trade.getSecurity();
-<<<<<<< HEAD
-    
+
     Result<BlackSTIRFuturesProviderInterface> blackResult = _blackProviderFn.getBlackSTIRFuturesProvider(env, trade);
-    
-=======
-
-    Result<BlackSTIRFuturesProviderInterface> blackResult = _blackProviderFn.getBlackSTIRFuturesProvider(env, security);
-
->>>>>>> e1e28d27
     Result<HistoricalTimeSeriesBundle> fixingsResult = _htsFn.getFixingsForSecurity(env, security);
 
     if (Result.anyFailures(blackResult, fixingsResult)) {
       result = Result.failure(blackResult, fixingsResult);
     } else {
       black = blackResult.getValue();
-      multicurveProvider = black.getMulticurveProvider();
+      MulticurveProviderInterface multicurveProvider = black.getMulticurveProvider();
       Set<String> curveNames = multicurveProvider.getAllCurveNames();
 
       for (String curveName : curveNames) {
@@ -112,8 +103,8 @@
         }
       }
     }
-    if (result.isSuccess()) {      
-      calculator = new IRFutureOptionBlackCalculator(trade,
+    if (result.isSuccess()) {
+      IRFutureOptionCalculator calculator = new IRFutureOptionBlackCalculator(trade,
                                                     _converter,
                                                     black,
                                                     env.getValuationTime(),
