--- conflicted
+++ resolved
@@ -340,19 +340,8 @@
               final int nNodes = specification.getNodes().size();
               final double[] parameterGuessForCurves = new double[nNodes];
               Arrays.fill(parameterGuessForCurves, 0.02);  // For FX forward, the FX rate is not a good initial guess. // TODO: change this // marketData
-<<<<<<< HEAD
-
               final Result<InstrumentDerivative[]> derivativesForCurve =
                   extractInstrumentDerivatives(env, specification, snapshot, fxMatrix, env.getValuationTime());
-=======
-              InstrumentDerivative[] derivativesForCurve = null;
-              try {
-                derivativesForCurve = extractInstrumentDerivatives(env, specification, snapshot, fxMatrix, env.getValuationTime());
-              } catch (Exception e) {
-                curveBundleResult = Result.failure(curveBundleResult, Result.failure(e));
-              }
->>>>>>> 88a7db43
-
               final List<IborIndex> iborIndex = new ArrayList<>();
               final List<IndexON> overnightIndex = new ArrayList<>();
 
@@ -386,17 +375,17 @@
                 forwardONMap.put(curveName, overnightIndex.toArray(new IndexON[overnightIndex.size()]));
               }
 
-<<<<<<< HEAD
+//<<<<<<< HEAD
               if (derivativesForCurve.isSuccess()) {
                 final GeneratorYDCurve generator = getGenerator(curve, env.getValuationDate());
                 singleCurves[j] = new SingleCurveBundle<>(curveName, derivativesForCurve.getValue(), generator.initialGuess(parameterGuessForCurves), generator);
               } else {
                 curveBundleResult = Result.failure(curveBundleResult, derivativesForCurve);
-=======
-              final GeneratorYDCurve generator = getGenerator(curve, env.getValuationDate());
-              if (curveBundleResult.isSuccess()) {
-                singleCurves[j] = new SingleCurveBundle<>(curveName, derivativesForCurve, generator.initialGuess(parameterGuessForCurves), generator);
->>>>>>> 88a7db43
+//=======
+//              final GeneratorYDCurve generator = getGenerator(curve, env.getValuationDate());
+//              if (curveBundleResult.isSuccess()) {
+//                singleCurves[j] = new SingleCurveBundle<>(curveName, derivativesForCurve, generator.initialGuess(parameterGuessForCurves), generator);
+//>>>>>>> master
               }
             } else {
               curveBundleResult = Result.failure(curveBundleResult, fxMatrixResult, marketDataResult);
