--- conflicted
+++ resolved
@@ -38,21 +38,20 @@
   private final DiscountingMulticurveCombinerFn _discountingMulticurveCombinerFn;
 
   private final HistoricalTimeSeriesFn _htsFn;
-<<<<<<< HEAD
-  
+
+  private final CurveDefinitionFn _curveDefinitionFn;
+
   /**
    * Constructs a factory that creates discounting calculators for STIR futures.
    *
    * @param converter the converter used to convert the OG-Financial STIR future to the OG-Analytics definition.
    * @param definitionToDerivativeConverter the converter used to convert the definition to derivative.
    * @param discountingMulticurveCombinerFn the multicurve function.
+   * @param curveDefinitionFn the curve definitionFn function.
    * @param htsFn the historical time series function.
    */
-=======
 
-  private final CurveDefinitionFn _curveDefinitionFn;
 
->>>>>>> e1e28d27
   public InterestRateFutureDiscountingCalculatorFactory(InterestRateFutureTradeConverter converter,
       FixedIncomeConverterDataProvider definitionToDerivativeConverter,
       DiscountingMulticurveCombinerFn discountingMulticurveCombinerFn,
@@ -63,10 +62,7 @@
         ArgumentChecker.notNull(definitionToDerivativeConverter, "definitionToDerivativeConverter");
     _discountingMulticurveCombinerFn = 
         ArgumentChecker.notNull(discountingMulticurveCombinerFn, "discountingMulticurveCombinerFn");
-<<<<<<< HEAD
-=======
     _curveDefinitionFn = ArgumentChecker.notNull(curveDefinitionFn, "curveDefinitionFn");
->>>>>>> e1e28d27
     _htsFn = ArgumentChecker.notNull(htsFn, "htsFn");
   }
 
@@ -75,67 +71,56 @@
 
     Result<Boolean> result = Result.success(true);
 
-    InterestRateFutureCalculator calculator = null;    
-    HistoricalTimeSeriesBundle fixings = null;    
-    MulticurveProviderDiscount multicurveBundle = null;    
+    MulticurveProviderDiscount multicurveBundle = null;
     Map<String, CurveDefinition> curveDefinitions = new HashMap<>();
-    
     FinancialSecurity security = trade.getSecurity();
 
     Result<Pair<MulticurveProviderDiscount, CurveBuildingBlockBundle>> bundleResult =
         _discountingMulticurveCombinerFn.createMergedMulticurveBundle(env, trade, new FXMatrix());
 
     Result<HistoricalTimeSeriesBundle> fixingsResult = _htsFn.getFixingsForSecurity(env, security);
-<<<<<<< HEAD
-    
+
     if (Result.allSuccessful(bundleResult, fixingsResult)) {
-    
-      MulticurveProviderDiscount bundle = bundleResult.getValue().getFirst();
-    
+
       HistoricalTimeSeriesBundle fixings = fixingsResult.getValue();
     
-      InterestRateFutureCalculator calculator =
-          new InterestRateFutureDiscountingCalculator(trade,
-                                                      bundle,
-                                                      _converter,
-                                                      env.getValuationTime(),
-                                                      _definitionToDerivativeConverter,
-                                                      fixings);
-=======
+      if (Result.anyFailures(bundleResult, fixingsResult)) {
 
-    if (Result.anyFailures(bundleResult, fixingsResult)) {
+        result = Result.failure(bundleResult, fixingsResult);
 
-      result = Result.failure(bundleResult, fixingsResult);
+      } else {
 
-    } else {
+        multicurveBundle = bundleResult.getValue().getFirst();
+        fixings = fixingsResult.getValue();
 
-      multicurveBundle = bundleResult.getValue().getFirst();
-      fixings = fixingsResult.getValue();
->>>>>>> e1e28d27
-      
-      CurveBuildingBlockBundle buildingBlockBundle = bundleResult.getValue().getSecond();
-      for (String curveName : buildingBlockBundle.getData().keySet()) {
-        Result<CurveDefinition> curveDefinition = _curveDefinitionFn.getCurveDefinition(curveName);
+        CurveBuildingBlockBundle buildingBlockBundle = bundleResult.getValue().getSecond();
+        for (String curveName : buildingBlockBundle.getData().keySet()) {
+          Result<CurveDefinition> curveDefinition = _curveDefinitionFn.getCurveDefinition(curveName);
 
-        if (curveDefinition.isSuccess()) {
-          curveDefinitions.put(curveName, curveDefinition.getValue());
-        } else {
-          result = Result.failure(result, Result.failure(curveDefinition));
+          if (curveDefinition.isSuccess()) {
+            curveDefinitions.put(curveName, curveDefinition.getValue());
+          } else {
+            result = Result.failure(result, Result.failure(curveDefinition));
+          }
         }
       }
+      if (result.isSuccess()) {
+        InterestRateFutureCalculator calculator =
+            new InterestRateFutureDiscountingCalculator(trade,
+                                                        multicurveBundle,
+                                                        curveDefinitions,
+                                                        _converter,
+                                                        env.getValuationTime(),
+                                                        _definitionToDerivativeConverter,
+                                                        fixings);
+
+        return Result.success(calculator);
+      } else {
+        return Result.failure(result);
+      }
+    } else {
+        return Result.failure(bundleResult, fixingsResult);
     }
-    if (result.isSuccess()) {
-      calculator = new InterestRateFutureDiscountingCalculator(trade,
-          multicurveBundle,
-          curveDefinitions,
-          _converter,
-          env.getValuationTime(),
-          _definitionToDerivativeConverter,
-          fixings);
 
-      return Result.success(calculator);
-    } else {
-      return Result.failure(result);
-    }
   }
 }