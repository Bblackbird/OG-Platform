--- conflicted
+++ resolved
@@ -9,6 +9,8 @@
 import java.util.List;
 import java.util.Map;
 import java.util.SortedMap;
+
+import javax.ws.rs.HEAD;
 
 import org.threeten.bp.LocalDate;
 
@@ -135,7 +137,6 @@
     
     for (Map.Entry<Tenor, CdsQuote> spreadEntry : spreadData.entrySet()) {
       CDSAnalytic cdsAnalytic;
-<<<<<<< HEAD
 
       switch (creditCurveKey.getCdsType()) {
         case INDEX:
@@ -147,12 +148,6 @@
         default:
           throw new OpenGammaRuntimeException("Credit curve key with CDS type " + creditCurveKey.getCdsType() + " is " +
                                                   "invalid. Change to INDEX or SINGLE_NAME.");
-=======
-      if (creditCurveKey.getCdsType() == CreditDefaultSwapType.INDEX) {
-        cdsAnalytic = cdsFactory.makeCDX(valuationDate, spreadEntry.getKey().getPeriod());
-      } else { //SINGLE_NAME is the only other choice
-        cdsAnalytic = cdsFactory.makeIMMCDS(valuationDate, spreadEntry.getKey().getPeriod());
->>>>>>> 3b53b215
       }
 
       CDSQuoteConvention quoteConvention = spreadEntry.getValue().toQuoteConvention();
