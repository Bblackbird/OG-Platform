/**
 * Copyright (C) 2009 - 2010 by OpenGamma Inc.
 * 
 * Please see distribution for license.
 */
package com.opengamma.math.rootfinding;

import static org.junit.Assert.assertEquals;

import java.util.ArrayList;
import java.util.Arrays;
import java.util.List;

import org.junit.Test;
import org.slf4j.Logger;
import org.slf4j.LoggerFactory;

import cern.jet.random.engine.MersenneTwister64;
import cern.jet.random.engine.RandomEngine;

import com.opengamma.financial.interestrate.InterestRateDerivative;
import com.opengamma.financial.interestrate.SingleCurveFinder;
import com.opengamma.financial.interestrate.SingleCurveJacobian;
import com.opengamma.financial.interestrate.SwapRateCalculator;
import com.opengamma.financial.interestrate.cash.definition.Cash;
import com.opengamma.financial.interestrate.fra.definition.ForwardRateAgreement;
import com.opengamma.financial.interestrate.libor.Libor;
import com.opengamma.financial.interestrate.swap.definition.Swap;
import com.opengamma.financial.model.interestrate.curve.InterpolatedYieldCurve;
import com.opengamma.financial.model.interestrate.curve.YieldAndDiscountCurve;
import com.opengamma.math.function.Function1D;
import com.opengamma.math.interpolation.CubicSplineInterpolatorWithSensitivities1D;
import com.opengamma.math.interpolation.InterpolationResult;
import com.opengamma.math.interpolation.Interpolator1D;
import com.opengamma.math.interpolation.Interpolator1DCubicSplineDataBundle;
import com.opengamma.math.interpolation.Interpolator1DCubicSplineWithSensitivitiesDataBundle;
import com.opengamma.math.interpolation.Interpolator1DWithSensitivities;
import com.opengamma.math.interpolation.NaturalCubicSplineInterpolator1D;
import com.opengamma.math.matrix.DoubleMatrix1D;
<<<<<<< HEAD
import com.opengamma.math.matrix.DoubleMatrix2D;
import com.opengamma.math.rootfinding.newton.BroydenVectorRootFinder;
import com.opengamma.math.rootfinding.newton.FiniteDifferenceJacobianCalculator;
=======
>>>>>>> c27cdca3
import com.opengamma.math.rootfinding.newton.JacobianCalculator;
import com.opengamma.math.rootfinding.newton.NewtonDefaultVectorRootFinder;
import com.opengamma.math.rootfinding.newton.ShermanMorrisonVectorRootFinder;
import com.opengamma.util.monitor.OperationTimer;

/**
 * 
 */
public class MultiInstrumentSingleCurveBootStrap {

  private static final Logger s_logger = LoggerFactory.getLogger(YieldCurveBootStrapTest.class);
  private static final int HOTSPOT_WARMUP_CYCLES = 0;
  private static final int BENCHMARK_CYCLES = 1;
  private static final RandomEngine RANDOM = new MersenneTwister64(MersenneTwister64.DEFAULT_SEED);

  private static final Interpolator1D<Interpolator1DCubicSplineDataBundle, InterpolationResult> CUBIC = new NaturalCubicSplineInterpolator1D();
  private static final Interpolator1DWithSensitivities<Interpolator1DCubicSplineWithSensitivitiesDataBundle> CUBIC_WITH_SENSITIVITY = new CubicSplineInterpolatorWithSensitivities1D();
  private static final List<InterestRateDerivative> INSTRUMENTS;
  private static final double[] MARKET_VALUES;
  private static final YieldAndDiscountCurve CURVE;

  private static final double[] NODE_TIMES;

  private static final double SPOT_RATE;
  private static final double EPS = 1e-8;
  private static final int STEPS = 100;
  private static final DoubleMatrix1D X0;

  private static final SwapRateCalculator SWAP_RATE_CALCULATOR = new SwapRateCalculator();
  private static final Function1D<DoubleMatrix1D, DoubleMatrix1D> SINGLE_CURVE_FINDER;
  private static final JacobianCalculator SINGLE_CURVE_JACOBIAN;

  private static final Function1D<Double, Double> DUMMY_CURVE = new Function1D<Double, Double>() {

    private static final double A = -0.0325;
    private static final double B = 0.021;
    private static final double C = 0.52;
    private static final double D = 0.055;

    @Override
    public Double evaluate(final Double x) {
      return (A + B * x) * Math.exp(-C * x) + D;
    }
  };

  static {

    INSTRUMENTS = new ArrayList<InterestRateDerivative>();

    final double[] liborMaturities = new double[] {3. / 12.}; // note using 1m and 2m LIBOR tenors for what should be the 3m-libor curve is probably wrong
    final double[] fraMaturities = new double[] {0.5, 0.75, 1.0, 1.25, 1.5, 1.75, 2.0};
    final double[] cashMaturities = new double[] {1 / 365.25, 7 / 365.25, 1.0 / 12.0};
    final int[] swapSemiannualGrid = new int[] {4, 6, 8, 10, 12, 14, 16, 18, 20, 30, 40, 50, 60};
    // int[] swapSemiannualGrid = new int[] {1, 2, 3, 4, 6, 8, 10, 14, 20, 30, 40, 50, 60};

    final int nNodes = liborMaturities.length + fraMaturities.length + cashMaturities.length
        + swapSemiannualGrid.length;

    NODE_TIMES = new double[nNodes];
    int index = 0;

    InterestRateDerivative ird;

    for (final double t : liborMaturities) {
      ird = new Libor(t);
      INSTRUMENTS.add(ird);
      NODE_TIMES[index++] = t;
    }
    for (final double t : fraMaturities) {
      ird = new ForwardRateAgreement(t - 0.25, t);
      INSTRUMENTS.add(ird);
      NODE_TIMES[index++] = t;
    }

    for (final double t : cashMaturities) {
      ird = new Cash(t);
      INSTRUMENTS.add(ird);
      NODE_TIMES[index++] = t;
    }

    for (final int element : swapSemiannualGrid) {
      final Swap swap = setupSwap(element);
      INSTRUMENTS.add(swap);
<<<<<<< HEAD
      double t = swap.getFloatingPaymentTimes()[swap.getNumberOfFloatingPayments() - 1] + Math.max(0.0, swap.getDeltaEnd()[swap.getNumberOfFloatingPayments() - 1]);
=======
      final double t = swap.getFloatingPaymentTimes()[swap.getNumberOfFloatingPayments() - 1]
          + Math.max(0.0, swap.getDeltaEnd()[swap.getNumberOfFloatingPayments() - 1]);
>>>>>>> c27cdca3
      NODE_TIMES[index++] = t;
    }

    if (INSTRUMENTS.size() != (nNodes)) {
      throw new IllegalArgumentException("number of instruments not equal to number of nodes");
    }

    Arrays.sort(NODE_TIMES);

    // set up curve to obtain "market" prices
    final double[] yields = new double[nNodes];

    for (int i = 0; i < nNodes; i++) {
      yields[i] = DUMMY_CURVE.evaluate(NODE_TIMES[i]);
    }

    SPOT_RATE = DUMMY_CURVE.evaluate(0.0);

    CURVE = makeYieldCurve(yields, NODE_TIMES, CUBIC);

    // now get market prices
    MARKET_VALUES = new double[nNodes];
    final double[] rates = new double[nNodes];

    for (int i = 0; i < nNodes; i++) {
      MARKET_VALUES[i] = SWAP_RATE_CALCULATOR.getRate(CURVE, CURVE, INSTRUMENTS.get(i));
      rates[i] = 0.05;
    }
    X0 = new DoubleMatrix1D(rates);

    SINGLE_CURVE_FINDER = new SingleCurveFinder(INSTRUMENTS, MARKET_VALUES, SPOT_RATE, NODE_TIMES, CUBIC);
    SINGLE_CURVE_JACOBIAN = new SingleCurveJacobian<Interpolator1DCubicSplineWithSensitivitiesDataBundle>(INSTRUMENTS, SPOT_RATE, NODE_TIMES, CUBIC_WITH_SENSITIVITY);

  }

  @Test
  public void testNewton() {
<<<<<<< HEAD
    VectorRootFinder rootFinder = new NewtonDefaultVectorRootFinder(EPS, EPS, STEPS, SINGLE_CURVE_JACOBIAN);
=======

    // VectorRootFinder rootFinder = new NewtonDefaultVectorRootFinder(EPS, EPS, STEPS);
    // doHotSpot(rootFinder, "default Newton FD , double curve", DOUBLE_CURVE_FINDER);
    final VectorRootFinder rootFinder = new NewtonDefaultVectorRootFinder(EPS, EPS, STEPS, SINGLE_CURVE_JACOBIAN,
        new SVDecompositionCommons());
>>>>>>> c27cdca3
    doHotSpot(rootFinder, "default Newton, single curve", SINGLE_CURVE_FINDER);
  }

  @Test
  public void testBroyden() {
    VectorRootFinder rootFinder = new BroydenVectorRootFinder(EPS, EPS, STEPS, SINGLE_CURVE_JACOBIAN);
    doHotSpot(rootFinder, "Broyden, single curve", SINGLE_CURVE_FINDER);
  }

  @Test
  public void testShermanMorrison() {
    VectorRootFinder rootFinder = new ShermanMorrisonVectorRootFinder(EPS, EPS, STEPS, SINGLE_CURVE_JACOBIAN);
    doHotSpot(rootFinder, "Broyden, single curve", SINGLE_CURVE_FINDER);
  }

  @Test
  public void testSingleJacobian() {
<<<<<<< HEAD
    final JacobianCalculator jacobianFD = new FiniteDifferenceJacobianCalculator(1e-8);
    final DoubleMatrix2D jacExact = SINGLE_CURVE_JACOBIAN.evaluate(X0, SINGLE_CURVE_FINDER);
    final DoubleMatrix2D jacFD = jacobianFD.evaluate(X0, SINGLE_CURVE_FINDER);
    // System.out.println("exact: " + jacExact.toString());
    // System.out.println("FD: " + jacFD.toString());
=======
    //    final JacobianCalculator jacobianFD = new FiniteDifferenceJacobianCalculator(1e-8);
    //    final DoubleMatrix2D jacExact = SINGLE_CURVE_JACOBIAN.evaluate(X0, SINGLE_CURVE_FINDER);
    //    final DoubleMatrix2D jacFD = jacobianFD.evaluate(X0, SINGLE_CURVE_FINDER);
    //    //System.out.println("exact: " + jacExact.toString());
    //System.out.println("FD: " + jacFD.toString());
>>>>>>> c27cdca3

    // assertMatrixEquals(jacExact, jacFD, 1e-7);
  }

  private void doHotSpot(final VectorRootFinder rootFinder, final String name, final Function1D<DoubleMatrix1D, DoubleMatrix1D> functor) {
    for (int i = 0; i < HOTSPOT_WARMUP_CYCLES; i++) {
      doTest(rootFinder, (SingleCurveFinder) functor);
    }
    if (BENCHMARK_CYCLES > 0) {
      final OperationTimer timer = new OperationTimer(s_logger, "processing {} cycles on " + name, BENCHMARK_CYCLES);
      for (int i = 0; i < BENCHMARK_CYCLES; i++) {
        doTest(rootFinder, (SingleCurveFinder) functor);
      }
      timer.finished();
    }
  }

  private void doTest(final VectorRootFinder rootFinder, final SingleCurveFinder functor) {
    final DoubleMatrix1D yieldCurveNodes = rootFinder.getRoot(functor, X0);
    final YieldAndDiscountCurve curve = makeYieldCurve(yieldCurveNodes.getData(), NODE_TIMES, CUBIC);
    for (int i = 0; i < MARKET_VALUES.length; i++) {
      assertEquals(MARKET_VALUES[i], SWAP_RATE_CALCULATOR.getRate(curve, curve, INSTRUMENTS.get(i)), EPS);
    }
  }

  private static YieldAndDiscountCurve makeYieldCurve(final double[] yields, final double[] times, final Interpolator1D<? extends Interpolator1DCubicSplineDataBundle, InterpolationResult> interpolator) {
    final int n = yields.length;
    if (n != times.length) {
      throw new IllegalArgumentException("rates and times different lengths");
    }
    final double[] t = new double[n + 1];
    final double[] y = new double[n + 1];
    t[0] = 0;
    y[0] = SPOT_RATE;
    for (int i = 0; i < n; i++) {
      t[i + 1] = times[i];
      y[i + 1] = yields[i];
    }
    return new InterpolatedYieldCurve(t, y, interpolator);
  }

  private static Swap setupSwap(final int payments) {
    final double[] fixed = new double[payments];
    final double[] floating = new double[2 * payments];
    final double[] deltaStart = new double[2 * payments];
    final double[] deltaEnd = new double[2 * payments];
    for (int i = 0; i < payments; i++) {
      fixed[i] = 0.5 * (1 + i) + 0.02 * (RANDOM.nextDouble() - 0.5);
      floating[2 * i + 1] = fixed[i];
    }
    for (int i = 0; i < 2 * payments; i++) {
      if (i % 2 == 0) {
        floating[i] = 0.25 * (1 + i) + 0.02 * (RANDOM.nextDouble() - 0.5);
      }
      deltaStart[i] = 0.02 * (i == 0 ? RANDOM.nextDouble() : (RANDOM.nextDouble() - 0.5));
      deltaEnd[i] = 0.02 * (RANDOM.nextDouble() - 0.5);
    }
    return new Swap(fixed, floating, deltaStart, deltaEnd);
  }
}<|MERGE_RESOLUTION|>--- conflicted
+++ resolved
@@ -37,12 +37,9 @@
 import com.opengamma.math.interpolation.Interpolator1DWithSensitivities;
 import com.opengamma.math.interpolation.NaturalCubicSplineInterpolator1D;
 import com.opengamma.math.matrix.DoubleMatrix1D;
-<<<<<<< HEAD
 import com.opengamma.math.matrix.DoubleMatrix2D;
 import com.opengamma.math.rootfinding.newton.BroydenVectorRootFinder;
 import com.opengamma.math.rootfinding.newton.FiniteDifferenceJacobianCalculator;
-=======
->>>>>>> c27cdca3
 import com.opengamma.math.rootfinding.newton.JacobianCalculator;
 import com.opengamma.math.rootfinding.newton.NewtonDefaultVectorRootFinder;
 import com.opengamma.math.rootfinding.newton.ShermanMorrisonVectorRootFinder;
@@ -96,10 +93,8 @@
     final double[] fraMaturities = new double[] {0.5, 0.75, 1.0, 1.25, 1.5, 1.75, 2.0};
     final double[] cashMaturities = new double[] {1 / 365.25, 7 / 365.25, 1.0 / 12.0};
     final int[] swapSemiannualGrid = new int[] {4, 6, 8, 10, 12, 14, 16, 18, 20, 30, 40, 50, 60};
-    // int[] swapSemiannualGrid = new int[] {1, 2, 3, 4, 6, 8, 10, 14, 20, 30, 40, 50, 60};
-
-    final int nNodes = liborMaturities.length + fraMaturities.length + cashMaturities.length
-        + swapSemiannualGrid.length;
+
+    final int nNodes = liborMaturities.length + fraMaturities.length + cashMaturities.length + swapSemiannualGrid.length;
 
     NODE_TIMES = new double[nNodes];
     int index = 0;
@@ -126,12 +121,8 @@
     for (final int element : swapSemiannualGrid) {
       final Swap swap = setupSwap(element);
       INSTRUMENTS.add(swap);
-<<<<<<< HEAD
-      double t = swap.getFloatingPaymentTimes()[swap.getNumberOfFloatingPayments() - 1] + Math.max(0.0, swap.getDeltaEnd()[swap.getNumberOfFloatingPayments() - 1]);
-=======
-      final double t = swap.getFloatingPaymentTimes()[swap.getNumberOfFloatingPayments() - 1]
-          + Math.max(0.0, swap.getDeltaEnd()[swap.getNumberOfFloatingPayments() - 1]);
->>>>>>> c27cdca3
+
+      final double t = swap.getFloatingPaymentTimes()[swap.getNumberOfFloatingPayments() - 1] + Math.max(0.0, swap.getDeltaEnd()[swap.getNumberOfFloatingPayments() - 1]);
       NODE_TIMES[index++] = t;
     }
 
@@ -169,15 +160,7 @@
 
   @Test
   public void testNewton() {
-<<<<<<< HEAD
     VectorRootFinder rootFinder = new NewtonDefaultVectorRootFinder(EPS, EPS, STEPS, SINGLE_CURVE_JACOBIAN);
-=======
-
-    // VectorRootFinder rootFinder = new NewtonDefaultVectorRootFinder(EPS, EPS, STEPS);
-    // doHotSpot(rootFinder, "default Newton FD , double curve", DOUBLE_CURVE_FINDER);
-    final VectorRootFinder rootFinder = new NewtonDefaultVectorRootFinder(EPS, EPS, STEPS, SINGLE_CURVE_JACOBIAN,
-        new SVDecompositionCommons());
->>>>>>> c27cdca3
     doHotSpot(rootFinder, "default Newton, single curve", SINGLE_CURVE_FINDER);
   }
 
@@ -193,23 +176,15 @@
     doHotSpot(rootFinder, "Broyden, single curve", SINGLE_CURVE_FINDER);
   }
 
+  @SuppressWarnings("unchecked")
   @Test
   public void testSingleJacobian() {
-<<<<<<< HEAD
     final JacobianCalculator jacobianFD = new FiniteDifferenceJacobianCalculator(1e-8);
     final DoubleMatrix2D jacExact = SINGLE_CURVE_JACOBIAN.evaluate(X0, SINGLE_CURVE_FINDER);
     final DoubleMatrix2D jacFD = jacobianFD.evaluate(X0, SINGLE_CURVE_FINDER);
     // System.out.println("exact: " + jacExact.toString());
     // System.out.println("FD: " + jacFD.toString());
-=======
-    //    final JacobianCalculator jacobianFD = new FiniteDifferenceJacobianCalculator(1e-8);
-    //    final DoubleMatrix2D jacExact = SINGLE_CURVE_JACOBIAN.evaluate(X0, SINGLE_CURVE_FINDER);
-    //    final DoubleMatrix2D jacFD = jacobianFD.evaluate(X0, SINGLE_CURVE_FINDER);
-    //    //System.out.println("exact: " + jacExact.toString());
-    //System.out.println("FD: " + jacFD.toString());
->>>>>>> c27cdca3
-
-    // assertMatrixEquals(jacExact, jacFD, 1e-7);
+    assertMatrixEquals(jacExact, jacFD, 1e-7);
   }
 
   private void doHotSpot(final VectorRootFinder rootFinder, final String name, final Function1D<DoubleMatrix1D, DoubleMatrix1D> functor) {
@@ -267,4 +242,16 @@
     }
     return new Swap(fixed, floating, deltaStart, deltaEnd);
   }
+
+  private void assertMatrixEquals(final DoubleMatrix2D m1, final DoubleMatrix2D m2, final double eps) {
+    final int m = m1.getNumberOfRows();
+    final int n = m1.getNumberOfColumns();
+    assertEquals(m2.getNumberOfRows(), m);
+    assertEquals(m2.getNumberOfColumns(), n);
+    for (int i = 0; i < n; i++) {
+      for (int j = 0; j < m; j++) {
+        assertEquals(m1.getEntry(i, j), m2.getEntry(i, j), eps);
+      }
+    }
+  }
 }