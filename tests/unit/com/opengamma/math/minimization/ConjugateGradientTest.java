--- conflicted
+++ resolved
@@ -12,104 +12,7 @@
  */
 public class ConjugateGradientTest extends MultidimensionalMinimizerWithGradiantTestCase {
   private static double EPS = 1e-8;
-<<<<<<< HEAD
-  private static Minimizer1D LINE_MINIMIZER = new BrentMinimizer1D();
-  private static MinimizerNDWithFirstDerivative MINIMISER = new ConjugateGradient(LINE_MINIMIZER, EPS, 500);
 
-  private static final Function1D<DoubleMatrix1D, Double> ROSENBROCK = new Function1D<DoubleMatrix1D, Double>() {
-
-    @Override
-    public Double evaluate(final DoubleMatrix1D x) {
-      return square(1 - x.getEntry(0)) + 100 * square(x.getEntry(1) - square(x.getEntry(0)));
-    }
-  };
-
-  private static final Function1D<DoubleMatrix1D, DoubleMatrix1D> ROSENBROCK_GRAD = new Function1D<DoubleMatrix1D, DoubleMatrix1D>() {
-
-    @Override
-    public DoubleMatrix1D evaluate(final DoubleMatrix1D x) {
-      final double[] temp = new double[2];
-      temp[0] = 2 * (x.getEntry(0) - 1) + 400 * x.getEntry(0) * (square(x.getEntry(0)) - x.getEntry(1));
-      temp[1] = 200 * (x.getEntry(1) - square(x.getEntry(0)));
-      return new DoubleMatrix1D(temp);
-    }
-  };
-
-  private static final Function1D<DoubleMatrix1D, Double> COUPLED_ROSENBROCK = new Function1D<DoubleMatrix1D, Double>() {
-
-    @Override
-    public Double evaluate(final DoubleMatrix1D x) {
-      final int n = x.getNumberOfElements();
-
-      double sum = 0;
-      for (int i = 0; i < n - 1; i++) {
-        sum += square(1 - x.getEntry(i)) + 100 * square(x.getEntry(i + 1) - square(x.getEntry(i)));
-      }
-      return sum;
-    }
-  };
-
-  private class FD_grad extends Function1D<DoubleMatrix1D, DoubleMatrix1D> {
-    @SuppressWarnings("hiding")
-    private static final double EPS = 1e-6;
-    private final Function1D<DoubleMatrix1D, Double> _f;
-
-    public FD_grad(final Function1D<DoubleMatrix1D, Double> f) {
-      _f = f;
-    }
-
-    @Override
-    public DoubleMatrix1D evaluate(final DoubleMatrix1D x) {
-
-      final int n = x.getNumberOfElements();
-      final double[] res = new double[n];
-      double up, down;
-      for (int i = 0; i < n; i++) {
-        final double[] temp = x.toArray();
-        temp[i] += EPS;
-        up = _f.evaluate(new DoubleMatrix1D(temp));
-        temp[i] -= 2 * EPS;
-        down = _f.evaluate(new DoubleMatrix1D(temp));
-        res[i] = (up - down) / 2 / EPS;
-      }
-      return new DoubleMatrix1D(res);
-    }
-
-  }
-
-  private static final Function1D<DoubleMatrix1D, DoubleMatrix1D> COUPLED_ROSENBROCK_GRAD = new Function1D<DoubleMatrix1D, DoubleMatrix1D>() {
-
-    @Override
-    public DoubleMatrix1D evaluate(final DoubleMatrix1D x) {
-      final int n = x.getNumberOfElements();
-
-      final double[] res = new double[n];
-      res[0] = 2 * (x.getEntry(0) - 1) + 400 * x.getEntry(0) * (square(x.getEntry(0)) - x.getEntry(1));
-      res[n - 1] = 200 * (x.getEntry(n - 1) - square(x.getEntry(n - 2)));
-      for (int i = 1; i < n - 1; i++) {
-        res[i] = 2 * (x.getEntry(i) - 1) + 400 * x.getEntry(i) * (square(x.getEntry(i)) - x.getEntry(i + 1)) + 200 * (x.getEntry(i) - square(x.getEntry(i - 1)));
-      }
-      return new DoubleMatrix1D(res);
-    }
-  };
-
-  @Test
-  public void TestSolvingRosenbrock() {
-    final DoubleMatrix1D start = new DoubleMatrix1D(new double[] {-1.0, 1.0});
-    final DoubleMatrix1D solution = MINIMISER.minimize(ROSENBROCK, ROSENBROCK_GRAD, start);
-    assertEquals(1.0, solution.getEntry(0), 1e-8);
-    assertEquals(1.0, solution.getEntry(1), 1e-8);
-  }
-
-  @Test
-  public void TestSolvingCoupledRosenbrock() {
-    final DoubleMatrix1D start = new DoubleMatrix1D(new double[] {-1.0, 1.0, -1.0, 1.0, -1.0, 1.0, 1.0});
-    final Function1D<DoubleMatrix1D, DoubleMatrix1D> fd = new FD_grad(ROSENBROCK);
-    final DoubleMatrix1D solution = MINIMISER.minimize(COUPLED_ROSENBROCK, COUPLED_ROSENBROCK_GRAD, start);
-    for (int i = 0; i < solution.getNumberOfElements(); i++) {
-      assertEquals(1.0, solution.getEntry(i), 10 * EPS);
-    }
-=======
   private static ScalarMinimizer LINE_MINIMIZER = new BrentMinimizer1D();
   private static VectorMinimizerWithGradient MINIMISER = new ConjugateGradientVectorMinimizer(LINE_MINIMIZER, EPS, 500);
 
@@ -121,6 +24,5 @@
   @Test
   public void testSolvingCoupledRosenbrock() {
     super.testSolvingCoupledRosenbrock(MINIMISER);
->>>>>>> 87e8248a
   }
 }