--- conflicted
+++ resolved
@@ -93,8 +93,6 @@
     return createTimeSeries(times, values, zones);
   }
   
-<<<<<<< HEAD
-=======
   public DoubleTimeSeries createStandardTimeSeries2() {
     long[] times = {4, 5, 6, 7, 8, 9};
     double[] values = {4.0, 5.0, 6.0, 7.0, 8.0, 9.0};
@@ -102,7 +100,6 @@
     return createTimeSeries(times, values, zones);
   }
   
->>>>>>> 99e6f484
   @Test
   public void testHead() {
     DoubleTimeSeries dts = createStandardTimeSeries();
@@ -313,8 +310,6 @@
     assertFalse(createEmptyTimeSeries().equals(createStandardTimeSeries()));
     assertEquals(createEmptyTimeSeries(), createEmptyTimeSeries());
   }
-<<<<<<< HEAD
-=======
   
   @Test
   public void testOperators() {
@@ -354,6 +349,5 @@
     assertEquals(dts2.getTime(4), unionResult.getTime(7));
     assertEquals(dts2.getTime(5), unionResult.getTime(8));
   }
->>>>>>> 99e6f484
 
 }